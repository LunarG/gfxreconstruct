--- conflicted
+++ resolved
@@ -31,7 +31,6 @@
 
 using namespace std;
 
-<<<<<<< HEAD
 namespace
 {
 static constexpr uint32_t kStrLen              = 4096;
@@ -40,8 +39,6 @@
 static constexpr uint32_t kIpAddressStringSize = 32;
 } // namespace
 
-=======
->>>>>>> c5f5177c
 // Used for sending messages over TCP
 // (currently only implemented for Windows)
 class TcpClient
@@ -171,8 +168,6 @@
     char* GetIPAddress();
 
   private:
-    static constexpr uint32_t kStrLen = 4096;
-
     // Private constructor called by Create function
     TcpClient(uint32_t port, addrinfo* addr_info, char* file_name, bool data_send);
 

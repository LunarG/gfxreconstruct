/*
** Copyright (c) 2018 Valve Corporation
** Copyright (c) 2018 LunarG, Inc.
**
** Permission is hereby granted, free of charge, to any person obtaining a
** copy of this software and associated documentation files (the "Software"),
** to deal in the Software without restriction, including without limitation
** the rights to use, copy, modify, merge, publish, distribute, sublicense,
** and/or sell copies of the Software, and to permit persons to whom the
** Software is furnished to do so, subject to the following conditions:
**
** The above copyright notice and this permission notice shall be included in
** all copies or substantial portions of the Software.
**
** THE SOFTWARE IS PROVIDED "AS IS", WITHOUT WARRANTY OF ANY KIND, EXPRESS OR
** IMPLIED, INCLUDING BUT NOT LIMITED TO THE WARRANTIES OF MERCHANTABILITY,
** FITNESS FOR A PARTICULAR PURPOSE AND NONINFRINGEMENT. IN NO EVENT SHALL THE
** AUTHORS OR COPYRIGHT HOLDERS BE LIABLE FOR ANY CLAIM, DAMAGES OR OTHER
** LIABILITY, WHETHER IN AN ACTION OF CONTRACT, TORT OR OTHERWISE, ARISING
** FROM, OUT OF OR IN CONNECTION WITH THE SOFTWARE OR THE USE OR OTHER
** DEALINGS IN THE SOFTWARE.
*/

#ifndef GFXRECON_APPLICATION_APPLICATION_H
#define GFXRECON_APPLICATION_APPLICATION_H

#include "application/wsi_context.h"
#include "decode/file_processor.h"
#include "decode/window.h"
#include "util/defines.h"
#include "util/date_time.h"
#include "graphics/fps_info.h"

#include <memory>
#include <string>
#include <unordered_map>
#include <utility>
#include <vector>
#include <limits>

GFXRECON_BEGIN_NAMESPACE(gfxrecon)
GFXRECON_BEGIN_NAMESPACE(application)

class Application final
{
  public:
    Application(const std::string& name, decode::FileProcessor* file_processor);

    Application(const std::string& name, const std::string& cli_wsi_extension, decode::FileProcessor* file_processor);

    ~Application();

    const std::string& GetName() const { return name_; }

    const std::unordered_map<std::string, std::unique_ptr<WsiContext>>& GetWsiContexts() const { return wsi_contexts_; }

    const WsiContext* GetWsiContext(const std::string& wsi_extension, bool auto_select = false) const;

    WsiContext* GetWsiContext(const std::string& wsi_extension, bool auto_select = false);

    bool IsRunning() const { return running_; }

    void Run();

    void StopRunning() { running_ = false; }

    bool GetPaused() const { return paused_; }

    void SetPaused(bool paused);

    void SetPauseFrame(uint32_t pause_frame) { pause_frame_ = pause_frame; }

    bool PlaySingleFrame();

<<<<<<< HEAD
    bool RegisterWindow(decode::Window* window);

    bool UnregisterWindow(decode::Window* window);

    void SetFpsInfo(graphics::FpsInfo* fps_info);

    virtual void ProcessEvents(bool wait_for_input) = 0;

  protected:
    void StopRunning() { running_ = false; }
=======
    void ProcessEvents(bool wait_for_input);
>>>>>>> 387bfdea

    void InitializeWsiContext(const char* surfaceExtensionName, void* pPlatformSpecificData = nullptr);

  private:
    // clang-format off
<<<<<<< HEAD
    std::vector<decode::Window*> windows_;                  ///< List of windows that have been registered with the application.
    decode::FileProcessor*       file_processor_;           ///< The FileProcessor object responsible for decoding and processing
    graphics::FpsInfo*           fps_info_;                 ///< A optional FPS info object that logs the FPS across a configured framerange.
                                                            ///< capture file data.
    bool                         running_;                  ///< Indicates that the application is actively processing system
                                                            ///< events for playback.
    bool                         paused_;                   ///< Indicates that the playback has been paused.  When paused the
                                                            ///< application will stop rendering, but will continue processing
                                                            ///< system events.
    std::string                  name_;                     ///< Application name to display in window title bar.
    uint32_t                     pause_frame_;              ///< The number for a frame that replay should pause after.
=======
    std::string                                                  name_;              ///< Application name to display in window title bar.
    decode::FileProcessor*                                       file_processor_;    ///< The FileProcessor object responsible for decoding and processing capture file data.
    bool                                                         running_;           ///< Indicates that the application is actively processing system events for playback.
    bool                                                         paused_;            ///< Indicates that the playback has been paused.  When paused the application will stop rendering, but will continue processing system events.
    uint32_t                                                     pause_frame_;       ///< The number for a frame that replay should pause after.
    std::unordered_map<std::string, std::unique_ptr<WsiContext>> wsi_contexts_;      ///< Loaded WSI contexts from CLI and VkInstanceCreateInfo
    std::string                                                  cli_wsi_extension_; ///< WSI extension selected on CLI, empty string if no CLI selection
>>>>>>> 387bfdea
    // clang-format on
};

GFXRECON_END_NAMESPACE(application)
GFXRECON_END_NAMESPACE(gfxrecon)

#endif // GFXRECON_APPLICATION_APPLICATION_H<|MERGE_RESOLUTION|>--- conflicted
+++ resolved
@@ -72,46 +72,26 @@
 
     bool PlaySingleFrame();
 
-<<<<<<< HEAD
-    bool RegisterWindow(decode::Window* window);
-
-    bool UnregisterWindow(decode::Window* window);
+    void ProcessEvents(bool wait_for_input);
 
     void SetFpsInfo(graphics::FpsInfo* fps_info);
 
-    virtual void ProcessEvents(bool wait_for_input) = 0;
-
   protected:
     void StopRunning() { running_ = false; }
-=======
-    void ProcessEvents(bool wait_for_input);
->>>>>>> 387bfdea
+
 
     void InitializeWsiContext(const char* surfaceExtensionName, void* pPlatformSpecificData = nullptr);
 
   private:
     // clang-format off
-<<<<<<< HEAD
-    std::vector<decode::Window*> windows_;                  ///< List of windows that have been registered with the application.
-    decode::FileProcessor*       file_processor_;           ///< The FileProcessor object responsible for decoding and processing
+    std::string                                                  name_;              ///< Application name to display in window title bar.
     graphics::FpsInfo*           fps_info_;                 ///< A optional FPS info object that logs the FPS across a configured framerange.
-                                                            ///< capture file data.
-    bool                         running_;                  ///< Indicates that the application is actively processing system
-                                                            ///< events for playback.
-    bool                         paused_;                   ///< Indicates that the playback has been paused.  When paused the
-                                                            ///< application will stop rendering, but will continue processing
-                                                            ///< system events.
-    std::string                  name_;                     ///< Application name to display in window title bar.
-    uint32_t                     pause_frame_;              ///< The number for a frame that replay should pause after.
-=======
-    std::string                                                  name_;              ///< Application name to display in window title bar.
     decode::FileProcessor*                                       file_processor_;    ///< The FileProcessor object responsible for decoding and processing capture file data.
     bool                                                         running_;           ///< Indicates that the application is actively processing system events for playback.
     bool                                                         paused_;            ///< Indicates that the playback has been paused.  When paused the application will stop rendering, but will continue processing system events.
     uint32_t                                                     pause_frame_;       ///< The number for a frame that replay should pause after.
     std::unordered_map<std::string, std::unique_ptr<WsiContext>> wsi_contexts_;      ///< Loaded WSI contexts from CLI and VkInstanceCreateInfo
     std::string                                                  cli_wsi_extension_; ///< WSI extension selected on CLI, empty string if no CLI selection
->>>>>>> 387bfdea
     // clang-format on
 };
 

--- conflicted
+++ resolved
@@ -28,13 +28,8 @@
                       gfxrecon_util
                       vulkan_registry
                       platform_specific
-<<<<<<< HEAD
-                      $<$<BOOL:${XCB_FOUND}>:${XCB_LIBRARIES}>
-                      $<$<BOOL:${WAYLAND_FOUND}>:${WAYLAND_LIBRARY}>
                       $<$<BOOL:${WIN32}>:AMDEXT>
                       $<$<BOOL:${WIN32}>:d3d11>
-=======
->>>>>>> 42c1693b
                      )
 
 common_build_directives(gfxrecon_application)

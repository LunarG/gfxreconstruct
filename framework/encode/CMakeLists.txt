add_library(gfxrecon_encode STATIC "")

target_sources(gfxrecon_encode
               PRIVATE
                   capture_settings.h
                   capture_settings.cpp
                   custom_encoder_commands.h
                   custom_vulkan_api_call_encoders.h
                   custom_vulkan_api_call_encoders.cpp
                   custom_vulkan_struct_encoders.h
                   custom_vulkan_struct_encoders.cpp
                   custom_vulkan_struct_handle_wrappers.h
                   custom_vulkan_struct_handle_wrappers.cpp
                   descriptor_update_template_info.h
                   parameter_encoder.h
                   struct_pointer_encoder.h
                   trace_manager.h
                   trace_manager.cpp
                   vulkan_handle_wrappers.h
                   vulkan_handle_wrapper_util.h
                   vulkan_state_info.h
                   vulkan_state_table.h
                   vulkan_state_tracker.h
                   vulkan_state_tracker.cpp
                   vulkan_state_tracker_initializers.h
                   vulkan_state_writer.h
                   vulkan_state_writer.cpp
                   ${CMAKE_SOURCE_DIR}/framework/generated/generated_encode_pnext_struct.cpp
                   ${CMAKE_SOURCE_DIR}/framework/generated/generated_vulkan_api_call_encoders.h
                   ${CMAKE_SOURCE_DIR}/framework/generated/generated_vulkan_api_call_encoders.cpp
                   ${CMAKE_SOURCE_DIR}/framework/generated/generated_vulkan_command_buffer_util.h
                   ${CMAKE_SOURCE_DIR}/framework/generated/generated_vulkan_command_buffer_util.cpp
                   ${CMAKE_SOURCE_DIR}/framework/generated/generated_vulkan_dispatch_table.h
                   ${CMAKE_SOURCE_DIR}/framework/generated/generated_vulkan_struct_encoders.h
                   ${CMAKE_SOURCE_DIR}/framework/generated/generated_vulkan_struct_encoders.cpp
                   ${CMAKE_SOURCE_DIR}/framework/generated/generated_vulkan_struct_handle_wrappers.h
                   ${CMAKE_SOURCE_DIR}/framework/generated/generated_vulkan_struct_handle_wrappers.cpp
              )

if (MSVC AND (MSVC_VERSION LESS 1910))
    # This file fails to compile with VS2015, requiring the default section limit of 2^16 to be increased.
    set_source_files_properties(${CMAKE_SOURCE_DIR}/framework/generated/generated_vulkan_api_call_encoders.cpp PROPERTIES COMPILE_FLAGS /bigobj)
endif()

target_include_directories(gfxrecon_encode
                           PUBLIC
                               ${CMAKE_SOURCE_DIR}/framework)

target_link_libraries(gfxrecon_encode gfxrecon_format gfxrecon_util vulkan_registry platform_specific)

common_build_directives(gfxrecon_encode)

<<<<<<< HEAD
add_executable(gfxrecon_encode_test "")

target_sources(gfxrecon_encode_test PRIVATE
        test/main.cpp)

common_build_directives(gfxrecon_encode_test)
target_test_directives(gfxrecon_encode_test)
=======
if (${RUN_TESTS})
    add_executable(gfxrecon_encode_test "")

    target_sources(gfxrecon_encode_test PRIVATE
            test/main.cpp)

    common_build_directives(gfxrecon_encode_test)
    common_test_directives(gfxrecon_encode_test)
endif()
>>>>>>> 38155a4c
<|MERGE_RESOLUTION|>--- conflicted
+++ resolved
@@ -50,22 +50,10 @@
 
 common_build_directives(gfxrecon_encode)
 
-<<<<<<< HEAD
 add_executable(gfxrecon_encode_test "")
 
 target_sources(gfxrecon_encode_test PRIVATE
         test/main.cpp)
 
 common_build_directives(gfxrecon_encode_test)
-target_test_directives(gfxrecon_encode_test)
-=======
-if (${RUN_TESTS})
-    add_executable(gfxrecon_encode_test "")
-
-    target_sources(gfxrecon_encode_test PRIVATE
-            test/main.cpp)
-
-    common_build_directives(gfxrecon_encode_test)
-    common_test_directives(gfxrecon_encode_test)
-endif()
->>>>>>> 38155a4c
+common_test_directives(gfxrecon_encode_test)
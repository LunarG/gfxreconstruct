/*
 ** Copyright (c) 2019-2020 LunarG, Inc.
 ** Copyright (c) 2023 Advanced Micro Devices, Inc. All rights reserved.
 **
 ** Permission is hereby granted, free of charge, to any person obtaining a
 ** copy of this software and associated documentation files (the "Software"),
 ** to deal in the Software without restriction, including without limitation
 ** the rights to use, copy, modify, merge, publish, distribute, sublicense,
 ** and/or sell copies of the Software, and to permit persons to whom the
 ** Software is furnished to do so, subject to the following conditions:
 **
 ** The above copyright notice and this permission notice shall be included in
 ** all copies or substantial portions of the Software.
 **
 ** THE SOFTWARE IS PROVIDED "AS IS", WITHOUT WARRANTY OF ANY KIND, EXPRESS OR
 ** IMPLIED, INCLUDING BUT NOT LIMITED TO THE WARRANTIES OF MERCHANTABILITY,
 ** FITNESS FOR A PARTICULAR PURPOSE AND NONINFRINGEMENT. IN NO EVENT SHALL THE
 ** AUTHORS OR COPYRIGHT HOLDERS BE LIABLE FOR ANY CLAIM, DAMAGES OR OTHER
 ** LIABILITY, WHETHER IN AN ACTION OF CONTRACT, TORT OR OTHERWISE, ARISING
 ** FROM, OUT OF OR IN CONNECTION WITH THE SOFTWARE OR THE USE OR OTHER
 ** DEALINGS IN THE SOFTWARE.
 */

#ifndef GFXRECON_ENCODE_VULKAN_HANDLE_WRAPPERS_H
#define GFXRECON_ENCODE_VULKAN_HANDLE_WRAPPERS_H

#include "encode/descriptor_update_template_info.h"
#include "encode/vulkan_state_info.h"
#include "encode/handle_unwrap_memory.h"
#include "format/format.h"
#include "generated/generated_vulkan_dispatch_table.h"
#include "graphics/vulkan_device_util.h"
#include "util/defines.h"
#include "util/memory_output_stream.h"
#include "util/page_guard_manager.h"

#include "vulkan/vulkan.h"

#include <limits>
#include <memory>
#include <set>
#include <unordered_map>
#include <vector>

GFXRECON_BEGIN_NAMESPACE(gfxrecon)
GFXRECON_BEGIN_NAMESPACE(encode)
GFXRECON_BEGIN_NAMESPACE(vulkan_wrappers)

//
// Handle wrappers for storing object state information with object handles.
//

template <typename T>
struct HandleWrapper
{
    typedef T HandleType;

    // Dispatch table key for dispatchable handles. Must be the first struct member to be compatible with the
    // loader defined handles.
    void* dispatch_key{ nullptr };

    // Standard state info required for all handles.
    HandleType        handle{ VK_NULL_HANDLE };           // Original handle value provided by the driver.
    format::HandleId  handle_id{ format::kNullHandleId }; // Globally unique ID assigned to the handle by the layer.
    format::ApiCallId create_call_id{ format::ApiCallId::ApiCall_Unknown };
    vulkan_state_info::CreateParameters create_parameters;
};

//
// Type definitions for handle wrappers that do not require additional state info.
//

// clang-format off
struct ShaderModuleWrapper                  : public HandleWrapper<VkShaderModule> {};
// struct PipelineCacheWrapper                 : public HandleWrapper<VkPipelineCache> {};
struct SamplerWrapper                       : public HandleWrapper<VkSampler> {};
struct SamplerYcbcrConversionWrapper        : public HandleWrapper<VkSamplerYcbcrConversion> {};
struct DebugReportCallbackEXTWrapper        : public HandleWrapper<VkDebugReportCallbackEXT> {};
struct DebugUtilsMessengerEXTWrapper        : public HandleWrapper<VkDebugUtilsMessengerEXT> {};
struct ValidationCacheEXTWrapper            : public HandleWrapper<VkValidationCacheEXT> {};
struct IndirectCommandsLayoutNVWrapper      : public HandleWrapper<VkIndirectCommandsLayoutNV> {};
struct PerformanceConfigurationINTELWrapper : public HandleWrapper<VkPerformanceConfigurationINTEL> {};
struct MicromapEXTWrapper                   : public HandleWrapper<VkMicromapEXT> {};
struct OpticalFlowSessionNVWrapper          : public HandleWrapper<VkOpticalFlowSessionNV> {};
struct VideoSessionKHRWrapper               : public HandleWrapper<VkVideoSessionKHR> {};
struct VideoSessionParametersKHRWrapper     : public HandleWrapper<VkVideoSessionParametersKHR> {};
struct ShaderEXTWrapper                     : public HandleWrapper<VkShaderEXT> {};

// This handle type has a create function, but no destroy function. The handle wrapper will be owned by its parent VkDisplayKHR
// handle wrapper, which will filter duplicate handle retrievals and ensure that the wrapper is destroyed.
struct DisplayModeKHRWrapper            : public HandleWrapper<VkDisplayModeKHR> {};
// clang-format on

//
// Declarations for handle wrappers that require additional state info.
//

// This handle type is retrieved and has no destroy function. The handle wrapper will be owned by its parent
// VkPhysicalDevice handle wrapper, which will filter duplicate handle retrievals and ensure that the wrapper is
// destroyed.
struct DisplayKHRWrapper : public HandleWrapper<VkDisplayKHR>
{
    std::vector<DisplayModeKHRWrapper*> child_display_modes;
};

// This handle type is retrieved and has no destroy function. The handle wrapper will be owned by its parent VkInstance
// handle wrapper, which will filter duplicate handle retrievals and ensure that the wrapper is destroyed.
struct PhysicalDeviceWrapper : public HandleWrapper<VkPhysicalDevice>
{
    VulkanInstanceTable*            layer_table_ref{ nullptr };
    std::vector<DisplayKHRWrapper*> child_displays;
    uint32_t                        instance_api_version{ 0 };

    // Track memory types for use when creating snapshots of buffer and image resource memory content.
    VkPhysicalDeviceMemoryProperties memory_properties{};

    // Track queue family properties retrieval call data to write to state snapshot after physical device creation.
    // The queue family data is only written to the state snapshot if the application made the API call to retrieve it.
    format::ApiCallId                           queue_family_properties_call_id{ format::ApiCallId::ApiCall_Unknown };
    uint32_t                                    queue_family_properties_count{ 0 };
    std::unique_ptr<VkQueueFamilyProperties[]>  queue_family_properties;
    std::unique_ptr<VkQueueFamilyProperties2[]> queue_family_properties2;
    std::vector<std::unique_ptr<VkQueueFamilyCheckpointPropertiesNV>> queue_family_checkpoint_properties;
};

struct InstanceWrapper : public HandleWrapper<VkInstance>
{
    VulkanInstanceTable                 layer_table;
    std::vector<PhysicalDeviceWrapper*> child_physical_devices;
    bool                                have_device_properties{ false };
    uint32_t                            api_version{ VK_MAKE_VERSION(1, 0, 0) };
};

struct QueueWrapper : public HandleWrapper<VkQueue>
{
    VulkanDeviceTable* layer_table_ref{ nullptr };
};

struct DeviceWrapper : public HandleWrapper<VkDevice>
{
    VulkanDeviceTable          layer_table;
    PhysicalDeviceWrapper*     physical_device{ nullptr };
    std::vector<QueueWrapper*> child_queues;

    // Physical device property & feature state at device creation
    graphics::VulkanDevicePropertyFeatureInfo              property_feature_info;
    std::unordered_map<uint32_t, VkDeviceQueueCreateFlags> queue_family_creation_flags;
};

struct FenceWrapper : public HandleWrapper<VkFence>
{
    // Signaled state at creation to be compared with signaled state at snapshot write. If states are different, the
    // create parameters will need to be modified to reflect the state at snapshot write.
    bool           created_signaled{ false };
    DeviceWrapper* device{ nullptr };
};

struct EventWrapper : public HandleWrapper<VkEvent>
{
    DeviceWrapper* device{ nullptr };
};

class BufferWrapper;
struct DeviceMemoryWrapper : public HandleWrapper<VkDeviceMemory>
{
    uint32_t     memory_type_index{ std::numeric_limits<uint32_t>::max() };
    VkDeviceSize allocation_size{ 0 };
    // This is the device which was used to allocate the memory.
    // Spec states if the memory can be mapped, the mapping device must be this device.
    // The device wrapper will be initialized when allocating the memory. Some handling
    // like StateTracker::TrackTlasToBlasDependencies may use it before mapping
    // the memory.
    DeviceWrapper*   parent_device{ nullptr };
    const void*      mapped_data{ nullptr };
    VkDeviceSize     mapped_offset{ 0 };
    VkDeviceSize     mapped_size{ 0 };
    VkMemoryMapFlags mapped_flags{ 0 };
    void*            external_allocation{ nullptr };
    uintptr_t        shadow_allocation{ util::PageGuardManager::kNullShadowHandle };
    AHardwareBuffer* hardware_buffer{ nullptr };
    format::HandleId hardware_buffer_memory_id{ format::kNullHandleId };

    // State tracking info for memory with device addresses.
    format::HandleId                                    device_id{ format::kNullHandleId };
    VkDeviceAddress                                     address{ 0 };
    std::unordered_map<VkDeviceAddress, BufferWrapper*> bound_buffers;
};

struct BufferWrapper : public HandleWrapper<VkBuffer>
{
    DeviceWrapper*     bind_device{ nullptr };
    const void*        bind_pnext{ nullptr };
    HandleUnwrapMemory bind_pnext_memory; // Global HandleUnwrapMemory could be reset anytime, so it should have its own
                                          // HandleUnwrapMemory.
    format::HandleId bind_memory_id{ format::kNullHandleId };
    VkDeviceSize     bind_offset{ 0 };
    uint32_t         queue_family_index{ 0 };
    VkDeviceSize     created_size{ 0 };

    // State tracking info for buffers with device addresses.
    format::HandleId device_id{ format::kNullHandleId };
    VkDeviceAddress  address{ 0 };
};

struct ImageWrapper : public HandleWrapper<VkImage>
{
    DeviceWrapper*     bind_device{ nullptr };
    const void*        bind_pnext{ nullptr };
    HandleUnwrapMemory bind_pnext_memory; // Global HandleUnwrapMemory could be reset anytime, so it should have its own
                                          // HandleUnwrapMemory.
    format::HandleId         bind_memory_id{ format::kNullHandleId };
    VkDeviceSize             bind_offset{ 0 };
    uint32_t                 queue_family_index{ 0 };
    VkImageType              image_type{ VK_IMAGE_TYPE_2D };
    VkFormat                 format{ VK_FORMAT_UNDEFINED };
    VkExtent3D               extent{ 0, 0, 0 };
    uint32_t                 mip_levels{ 0 };
    uint32_t                 array_layers{ 0 };
    VkSampleCountFlagBits    samples{};
    VkImageTiling            tiling{};
    VkImageLayout            current_layout{ VK_IMAGE_LAYOUT_UNDEFINED };
    bool                     is_swapchain_image{ false };
    std::set<VkSwapchainKHR> parent_swapchains;
};

struct BufferViewWrapper : public HandleWrapper<VkBufferView>
{
    format::HandleId buffer_id{ format::kNullHandleId };
};

struct ImageViewWrapper : public HandleWrapper<VkImageView>
{
    format::HandleId image_id{ format::kNullHandleId };
    ImageWrapper*    image{ nullptr };
};

struct FramebufferWrapper : public HandleWrapper<VkFramebuffer>
{
    // Creation info for objects used to create the framebuffer, which may have been destroyed after creation.
    format::HandleId                    render_pass_id{ format::kNullHandleId };
    format::ApiCallId                   render_pass_create_call_id{ format::ApiCallId::ApiCall_Unknown };
    vulkan_state_info::CreateParameters render_pass_create_parameters;

    std::vector<format::HandleId> image_view_ids;

    // Track handles of image attachments for processing render pass layout transitions.
    std::vector<ImageWrapper*> attachments;
};

struct SemaphoreWrapper : public HandleWrapper<VkSemaphore>
{
    // Track semaphore signaled state. State is signaled when a sempahore is submitted to QueueSubmit, QueueBindSparse,
    // AcquireNextImageKHR, or AcquireNextImage2KHR as a signal semaphore. State is not signaled when a semaphore is
    // submitted to QueueSubmit, QueueBindSparse, or QueuePresentKHR as a wait semaphore. Initial state after creation
    // is not signaled.
    bool            signaled{ false };
    VkSemaphoreType type{ VK_SEMAPHORE_TYPE_BINARY_KHR };
    DeviceWrapper*  device{ nullptr };
};

struct QueryPoolWrapper : public HandleWrapper<VkQueryPool>
{
    DeviceWrapper*                            device{ nullptr };
    VkQueryType                               query_type{};
    uint32_t                                  query_count{ 0 };
    std::vector<vulkan_state_info::QueryInfo> pending_queries;
};

struct RenderPassWrapper : public HandleWrapper<VkRenderPass>
{
    // Final image attachment layouts to be used for processing image layout transitions after calls to
    // vkCmdEndRenderPass.
    std::vector<VkImageLayout> attachment_final_layouts;
};

struct AccelerationStructureKHRWrapper;
struct CommandPoolWrapper;
struct CommandBufferWrapper : public HandleWrapper<VkCommandBuffer>
{
    VulkanDeviceTable* layer_table_ref{ nullptr };

    // Members for general wrapper support.
    // Pool from which command buffer was allocated. The command buffer must be removed from the pool's allocation list
    // when destroyed.
    CommandPoolWrapper* parent_pool{ nullptr };

    // Members for trimming state tracking.
    VkCommandBufferLevel       level{ VK_COMMAND_BUFFER_LEVEL_PRIMARY };
    util::MemoryOutputStream   command_data;
    std::set<format::HandleId> command_handles[vulkan_state_info::CommandHandleType::NumHandleTypes];

    // Image layout info tracked for image barriers recorded to the command buffer. To be updated on calls to
    // vkCmdPipelineBarrier and vkCmdEndRenderPass and applied to the image wrapper on calls to vkQueueSubmit. To be
    // transferred from secondary command buffers to primary command buffers on calls to vkCmdExecuteCommands.
    std::unordered_map<ImageWrapper*, VkImageLayout> pending_layouts;

    // Active query info for queries that have been recorded to this command buffer, which will be transfered to the
    // QueryPoolWrapper as pending queries when the command buffer is submitted to a queue.
    std::unordered_map<QueryPoolWrapper*, std::unordered_map<uint32_t, vulkan_state_info::QueryInfo>> recorded_queries;

    // Render pass object tracking for processing image layout transitions. Render pass and framebuffer values
    // for the active render pass instance will be set on calls to vkCmdBeginRenderPass and will be used to update the
    // pending image layout on calls to vkCmdEndRenderPass.
    RenderPassWrapper*  active_render_pass{ nullptr };
    FramebufferWrapper* render_pass_framebuffer{ nullptr };

    // Treat the sumbission of this command buffer as a frame boundary.
    bool is_frame_boundary{ false };

    // Corellation between TLASes that are being build in this command buffer and the device addresses
    // used to reference BLASes.
    struct tlas_build_info
    {
        // The device address that points to the VkAccelerationStructureInstanceKHR used to build this TLAS
        VkDeviceAddress address;

        // The number of BLASes this TLAS is using
        uint32_t blas_count;

        // The offset from the above address to start reading the VkAccelerationStructureInstanceKHR structures
        uint32_t offset;
    };
    std::vector<std::pair<AccelerationStructureKHRWrapper*, tlas_build_info>> tlas_build_info_map;
};

struct PipelineLayoutWrapper : public HandleWrapper<VkPipelineLayout>
{
    // Creation info for objects used to create the pipeline layout, which may have been destroyed after pipeline layout
    // creation.
    std::shared_ptr<vulkan_state_info::PipelineLayoutDependencies> layout_dependencies;
};

struct PipelineWrapper : public HandleWrapper<VkPipeline>
{
    // Creation info for objects used to create the pipeline, which may have been destroyed after pipeline creation.
    std::vector<vulkan_state_info::CreateDependencyInfo> shader_module_dependencies;
    vulkan_state_info::CreateDependencyInfo              render_pass_dependency;
    vulkan_state_info::CreateDependencyInfo              layout_dependency;
    std::shared_ptr<vulkan_state_info::PipelineLayoutDependencies>
        layout_dependencies; // Shared with PipelineLayoutWrapper

    // Ray tracing pipeline's shader group handle data
    format::HandleId                        device_id{ format::kNullHandleId };
    std::vector<uint8_t>                    shader_group_handle_data;
    vulkan_state_info::CreateDependencyInfo deferred_operation;

    // TODO: Base pipeline
    // TODO: Pipeline cache
};

struct DeferredOperationKHRWrapper : public HandleWrapper<VkDeferredOperationKHR>
{
    // Record CreateRayTracingPipelinesKHR parameters for safety.
    HandleUnwrapMemory                             handle_unwrap_memory;
    std::vector<VkRayTracingPipelineCreateInfoKHR> create_infos;
    VkAllocationCallbacks                          allocator{};
    VkAllocationCallbacks*                         p_allocator{ nullptr };
    std::vector<VkPipeline>                        pipelines;
    VkPipeline*                                    pPipelines;
    VkPipelineCache                                pipelineCache;
    bool                                           pending_state = false;
};

struct DescriptorUpdateTemplateWrapper : public HandleWrapper<VkDescriptorUpdateTemplate>
{
    // Members for general wrapper support.
    UpdateTemplateInfo info;
};

struct DescriptorSetLayoutWrapper : public HandleWrapper<VkDescriptorSetLayout>
{
    // Members for trimming state tracking.
    std::vector<vulkan_state_info::DescriptorBindingInfo> binding_info;
};

struct DescriptorPoolWrapper;
struct DescriptorSetWrapper : public HandleWrapper<VkDescriptorSet>
{
    // Members for general wrapper support.
    // Pool from which set was allocated. The set must be removed from the pool's allocation list when destroyed.
    DescriptorPoolWrapper* parent_pool{ nullptr };

    // Members for trimming state tracking.
    DeviceWrapper* device{ nullptr };

    // Map for descriptor binding index to array of descriptor info.
    std::unordered_map<uint32_t, vulkan_state_info::DescriptorInfo> bindings;

    // Creation info for objects used to allocate the descriptor set, which may have been destroyed after descriptor set
    // allocation.
    vulkan_state_info::CreateDependencyInfo set_layout_dependency;
};

struct DescriptorPoolWrapper : public HandleWrapper<VkDescriptorPool>
{
    // Members for general wrapper support.
    // Track descriptor set info, which must be destroyed on descriptor pool reset.
    std::unordered_map<format::HandleId, DescriptorSetWrapper*> child_sets;
};

struct CommandPoolWrapper : public HandleWrapper<VkCommandPool>
{
    // Members for general wrapper support.
    // Track command buffer info, which must be destroyed on command pool reset.
    std::unordered_map<format::HandleId, CommandBufferWrapper*> child_buffers;

    // Members for trimming state tracking.
    uint32_t queue_family_index{ 0 };

    DeviceWrapper* device{ nullptr };
    bool           trim_command_pool{ false };
};

// For vkGetPhysicalDeviceSurfaceCapabilitiesKHR
struct SurfaceCapabilities
{
    VkPhysicalDeviceSurfaceInfo2KHR surface_info;
    HandleUnwrapMemory              surface_info_pnext_memory;

    VkSurfaceCapabilities2KHR surface_capabilities;
    HandleUnwrapMemory        surface_capabilities_pnext_memory;
};

// For vkGetPhysicalDeviceSurfaceFormatsKHR
struct SurfaceFormats
{
    VkPhysicalDeviceSurfaceInfo2KHR surface_info;
    HandleUnwrapMemory              surface_info_pnext_memory;

    std::vector<VkSurfaceFormat2KHR> surface_formats;
    std::vector<HandleUnwrapMemory>  surface_formats_pnext_memory;
};

// For vkGetPhysicalDeviceSurfacePresentModesKHR
struct SurfacePresentModes
{
    std::vector<VkPresentModeKHR> present_modes;
    const void*                   surface_info_pnext{ nullptr };
    HandleUnwrapMemory            surface_info_pnext_memory;
};

// For vkGetDeviceGroupSurfacePresentModesKHR
struct GroupSurfacePresentModes
{
    VkDeviceGroupPresentModeFlagsKHR present_modes{ 0 };
    const void*                      surface_info_pnext{ nullptr };
    HandleUnwrapMemory               surface_info_pnext_memory;
};

struct SurfaceKHRWrapper : public HandleWrapper<VkSurfaceKHR>
{
    // Track results from calls to vkGetPhysicalDeviceSurfaceSupportKHR to write to the state snapshot after surface
    // creation. The call is only written to the state snapshot if it was previously called by the application.
    // Keys are the VkPhysicalDevice handle ID.
    std::unordered_map<format::HandleId, std::unordered_map<uint32_t, VkBool32>> surface_support;
    std::unordered_map<format::HandleId, SurfaceCapabilities>                    surface_capabilities;
    std::unordered_map<format::HandleId, SurfaceFormats>                         surface_formats;
    std::unordered_map<format::HandleId, SurfacePresentModes>                    surface_present_modes;

    // Keys are the VkDevice handle ID.
    std::unordered_map<format::HandleId, GroupSurfacePresentModes> group_surface_present_modes;
};

struct SwapchainKHRWrapper : public HandleWrapper<VkSwapchainKHR>
{
    // Members for general wrapper support.
    std::vector<ImageWrapper*> child_images;

    // Members for trimming state tracking.
<<<<<<< HEAD
    DeviceWrapper*                 device{ nullptr };
    SurfaceKHRWrapper*             surface{ nullptr };
    uint32_t                       queue_family_index{ 0 };
    VkFormat                       format{ VK_FORMAT_UNDEFINED };
    VkExtent3D                     extent{ 0, 0, 0 };
    VkSurfaceTransformFlagBitsKHR  pre_transform{ VK_SURFACE_TRANSFORM_IDENTITY_BIT_KHR };
    uint32_t                       array_layers{ 0 };
    uint32_t                       last_presented_image{ std::numeric_limits<uint32_t>::max() };
    std::vector<ImageAcquiredInfo> image_acquired_info;
    bool                           acquire_full_screen_exclusive_mode{ false };
    bool                           release_full_screen_exclusive_mode{ false };
    bool                           using_local_dimming_AMD{ false };
    VkBool32                       local_dimming_enable_AMD{ false };
=======
    DeviceWrapper*                                    device{ nullptr };
    SurfaceKHRWrapper*                                surface{ nullptr };
    uint32_t                                          queue_family_index{ 0 };
    VkFormat                                          format{ VK_FORMAT_UNDEFINED };
    VkExtent3D                                        extent{ 0, 0, 0 };
    VkSurfaceTransformFlagBitsKHR                     pre_transform{ VK_SURFACE_TRANSFORM_IDENTITY_BIT_KHR };
    uint32_t                                          array_layers{ 0 };
    uint32_t                                          last_presented_image{ std::numeric_limits<uint32_t>::max() };
    std::vector<vulkan_state_info::ImageAcquiredInfo> image_acquired_info;
    bool                                              acquire_full_screen_exclusive_mode{ false };
    bool                                              release_full_screen_exclusive_mode{ false };
    bool                                              using_local_dimming_AMD{ false };
    VkBool32                                          local_dimming_enable_AMD{ false };
>>>>>>> 4e565246
};

// This is not exactly a good type naming, as it is really used as TLAS wrapper exclusively
struct AccelerationStructureKHRWrapper : public HandleWrapper<VkAccelerationStructureKHR>
{
    // State tracking info for buffers with device addresses.
    format::HandleId device_id{ format::kNullHandleId };
    VkDeviceAddress  address{ 0 };

    // List of BLASes this AS references. Used only while tracking.
    std::vector<AccelerationStructureKHRWrapper*> blas;

    // Only used when tracking
    struct AccelerationStructureKHRBuildCommandData
    {
        format::HandleId                                      device;
        VkAccelerationStructureBuildGeometryInfoKHR           geometry_info;
        HandleUnwrapMemory                                    geometry_info_memory;
        std::vector<VkAccelerationStructureBuildRangeInfoKHR> build_range_infos;
        std::vector<VkAccelerationStructureInstanceKHR>       instance_buffer_data;
    };
    std::unique_ptr<AccelerationStructureKHRBuildCommandData> latest_update_command_;
    std::unique_ptr<AccelerationStructureKHRBuildCommandData> latest_build_command_;

    struct AccelerationStructureCopyCommandData
    {
        format::HandleId                   device;
        VkCopyAccelerationStructureInfoKHR info;
        HandleUnwrapMemory                 p_next_memory;
    };
    std::unique_ptr<AccelerationStructureCopyCommandData> latest_copy_command;
};

struct AccelerationStructureNVWrapper : public HandleWrapper<VkAccelerationStructureNV>
{
    // TODO: Determine what additional state tracking is needed.
};

struct PrivateDataSlotWrapper : public HandleWrapper<VkPrivateDataSlot>
{
    DeviceWrapper* device{ nullptr };
    VkObjectType   object_type{ VK_OBJECT_TYPE_UNKNOWN };
    uint64_t       object_handle{ 0 };
    uint64_t       data{ 0 };
};

struct PipelineCacheWrapper : public HandleWrapper<VkPipelineCache>
{
    DeviceWrapper*            device{ nullptr };
    VkPipelineCacheCreateInfo create_info;
    std::vector<uint8_t>      cache_data;
};

// Handle alias types for extension handle types that have been promoted to core types.
typedef SamplerYcbcrConversionWrapper   SamplerYcbcrConversionKHRWrapper;
typedef DescriptorUpdateTemplateWrapper DescriptorUpdateTemplateKHRWrapper;
typedef PrivateDataSlotWrapper          PrivateDataSlotEXTWrapper;

GFXRECON_END_NAMESPACE(vulkan_wrappers)
GFXRECON_END_NAMESPACE(encode)
GFXRECON_END_NAMESPACE(gfxrecon)

#endif // GFXRECON_ENCODE_VULKAN_HANDLE_WRAPPERS_H<|MERGE_RESOLUTION|>--- conflicted
+++ resolved
@@ -467,21 +467,6 @@
     std::vector<ImageWrapper*> child_images;
 
     // Members for trimming state tracking.
-<<<<<<< HEAD
-    DeviceWrapper*                 device{ nullptr };
-    SurfaceKHRWrapper*             surface{ nullptr };
-    uint32_t                       queue_family_index{ 0 };
-    VkFormat                       format{ VK_FORMAT_UNDEFINED };
-    VkExtent3D                     extent{ 0, 0, 0 };
-    VkSurfaceTransformFlagBitsKHR  pre_transform{ VK_SURFACE_TRANSFORM_IDENTITY_BIT_KHR };
-    uint32_t                       array_layers{ 0 };
-    uint32_t                       last_presented_image{ std::numeric_limits<uint32_t>::max() };
-    std::vector<ImageAcquiredInfo> image_acquired_info;
-    bool                           acquire_full_screen_exclusive_mode{ false };
-    bool                           release_full_screen_exclusive_mode{ false };
-    bool                           using_local_dimming_AMD{ false };
-    VkBool32                       local_dimming_enable_AMD{ false };
-=======
     DeviceWrapper*                                    device{ nullptr };
     SurfaceKHRWrapper*                                surface{ nullptr };
     uint32_t                                          queue_family_index{ 0 };
@@ -495,7 +480,6 @@
     bool                                              release_full_screen_exclusive_mode{ false };
     bool                                              using_local_dimming_AMD{ false };
     VkBool32                                          local_dimming_enable_AMD{ false };
->>>>>>> 4e565246
 };
 
 // This is not exactly a good type naming, as it is really used as TLAS wrapper exclusively

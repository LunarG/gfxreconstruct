--- conflicted
+++ resolved
@@ -63,11 +63,7 @@
         bool                   force_flush{ false };
         MemoryTrackingMode     memory_tracking_mode{ kPageGuard };
         std::vector<TrimRange> trim_ranges;
-<<<<<<< HEAD
-        std::string            trim_key{ "" };
-=======
         std::string            trim_key;
->>>>>>> 42c1693b
         bool                   page_guard_copy_on_map{ util::PageGuardManager::kDefaultEnableCopyOnMap };
         bool                   page_guard_separate_read{ util::PageGuardManager::kDefaultEnableSeparateRead };
         bool                   page_guard_persistent_memory{ false };

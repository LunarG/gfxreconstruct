--- conflicted
+++ resolved
@@ -97,24 +97,6 @@
 
 // Desktop environment settings
 #define GFXRECON_ENV_VAR_PREFIX "GFXRECON_"
-<<<<<<< HEAD
-const char kCaptureCompressionTypeEnvVar[]            = GFXRECON_ENV_VAR_PREFIX CAPTURE_COMPRESSION_TYPE_UPPER;
-const char kCaptureFileFlushEnvVar[]                  = GFXRECON_ENV_VAR_PREFIX CAPTURE_FILE_FLUSH_UPPER;
-const char kCaptureFileNameEnvVar[]                   = GFXRECON_ENV_VAR_PREFIX CAPTURE_FILE_NAME_UPPER;
-const char kCaptureFileUseTimestampEnvVar[]           = GFXRECON_ENV_VAR_PREFIX CAPTURE_FILE_USE_TIMESTAMP_UPPER;
-const char kLogAllowIndentsEnvVar[]                   = GFXRECON_ENV_VAR_PREFIX LOG_ALLOW_INDENTS_UPPER;
-const char kLogBreakOnErrorEnvVar[]                   = GFXRECON_ENV_VAR_PREFIX LOG_BREAK_ON_ERROR_UPPER;
-const char kLogDetailedEnvVar[]                       = GFXRECON_ENV_VAR_PREFIX LOG_DETAILED_UPPER;
-const char kLogErrorsToStderrEnvVar[]                 = GFXRECON_ENV_VAR_PREFIX LOG_ERRORS_TO_STDERR_UPPER;
-const char kLogFileNameEnvVar[]                       = GFXRECON_ENV_VAR_PREFIX LOG_FILE_NAME_UPPER;
-const char kLogFileCreateNewEnvVar[]                  = GFXRECON_ENV_VAR_PREFIX LOG_FILE_CREATE_NEW_UPPER;
-const char kLogFileFlushAfterWriteEnvVar[]            = GFXRECON_ENV_VAR_PREFIX LOG_FILE_FLUSH_AFTER_WRITE_UPPER;
-const char kLogFileKeepFileOpenEnvVar[]               = GFXRECON_ENV_VAR_PREFIX LOG_FILE_KEEP_OPEN_UPPER;
-const char kLogLevelEnvVar[]                          = GFXRECON_ENV_VAR_PREFIX LOG_LEVEL_UPPER;
-const char kLogOutputToConsoleEnvVar[]                = GFXRECON_ENV_VAR_PREFIX LOG_OUTPUT_TO_CONSOLE_UPPER;
-const char kLogOutputToOsDebugStringEnvVar[]          = GFXRECON_ENV_VAR_PREFIX LOG_OUTPUT_TO_OS_DEBUG_STRING_UPPER;
-const char kMemoryTrackingModeEnvVar[]                = GFXRECON_ENV_VAR_PREFIX MEMORY_TRACKING_MODE_UPPER;
-=======
 const char kCaptureCompressionTypeEnvVar[]   = GFXRECON_ENV_VAR_PREFIX CAPTURE_COMPRESSION_TYPE_UPPER;
 const char kCaptureFileFlushEnvVar[]         = GFXRECON_ENV_VAR_PREFIX CAPTURE_FILE_FLUSH_UPPER;
 const char kCaptureFileNameEnvVar[]          = GFXRECON_ENV_VAR_PREFIX CAPTURE_FILE_NAME_UPPER;
@@ -132,7 +114,6 @@
 const char kLogOutputToOsDebugStringEnvVar[] = GFXRECON_ENV_VAR_PREFIX LOG_OUTPUT_TO_OS_DEBUG_STRING_UPPER;
 const char kMemoryTrackingModeEnvVar[]       = GFXRECON_ENV_VAR_PREFIX MEMORY_TRACKING_MODE_UPPER;
 const char kCaptureFramesEnvVar[]            = GFXRECON_ENV_VAR_PREFIX CAPTURE_FRAMES_UPPER;
->>>>>>> 38155a4c
 #endif
 
 // Capture options for settings file.
@@ -160,7 +141,7 @@
 #if defined(ENABLE_LZ4_COMPRESSION)
 const format::CompressionType kDefaultCompressionType = format::CompressionType::kLz4;
 #else
-const format::CompressionType kDefaultCompressionType = format::CompressionType::kNone;
+const format::CompressionType                               kDefaultCompressionType = format::CompressionType::kNone;
 #endif
 
 CaptureSettings::CaptureSettings() {}

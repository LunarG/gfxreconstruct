/*
** Copyright (c) 2018-2020 Valve Corporation
** Copyright (c) 2018-2020 LunarG, Inc.
** Copyright (c) 2019-2023 Advanced Micro Devices, Inc. All rights reserved.
**
** Permission is hereby granted, free of charge, to any person obtaining a
** copy of this software and associated documentation files (the "Software"),
** to deal in the Software without restriction, including without limitation
** the rights to use, copy, modify, merge, publish, distribute, sublicense,
** and/or sell copies of the Software, and to permit persons to whom the
** Software is furnished to do so, subject to the following conditions:
**
** The above copyright notice and this permission notice shall be included in
** all copies or substantial portions of the Software.
**
** THE SOFTWARE IS PROVIDED "AS IS", WITHOUT WARRANTY OF ANY KIND, EXPRESS OR
** IMPLIED, INCLUDING BUT NOT LIMITED TO THE WARRANTIES OF MERCHANTABILITY,
** FITNESS FOR A PARTICULAR PURPOSE AND NONINFRINGEMENT. IN NO EVENT SHALL THE
** AUTHORS OR COPYRIGHT HOLDERS BE LIABLE FOR ANY CLAIM, DAMAGES OR OTHER
** LIABILITY, WHETHER IN AN ACTION OF CONTRACT, TORT OR OTHERWISE, ARISING
** FROM, OUT OF OR IN CONNECTION WITH THE SOFTWARE OR THE USE OR OTHER
** DEALINGS IN THE SOFTWARE.
*/

#include "encode/capture_settings.h"

#include "util/file_path.h"
#include "util/strings.h"
#include "util/options.h"
#include "util/platform.h"
#include "util/settings_loader.h"

#include <algorithm>
#include <cassert>
#include <cctype>
#include <cstdlib>
#include <limits>
#include <sstream>

GFXRECON_BEGIN_NAMESPACE(gfxrecon)
GFXRECON_BEGIN_NAMESPACE(encode)

// Available settings (upper and lower-case)
// clang-format off
#define CAPTURE_COMPRESSION_TYPE_LOWER                       "capture_compression_type"
#define CAPTURE_COMPRESSION_TYPE_UPPER                       "CAPTURE_COMPRESSION_TYPE"
#define CAPTURE_FILE_NAME_LOWER                              "capture_file"
#define CAPTURE_FILE_NAME_UPPER                              "CAPTURE_FILE"
#define CAPTURE_FILE_USE_TIMESTAMP_LOWER                     "capture_file_timestamp"
#define CAPTURE_FILE_USE_TIMESTAMP_UPPER                     "CAPTURE_FILE_TIMESTAMP"
#define CAPTURE_FILE_FLUSH_LOWER                             "capture_file_flush"
#define CAPTURE_FILE_FLUSH_UPPER                             "CAPTURE_FILE_FLUSH"
#define LOG_ALLOW_INDENTS_LOWER                              "log_allow_indents"
#define LOG_ALLOW_INDENTS_UPPER                              "LOG_ALLOW_INDENTS"
#define LOG_BREAK_ON_ERROR_LOWER                             "log_break_on_error"
#define LOG_BREAK_ON_ERROR_UPPER                             "LOG_BREAK_ON_ERROR"
#define LOG_ERRORS_TO_STDERR_LOWER                           "log_errors_to_stderr"
#define LOG_ERRORS_TO_STDERR_UPPER                           "LOG_ERRORS_TO_STDERR"
#define LOG_DETAILED_LOWER                                   "log_detailed"
#define LOG_DETAILED_UPPER                                   "LOG_DETAILED"
#define LOG_FILE_NAME_LOWER                                  "log_file"
#define LOG_FILE_NAME_UPPER                                  "LOG_FILE"
#define LOG_FILE_CREATE_NEW_LOWER                            "log_file_create_new"
#define LOG_FILE_CREATE_NEW_UPPER                            "LOG_FILE_CREATE_NEW"
#define LOG_FILE_FLUSH_AFTER_WRITE_LOWER                     "log_file_flush_after_write"
#define LOG_FILE_FLUSH_AFTER_WRITE_UPPER                     "LOG_FILE_FLUSH_AFTER_WRITE"
#define LOG_FILE_KEEP_OPEN_LOWER                             "log_file_keep_open"
#define LOG_FILE_KEEP_OPEN_UPPER                             "LOG_FILE_KEEP_OPEN"
#define LOG_LEVEL_LOWER                                      "log_level"
#define LOG_LEVEL_UPPER                                      "LOG_LEVEL"
#define LOG_OUTPUT_TO_CONSOLE_LOWER                          "log_output_to_console"
#define LOG_OUTPUT_TO_CONSOLE_UPPER                          "LOG_OUTPUT_TO_CONSOLE"
#define LOG_OUTPUT_TO_OS_DEBUG_STRING_LOWER                  "log_output_to_os_debug_string"
#define LOG_OUTPUT_TO_OS_DEBUG_STRING_UPPER                  "LOG_OUTPUT_TO_OS_DEBUG_STRING"
#define MEMORY_TRACKING_MODE_LOWER                           "memory_tracking_mode"
#define MEMORY_TRACKING_MODE_UPPER                           "MEMORY_TRACKING_MODE"
#define SCREENSHOT_DIR_LOWER                                 "screenshot_dir"
#define SCREENSHOT_DIR_UPPER                                 "SCREENSHOT_DIR"
#define SCREENSHOT_FORMAT_LOWER                              "screenshot_format"
#define SCREENSHOT_FORMAT_UPPER                              "SCREENSHOT_FORMAT"
#define SCREENSHOT_FRAMES_LOWER                              "screenshot_frames"
#define SCREENSHOT_FRAMES_UPPER                              "SCREENSHOT_FRAMES"
#define CAPTURE_FRAMES_LOWER                                 "capture_frames"
#define CAPTURE_FRAMES_UPPER                                 "CAPTURE_FRAMES"
#define CAPTURE_TRIGGER_LOWER                                "capture_trigger"
#define CAPTURE_TRIGGER_UPPER                                "CAPTURE_TRIGGER"
#define CAPTURE_TRIGGER_FRAMES_LOWER                         "capture_trigger_frames"
#define CAPTURE_TRIGGER_FRAMES_UPPER                         "CAPTURE_TRIGGER_FRAMES"
#define CAPTURE_ANDROID_TRIGGER_LOWER                        "capture_android_trigger"
#define CAPTURE_ANDROID_TRIGGER_UPPER                        "CAPTURE_ANDROID_TRIGGER"
#define CAPTURE_IUNKNOWN_WRAPPING_LOWER                      "capture_iunknown_wrapping"
#define CAPTURE_IUNKNOWN_WRAPPING_UPPER                      "CAPTURE_IUNKNOWN_WRAPPING"
#define PAGE_GUARD_COPY_ON_MAP_LOWER                         "page_guard_copy_on_map"
#define PAGE_GUARD_COPY_ON_MAP_UPPER                         "PAGE_GUARD_COPY_ON_MAP"
#define PAGE_GUARD_SEPARATE_READ_LOWER                       "page_guard_separate_read"
#define PAGE_GUARD_SEPARATE_READ_UPPER                       "PAGE_GUARD_SEPARATE_READ"
#define PAGE_GUARD_PERSISTENT_MEMORY_LOWER                   "page_guard_persistent_memory"
#define PAGE_GUARD_PERSISTENT_MEMORY_UPPER                   "PAGE_GUARD_PERSISTENT_MEMORY"
#define PAGE_GUARD_ALIGN_BUFFER_SIZES_LOWER                  "page_guard_align_buffer_sizes"
#define PAGE_GUARD_ALIGN_BUFFER_SIZES_UPPER                  "PAGE_GUARD_ALIGN_BUFFER_SIZES"
#define PAGE_GUARD_TRACK_AHB_MEMORY_LOWER                    "page_guard_track_ahb_memory"
#define PAGE_GUARD_TRACK_AHB_MEMORY_UPPER                    "PAGE_GUARD_TRACK_AHB_MEMORY"
#define PAGE_GUARD_EXTERNAL_MEMORY_LOWER                     "page_guard_external_memory"
#define PAGE_GUARD_EXTERNAL_MEMORY_UPPER                     "PAGE_GUARD_EXTERNAL_MEMORY"
#define PAGE_GUARD_UNBLOCK_SIGSEGV_LOWER                     "page_guard_unblock_sigsegv"
#define PAGE_GUARD_UNBLOCK_SIGSEGV_UPPER                     "PAGE_GUARD_UNBLOCK_SIGSEGV"
#define PAGE_GUARD_SIGNAL_HANDLER_WATCHER_LOWER              "page_guard_signal_handler_watcher"
#define PAGE_GUARD_SIGNAL_HANDLER_WATCHER_UPPER              "PAGE_GUARD_SIGNAL_HANDLER_WATCHER"
#define PAGE_GUARD_SIGNAL_HANDLER_WATCHER_MAX_RESTORES_LOWER "page_guard_signal_handler_watcher_max_restores"
#define PAGE_GUARD_SIGNAL_HANDLER_WATCHER_MAX_RESTORES_UPPER "PAGE_GUARD_SIGNAL_HANDLER_WATCHER_MAX_RESTORES"
#define DEBUG_LAYER_LOWER                                    "debug_layer"
#define DEBUG_LAYER_UPPER                                    "DEBUG_LAYER"
#define DEBUG_DEVICE_LOST_LOWER                              "debug_device_lost"
#define DEBUG_DEVICE_LOST_UPPER                              "DEBUG_DEVICE_LOST"
#define DISABLE_DXR_LOWER                                    "disable_dxr"
#define DISABLE_DXR_UPPER                                    "DISABLE_DXR"
#define ACCEL_STRUCT_PADDING_LOWER                           "accel_struct_padding"
#define ACCEL_STRUCT_PADDING_UPPER                           "ACCEL_STRUCT_PADDING"
#define FORCE_COMMAND_SERIALIZATION_LOWER                    "force_command_serialization"
#define FORCE_COMMAND_SERIALIZATION_UPPER                    "FORCE_COMMAND_SERIALIZATION"
<<<<<<< HEAD
#define RV_ANNOTATION_EXPERIMENTAL_LOWER                     "rv_annotation_experimental"
#define RV_ANNOTATION_EXPERIMENTAL_UPPER                     "RV_ANNOTATION_EXPERIMENTAL"
#define RV_ANNOTATION_RAND_LOWER                             "rv_annotation_rand"
#define RV_ANNOTATION_RAND_UPPER                             "RV_ANNOTATION_RAND"
#define RV_ANNOTATION_GPUVA_LOWER                            "rv_annotation_gpuva"
#define RV_ANNOTATION_GPUVA_UPPER                            "RV_ANNOTATION_GPUVA"
#define RV_ANNOTATION_DESCRIPTOR_LOWER                       "rv_annotation_descriptor"
#define RV_ANNOTATION_DESCRIPTOR_UPPER                       "RV_ANNOTATION_DESCRIPTOR"
=======
#define QUEUE_ZERO_ONLY_LOWER                                "queue_zero_only"
#define QUEUE_ZERO_ONLY_UPPER                                "QUEUE_ZERO_ONLY"
>>>>>>> 8970faf7

#if defined(__ANDROID__)
// Android Properties
#define GFXRECON_ENV_VAR_PREFIX "debug.gfxrecon."

const char CaptureSettings::kDefaultCaptureFileName[] = "/sdcard/gfxrecon_capture" GFXRECON_FILE_EXTENSION;

const char kCaptureCompressionTypeEnvVar[]                   = GFXRECON_ENV_VAR_PREFIX CAPTURE_COMPRESSION_TYPE_LOWER;
const char kCaptureFileFlushEnvVar[]                         = GFXRECON_ENV_VAR_PREFIX CAPTURE_FILE_FLUSH_LOWER;
const char kCaptureFileNameEnvVar[]                          = GFXRECON_ENV_VAR_PREFIX CAPTURE_FILE_NAME_LOWER;
const char kCaptureFileUseTimestampEnvVar[]                  = GFXRECON_ENV_VAR_PREFIX CAPTURE_FILE_USE_TIMESTAMP_LOWER;
const char kLogAllowIndentsEnvVar[]                          = GFXRECON_ENV_VAR_PREFIX LOG_ALLOW_INDENTS_LOWER;
const char kLogBreakOnErrorEnvVar[]                          = GFXRECON_ENV_VAR_PREFIX LOG_BREAK_ON_ERROR_LOWER;
const char kLogDetailedEnvVar[]                              = GFXRECON_ENV_VAR_PREFIX LOG_DETAILED_LOWER;
const char kLogErrorsToStderrEnvVar[]                        = GFXRECON_ENV_VAR_PREFIX LOG_ERRORS_TO_STDERR_LOWER;
const char kLogFileNameEnvVar[]                              = GFXRECON_ENV_VAR_PREFIX LOG_FILE_NAME_LOWER;
const char kLogFileCreateNewEnvVar[]                         = GFXRECON_ENV_VAR_PREFIX LOG_FILE_CREATE_NEW_LOWER;
const char kLogFileFlushAfterWriteEnvVar[]                   = GFXRECON_ENV_VAR_PREFIX LOG_FILE_FLUSH_AFTER_WRITE_LOWER;
const char kLogFileKeepFileOpenEnvVar[]                      = GFXRECON_ENV_VAR_PREFIX LOG_FILE_KEEP_OPEN_LOWER;
const char kLogLevelEnvVar[]                                 = GFXRECON_ENV_VAR_PREFIX LOG_LEVEL_LOWER;
const char kLogOutputToConsoleEnvVar[]                       = GFXRECON_ENV_VAR_PREFIX LOG_OUTPUT_TO_CONSOLE_LOWER;
const char kLogOutputToOsDebugStringEnvVar[]                 = GFXRECON_ENV_VAR_PREFIX LOG_OUTPUT_TO_OS_DEBUG_STRING_LOWER;
const char kMemoryTrackingModeEnvVar[]                       = GFXRECON_ENV_VAR_PREFIX MEMORY_TRACKING_MODE_LOWER;
const char kScreenshotDirEnvVar[]                            = GFXRECON_ENV_VAR_PREFIX SCREENSHOT_DIR_LOWER;
const char kScreenshotFormatEnvVar[]                         = GFXRECON_ENV_VAR_PREFIX SCREENSHOT_FORMAT_LOWER;
const char kScreenshotFramesEnvVar[]                         = GFXRECON_ENV_VAR_PREFIX SCREENSHOT_FRAMES_LOWER;
const char kCaptureFramesEnvVar[]                            = GFXRECON_ENV_VAR_PREFIX CAPTURE_FRAMES_LOWER;
const char kCaptureTriggerEnvVar[]                           = GFXRECON_ENV_VAR_PREFIX CAPTURE_TRIGGER_LOWER;
const char kCaptureTriggerFramesEnvVar[]                     = GFXRECON_ENV_VAR_PREFIX CAPTURE_TRIGGER_FRAMES_LOWER;
const char kCaptureIUnknownWrappingEnvVar[]                  = GFXRECON_ENV_VAR_PREFIX CAPTURE_IUNKNOWN_WRAPPING_LOWER;
const char kPageGuardCopyOnMapEnvVar[]                       = GFXRECON_ENV_VAR_PREFIX PAGE_GUARD_COPY_ON_MAP_LOWER;
const char kPageGuardSeparateReadEnvVar[]                    = GFXRECON_ENV_VAR_PREFIX PAGE_GUARD_SEPARATE_READ_LOWER;
const char kPageGuardPersistentMemoryEnvVar[]                = GFXRECON_ENV_VAR_PREFIX PAGE_GUARD_PERSISTENT_MEMORY_LOWER;
const char kPageGuardAlignBufferSizesEnvVar[]                = GFXRECON_ENV_VAR_PREFIX PAGE_GUARD_ALIGN_BUFFER_SIZES_LOWER;
const char kPageGuardTrackAhbMemoryEnvVar[]                  = GFXRECON_ENV_VAR_PREFIX PAGE_GUARD_TRACK_AHB_MEMORY_LOWER;
const char kPageGuardExternalMemoryEnvVar[]                  = GFXRECON_ENV_VAR_PREFIX PAGE_GUARD_EXTERNAL_MEMORY_LOWER;
const char kPageGuardUnblockSIGSEGVEnvVar[]                  = GFXRECON_ENV_VAR_PREFIX PAGE_GUARD_UNBLOCK_SIGSEGV_LOWER;
const char kPageGuardSignalHandlerWatcherEnvVar[]            = GFXRECON_ENV_VAR_PREFIX PAGE_GUARD_SIGNAL_HANDLER_WATCHER_LOWER;
const char kPageGuardSignalHandlerWatcherMaxRestoresEnvVar[] = GFXRECON_ENV_VAR_PREFIX PAGE_GUARD_SIGNAL_HANDLER_WATCHER_MAX_RESTORES_LOWER;
const char kDebugLayerEnvVar[]                               = GFXRECON_ENV_VAR_PREFIX DEBUG_LAYER_LOWER;
const char kDebugDeviceLostEnvVar[]                          = GFXRECON_ENV_VAR_PREFIX DEBUG_DEVICE_LOST_LOWER;
const char kCaptureAndroidTriggerEnvVar[]                    = GFXRECON_ENV_VAR_PREFIX CAPTURE_ANDROID_TRIGGER_LOWER;
const char kDisableDxrEnvVar[]                               = GFXRECON_ENV_VAR_PREFIX DISABLE_DXR_LOWER;
const char kAccelStructPaddingEnvVar[]                       = GFXRECON_ENV_VAR_PREFIX ACCEL_STRUCT_PADDING_LOWER;
const char kForceCommandSerializationEnvVar[]                = GFXRECON_ENV_VAR_PREFIX FORCE_COMMAND_SERIALIZATION_LOWER;
<<<<<<< HEAD
const char kAnnotationExperimentalEnvVar[]                   = GFXRECON_ENV_VAR_PREFIX RV_ANNOTATION_EXPERIMENTAL_LOWER;
const char kAnnotationRandEnvVar[]                           = GFXRECON_ENV_VAR_PREFIX RV_ANNOTATION_RAND_LOWER;
const char kAnnotationGPUVAEnvVar[]                          = GFXRECON_ENV_VAR_PREFIX RV_ANNOTATION_GPUVA_LOWER;
const char kAnnotationDescriptorEnvVar[]                     = GFXRECON_ENV_VAR_PREFIX RV_ANNOTATION_DESCRIPTOR_LOWER;
=======
const char kQueueZeroOnlyEnvVar[]                            = GFXRECON_ENV_VAR_PREFIX QUEUE_ZERO_ONLY_LOWER;
>>>>>>> 8970faf7


#else
// Desktop environment settings
#define GFXRECON_ENV_VAR_PREFIX "GFXRECON_"

const char CaptureSettings::kDefaultCaptureFileName[] = "gfxrecon_capture" GFXRECON_FILE_EXTENSION;

const char kCaptureCompressionTypeEnvVar[]                   = GFXRECON_ENV_VAR_PREFIX CAPTURE_COMPRESSION_TYPE_UPPER;
const char kCaptureFileFlushEnvVar[]                         = GFXRECON_ENV_VAR_PREFIX CAPTURE_FILE_FLUSH_UPPER;
const char kCaptureFileNameEnvVar[]                          = GFXRECON_ENV_VAR_PREFIX CAPTURE_FILE_NAME_UPPER;
const char kCaptureFileUseTimestampEnvVar[]                  = GFXRECON_ENV_VAR_PREFIX CAPTURE_FILE_USE_TIMESTAMP_UPPER;
const char kLogAllowIndentsEnvVar[]                          = GFXRECON_ENV_VAR_PREFIX LOG_ALLOW_INDENTS_UPPER;
const char kLogBreakOnErrorEnvVar[]                          = GFXRECON_ENV_VAR_PREFIX LOG_BREAK_ON_ERROR_UPPER;
const char kLogDetailedEnvVar[]                              = GFXRECON_ENV_VAR_PREFIX LOG_DETAILED_UPPER;
const char kLogErrorsToStderrEnvVar[]                        = GFXRECON_ENV_VAR_PREFIX LOG_ERRORS_TO_STDERR_UPPER;
const char kLogFileNameEnvVar[]                              = GFXRECON_ENV_VAR_PREFIX LOG_FILE_NAME_UPPER;
const char kLogFileCreateNewEnvVar[]                         = GFXRECON_ENV_VAR_PREFIX LOG_FILE_CREATE_NEW_UPPER;
const char kLogFileFlushAfterWriteEnvVar[]                   = GFXRECON_ENV_VAR_PREFIX LOG_FILE_FLUSH_AFTER_WRITE_UPPER;
const char kLogFileKeepFileOpenEnvVar[]                      = GFXRECON_ENV_VAR_PREFIX LOG_FILE_KEEP_OPEN_UPPER;
const char kLogLevelEnvVar[]                                 = GFXRECON_ENV_VAR_PREFIX LOG_LEVEL_UPPER;
const char kLogOutputToConsoleEnvVar[]                       = GFXRECON_ENV_VAR_PREFIX LOG_OUTPUT_TO_CONSOLE_UPPER;
const char kLogOutputToOsDebugStringEnvVar[]                 = GFXRECON_ENV_VAR_PREFIX LOG_OUTPUT_TO_OS_DEBUG_STRING_UPPER;
const char kMemoryTrackingModeEnvVar[]                       = GFXRECON_ENV_VAR_PREFIX MEMORY_TRACKING_MODE_UPPER;
const char kScreenshotDirEnvVar[]                            = GFXRECON_ENV_VAR_PREFIX SCREENSHOT_DIR_UPPER;
const char kScreenshotFormatEnvVar[]                         = GFXRECON_ENV_VAR_PREFIX SCREENSHOT_FORMAT_UPPER;
const char kScreenshotFramesEnvVar[]                         = GFXRECON_ENV_VAR_PREFIX SCREENSHOT_FRAMES_UPPER;
const char kCaptureFramesEnvVar[]                            = GFXRECON_ENV_VAR_PREFIX CAPTURE_FRAMES_UPPER;
const char kPageGuardCopyOnMapEnvVar[]                       = GFXRECON_ENV_VAR_PREFIX PAGE_GUARD_COPY_ON_MAP_UPPER;
const char kPageGuardSeparateReadEnvVar[]                    = GFXRECON_ENV_VAR_PREFIX PAGE_GUARD_SEPARATE_READ_UPPER;
const char kPageGuardPersistentMemoryEnvVar[]                = GFXRECON_ENV_VAR_PREFIX PAGE_GUARD_PERSISTENT_MEMORY_UPPER;
const char kPageGuardAlignBufferSizesEnvVar[]                = GFXRECON_ENV_VAR_PREFIX PAGE_GUARD_ALIGN_BUFFER_SIZES_UPPER;
const char kPageGuardTrackAhbMemoryEnvVar[]                  = GFXRECON_ENV_VAR_PREFIX PAGE_GUARD_TRACK_AHB_MEMORY_UPPER;
const char kPageGuardExternalMemoryEnvVar[]                  = GFXRECON_ENV_VAR_PREFIX PAGE_GUARD_EXTERNAL_MEMORY_UPPER;
const char kPageGuardUnblockSIGSEGVEnvVar[]                  = GFXRECON_ENV_VAR_PREFIX PAGE_GUARD_UNBLOCK_SIGSEGV_UPPER;
const char kPageGuardSignalHandlerWatcherEnvVar[]            = GFXRECON_ENV_VAR_PREFIX PAGE_GUARD_SIGNAL_HANDLER_WATCHER_UPPER;
const char kPageGuardSignalHandlerWatcherMaxRestoresEnvVar[] = GFXRECON_ENV_VAR_PREFIX PAGE_GUARD_SIGNAL_HANDLER_WATCHER_MAX_RESTORES_UPPER;
const char kCaptureTriggerEnvVar[]                           = GFXRECON_ENV_VAR_PREFIX CAPTURE_TRIGGER_UPPER;
const char kCaptureTriggerFramesEnvVar[]                     = GFXRECON_ENV_VAR_PREFIX CAPTURE_TRIGGER_FRAMES_UPPER;
const char kCaptureIUnknownWrappingEnvVar[]                  = GFXRECON_ENV_VAR_PREFIX CAPTURE_IUNKNOWN_WRAPPING_UPPER;
const char kDebugLayerEnvVar[]                               = GFXRECON_ENV_VAR_PREFIX DEBUG_LAYER_UPPER;
const char kDebugDeviceLostEnvVar[]                          = GFXRECON_ENV_VAR_PREFIX DEBUG_DEVICE_LOST_UPPER;
const char kDisableDxrEnvVar[]                               = GFXRECON_ENV_VAR_PREFIX DISABLE_DXR_UPPER;
const char kAccelStructPaddingEnvVar[]                       = GFXRECON_ENV_VAR_PREFIX ACCEL_STRUCT_PADDING_UPPER;
const char kForceCommandSerializationEnvVar[]                = GFXRECON_ENV_VAR_PREFIX FORCE_COMMAND_SERIALIZATION_UPPER;
<<<<<<< HEAD
const char kAnnotationExperimentalEnvVar[]                   = GFXRECON_ENV_VAR_PREFIX RV_ANNOTATION_EXPERIMENTAL_UPPER;
const char kAnnotationRandEnvVar[]                           = GFXRECON_ENV_VAR_PREFIX RV_ANNOTATION_RAND_UPPER;
const char kAnnotationGPUVAEnvVar[]                          = GFXRECON_ENV_VAR_PREFIX RV_ANNOTATION_GPUVA_UPPER;
const char kAnnotationDescriptorEnvVar[]                     = GFXRECON_ENV_VAR_PREFIX RV_ANNOTATION_DESCRIPTOR_UPPER;
=======
const char kQueueZeroOnlyEnvVar[]                            = GFXRECON_ENV_VAR_PREFIX QUEUE_ZERO_ONLY_UPPER;

>>>>>>> 8970faf7
#endif

// Capture options for settings file.
const char kSettingsFilter[] = "lunarg_gfxreconstruct.";

const std::string kOptionKeyCaptureCompressionType                   = std::string(kSettingsFilter) + std::string(CAPTURE_COMPRESSION_TYPE_LOWER);
const std::string kOptionKeyCaptureFile                              = std::string(kSettingsFilter) + std::string(CAPTURE_FILE_NAME_LOWER);
const std::string kOptionKeyCaptureFileForceFlush                    = std::string(kSettingsFilter) + std::string(CAPTURE_FILE_FLUSH_LOWER);
const std::string kOptionKeyCaptureFileUseTimestamp                  = std::string(kSettingsFilter) + std::string(CAPTURE_FILE_USE_TIMESTAMP_LOWER);
const std::string kOptionKeyLogAllowIndents                          = std::string(kSettingsFilter) + std::string(LOG_ALLOW_INDENTS_LOWER);
const std::string kOptionKeyLogBreakOnError                          = std::string(kSettingsFilter) + std::string(LOG_BREAK_ON_ERROR_LOWER);
const std::string kOptionKeyLogDetailed                              = std::string(kSettingsFilter) + std::string(LOG_DETAILED_LOWER);
const std::string kOptionKeyLogErrorsToStderr                        = std::string(kSettingsFilter) + std::string(LOG_ERRORS_TO_STDERR_LOWER);
const std::string kOptionKeyLogFile                                  = std::string(kSettingsFilter) + std::string(LOG_FILE_NAME_LOWER);
const std::string kOptionKeyLogFileCreateNew                         = std::string(kSettingsFilter) + std::string(LOG_FILE_CREATE_NEW_LOWER);
const std::string kOptionKeyLogFileFlushAfterWrite                   = std::string(kSettingsFilter) + std::string(LOG_FILE_FLUSH_AFTER_WRITE_LOWER);
const std::string kOptionKeyLogFileKeepOpen                          = std::string(kSettingsFilter) + std::string(LOG_FILE_KEEP_OPEN_LOWER);
const std::string kOptionKeyLogLevel                                 = std::string(kSettingsFilter) + std::string(LOG_LEVEL_LOWER);
const std::string kOptionKeyLogOutputToConsole                       = std::string(kSettingsFilter) + std::string(LOG_OUTPUT_TO_CONSOLE_LOWER);
const std::string kOptionKeyLogOutputToOsDebugString                 = std::string(kSettingsFilter) + std::string(LOG_OUTPUT_TO_OS_DEBUG_STRING_LOWER);
const std::string kOptionKeyMemoryTrackingMode                       = std::string(kSettingsFilter) + std::string(MEMORY_TRACKING_MODE_LOWER);
const std::string kOptionKeyScreenshotDir                            = std::string(kSettingsFilter) + std::string(SCREENSHOT_DIR_LOWER);
const std::string kOptionKeyScreenshotFormat                         = std::string(kSettingsFilter) + std::string(SCREENSHOT_FORMAT_LOWER);
const std::string kOptionKeyScreenshotFrames                         = std::string(kSettingsFilter) + std::string(SCREENSHOT_FRAMES_LOWER);
const std::string kOptionKeyCaptureFrames                            = std::string(kSettingsFilter) + std::string(CAPTURE_FRAMES_LOWER);
const std::string kOptionKeyCaptureTrigger                           = std::string(kSettingsFilter) + std::string(CAPTURE_TRIGGER_LOWER);
const std::string kOptionKeyCaptureTriggerFrames                     = std::string(kSettingsFilter) + std::string(CAPTURE_TRIGGER_FRAMES_LOWER);
const std::string kOptionKeyCaptureIUnknownWrapping                  = std::string(kSettingsFilter) + std::string(CAPTURE_IUNKNOWN_WRAPPING_LOWER);
const std::string kOptionKeyPageGuardCopyOnMap                       = std::string(kSettingsFilter) + std::string(PAGE_GUARD_COPY_ON_MAP_LOWER);
const std::string kOptionKeyPageGuardSeparateRead                    = std::string(kSettingsFilter) + std::string(PAGE_GUARD_SEPARATE_READ_LOWER);
const std::string kOptionKeyPageGuardPersistentMemory                = std::string(kSettingsFilter) + std::string(PAGE_GUARD_PERSISTENT_MEMORY_LOWER);
const std::string kOptionKeyPageGuardAlignBufferSizes                = std::string(kSettingsFilter) + std::string(PAGE_GUARD_ALIGN_BUFFER_SIZES_LOWER);
const std::string kOptionKeyPageGuardTrackAhbMemory                  = std::string(kSettingsFilter) + std::string(PAGE_GUARD_TRACK_AHB_MEMORY_LOWER);
const std::string kOptionKeyPageGuardExternalMemory                  = std::string(kSettingsFilter) + std::string(PAGE_GUARD_EXTERNAL_MEMORY_LOWER);
const std::string kOptionKeyPageGuardUnblockSigSegV                  = std::string(kSettingsFilter) + std::string(PAGE_GUARD_UNBLOCK_SIGSEGV_LOWER);
const std::string kOptionKeyPageGuardSignalHandlerWatcher            = std::string(kSettingsFilter) + std::string(PAGE_GUARD_SIGNAL_HANDLER_WATCHER_LOWER);
const std::string kOptionKeyPageGuardSignalHandlerWatcherMaxRestores = std::string(kSettingsFilter) + std::string(PAGE_GUARD_SIGNAL_HANDLER_WATCHER_MAX_RESTORES_LOWER);
const std::string kDebugLayer                                        = std::string(kSettingsFilter) + std::string(DEBUG_LAYER_LOWER);
const std::string kDebugDeviceLost                                   = std::string(kSettingsFilter) + std::string(DEBUG_DEVICE_LOST_LOWER);
const std::string kOptionDisableDxr                                  = std::string(kSettingsFilter) + std::string(DISABLE_DXR_LOWER);
const std::string kOptionAccelStructPadding                          = std::string(kSettingsFilter) + std::string(ACCEL_STRUCT_PADDING_LOWER);
const std::string kOptionForceCommandSerialization                   = std::string(kSettingsFilter) + std::string(FORCE_COMMAND_SERIALIZATION_LOWER);
<<<<<<< HEAD
const std::string kOptionKeyAnnotationExperimental                   = std::string(kSettingsFilter) + std::string(RV_ANNOTATION_EXPERIMENTAL_LOWER);
const std::string kOptionKeyAnnotationRand                           = std::string(kSettingsFilter) + std::string(RV_ANNOTATION_RAND_LOWER);
const std::string kOptionKeyAnnotationGPUVA                          = std::string(kSettingsFilter) + std::string(RV_ANNOTATION_GPUVA_LOWER);
const std::string kOptionKeyAnnotationDescriptor                     = std::string(kSettingsFilter) + std::string(RV_ANNOTATION_DESCRIPTOR_LOWER);
=======
const std::string kOptionQueueZeroOnly                               = std::string(kSettingsFilter) + std::string(QUEUE_ZERO_ONLY_LOWER);
>>>>>>> 8970faf7

#if defined(GFXRECON_ENABLE_LZ4_COMPRESSION)
const format::CompressionType kDefaultCompressionType = format::CompressionType::kLz4;
#else
const format::CompressionType kDefaultCompressionType = format::CompressionType::kNone;
#endif
// clang-format on

CaptureSettings::CaptureSettings(const TraceSettings& trace_settings)
{
    trace_settings_ = trace_settings;
    log_settings_   = {};
}

CaptureSettings::~CaptureSettings() {}

void CaptureSettings::LoadSettings(CaptureSettings* settings)
{
    if (settings != nullptr)
    {
        OptionsMap capture_settings;

        LoadOptionsFile(&capture_settings);
        LoadOptionsEnvVar(&capture_settings);
        ProcessOptions(&capture_settings, settings);

        LoadRunTimeEnvVarSettings(settings);

        // Valid options are removed as they are read from the OptionsMap.  Therefore, if anything
        // is remaining in it after we're done, it's an invalid setting.
        if (!capture_settings.empty())
        {
            for (auto iter = capture_settings.begin(); iter != capture_settings.end(); ++iter)
            {
                GFXRECON_LOG_WARNING("Settings Loader: Ignoring unrecognized option \"%s\" with value \"%s\"",
                                     iter->first.c_str(),
                                     iter->second.c_str());
            }
        }
    }
}

void CaptureSettings::LoadRunTimeEnvVarSettings(CaptureSettings* settings)
{
#if defined(__ANDROID__)
    if (settings != nullptr)
    {
        OptionsMap  capture_settings;
        std::string value = util::platform::GetEnv(kCaptureAndroidTriggerEnvVar);
        settings->trace_settings_.runtime_capture_trigger =
            ParseAndroidRunTimeTrimState(value, settings->trace_settings_.runtime_capture_trigger);
    }
#endif
}

void CaptureSettings::LoadLogSettings(CaptureSettings* settings)
{
    if (settings != nullptr)
    {
        OptionsMap capture_settings;

        LoadOptionsFile(&capture_settings);
        LoadOptionsEnvVar(&capture_settings);
        ProcessLogOptions(&capture_settings, settings);
    }
}

void CaptureSettings::LoadSingleOptionEnvVar(OptionsMap*        options,
                                             const std::string& environment_variable,
                                             const std::string& option_key)
{
    std::string value = util::platform::GetEnv(environment_variable.c_str());
    if (!value.empty())
    {
        std::string entry = util::settings::RemoveQuotes(value);
        GFXRECON_LOG_INFO(
            "Settings Loader: Found option \"%s\" with value \"%s\"", environment_variable.c_str(), entry.c_str());
        (*options)[option_key] = entry;
    }
}

void CaptureSettings::LoadOptionsEnvVar(OptionsMap* options)
{
    assert(options != nullptr);

    // Capture file environment variables
    LoadSingleOptionEnvVar(options, kCaptureFileNameEnvVar, kOptionKeyCaptureFile);
    LoadSingleOptionEnvVar(options, kCaptureFileUseTimestampEnvVar, kOptionKeyCaptureFileUseTimestamp);
    LoadSingleOptionEnvVar(options, kCaptureCompressionTypeEnvVar, kOptionKeyCaptureCompressionType);
    LoadSingleOptionEnvVar(options, kCaptureFileFlushEnvVar, kOptionKeyCaptureFileForceFlush);

    // Logging environment variables
    LoadSingleOptionEnvVar(options, kLogAllowIndentsEnvVar, kOptionKeyLogAllowIndents);
    LoadSingleOptionEnvVar(options, kLogBreakOnErrorEnvVar, kOptionKeyLogBreakOnError);
    LoadSingleOptionEnvVar(options, kLogDetailedEnvVar, kOptionKeyLogDetailed);
    LoadSingleOptionEnvVar(options, kLogErrorsToStderrEnvVar, kOptionKeyLogErrorsToStderr);
    LoadSingleOptionEnvVar(options, kLogFileNameEnvVar, kOptionKeyLogFile);
    LoadSingleOptionEnvVar(options, kLogFileCreateNewEnvVar, kOptionKeyLogFileCreateNew);
    LoadSingleOptionEnvVar(options, kLogFileFlushAfterWriteEnvVar, kOptionKeyLogFileFlushAfterWrite);
    LoadSingleOptionEnvVar(options, kLogFileKeepFileOpenEnvVar, kOptionKeyLogFileKeepOpen);
    LoadSingleOptionEnvVar(options, kLogLevelEnvVar, kOptionKeyLogLevel);
    LoadSingleOptionEnvVar(options, kLogOutputToConsoleEnvVar, kOptionKeyLogOutputToConsole);
    LoadSingleOptionEnvVar(options, kLogOutputToOsDebugStringEnvVar, kOptionKeyLogOutputToOsDebugString);

    // Memory environment variables
    LoadSingleOptionEnvVar(options, kMemoryTrackingModeEnvVar, kOptionKeyMemoryTrackingMode);

    // Trimming environment variables
    LoadSingleOptionEnvVar(options, kCaptureFramesEnvVar, kOptionKeyCaptureFrames);
    LoadSingleOptionEnvVar(options, kCaptureTriggerEnvVar, kOptionKeyCaptureTrigger);
    LoadSingleOptionEnvVar(options, kCaptureTriggerFramesEnvVar, kOptionKeyCaptureTriggerFrames);

    // Page guard environment variables
    LoadSingleOptionEnvVar(options, kPageGuardCopyOnMapEnvVar, kOptionKeyPageGuardCopyOnMap);
    LoadSingleOptionEnvVar(options, kPageGuardSeparateReadEnvVar, kOptionKeyPageGuardSeparateRead);
    LoadSingleOptionEnvVar(options, kPageGuardPersistentMemoryEnvVar, kOptionKeyPageGuardPersistentMemory);
    LoadSingleOptionEnvVar(options, kPageGuardAlignBufferSizesEnvVar, kOptionKeyPageGuardAlignBufferSizes);
    LoadSingleOptionEnvVar(options, kPageGuardTrackAhbMemoryEnvVar, kOptionKeyPageGuardTrackAhbMemory);
    LoadSingleOptionEnvVar(options, kPageGuardExternalMemoryEnvVar, kOptionKeyPageGuardExternalMemory);
    LoadSingleOptionEnvVar(options, kPageGuardUnblockSIGSEGVEnvVar, kOptionKeyPageGuardUnblockSigSegV);
    LoadSingleOptionEnvVar(options, kPageGuardSignalHandlerWatcherEnvVar, kOptionKeyPageGuardSignalHandlerWatcher);
    LoadSingleOptionEnvVar(
        options, kPageGuardSignalHandlerWatcherMaxRestoresEnvVar, kOptionKeyPageGuardSignalHandlerWatcherMaxRestores);

    // Debug environment variables
    LoadSingleOptionEnvVar(options, kDebugLayerEnvVar, kDebugLayer);
    LoadSingleOptionEnvVar(options, kDebugDeviceLostEnvVar, kDebugDeviceLost);

    // Screenshot environment variables
    LoadSingleOptionEnvVar(options, kScreenshotDirEnvVar, kOptionKeyScreenshotDir);
    LoadSingleOptionEnvVar(options, kScreenshotFormatEnvVar, kOptionKeyScreenshotFormat);
    LoadSingleOptionEnvVar(options, kScreenshotFramesEnvVar, kOptionKeyScreenshotFrames);

    // DirectX environment variables
    LoadSingleOptionEnvVar(options, kDisableDxrEnvVar, kOptionDisableDxr);
    LoadSingleOptionEnvVar(options, kAccelStructPaddingEnvVar, kOptionAccelStructPadding);

    // IUnknown wrapping environment variable
    LoadSingleOptionEnvVar(options, kCaptureIUnknownWrappingEnvVar, kOptionKeyCaptureIUnknownWrapping);

    LoadSingleOptionEnvVar(options, kForceCommandSerializationEnvVar, kOptionForceCommandSerialization);
<<<<<<< HEAD

    // Annotated GPUVA mask
    LoadSingleOptionEnvVar(options, kAnnotationExperimentalEnvVar, kOptionKeyAnnotationExperimental);
    LoadSingleOptionEnvVar(options, kAnnotationRandEnvVar, kOptionKeyAnnotationRand);
    LoadSingleOptionEnvVar(options, kAnnotationGPUVAEnvVar, kOptionKeyAnnotationGPUVA);
    LoadSingleOptionEnvVar(options, kAnnotationDescriptorEnvVar, kOptionKeyAnnotationDescriptor);
=======
    LoadSingleOptionEnvVar(options, kQueueZeroOnlyEnvVar, kOptionQueueZeroOnly);
>>>>>>> 8970faf7
}

void CaptureSettings::LoadOptionsFile(OptionsMap* options)
{
    assert(options != nullptr);

    std::string settings_filename = util::settings::FindLayerSettingsFile();

    if (!settings_filename.empty())
    {
        GFXRECON_LOG_INFO("Found layer settings file: %s", settings_filename.c_str());

        int32_t result = util::settings::LoadLayerSettingsFile(settings_filename, kSettingsFilter, options);

        if (result == 0)
        {
            GFXRECON_LOG_INFO("Successfully loaded settings from file");
        }
        else
        {
            GFXRECON_LOG_INFO("Failed to load settings from file (errno = %d)", result);
        }
    }
}

void CaptureSettings::ProcessOptions(OptionsMap* options, CaptureSettings* settings)
{
    assert(settings != nullptr);

    // Capture file options
    settings->trace_settings_.capture_file_options.compression_type =
        ParseCompressionTypeString(FindOption(options, kOptionKeyCaptureCompressionType), kDefaultCompressionType);
    settings->trace_settings_.capture_file =
        FindOption(options, kOptionKeyCaptureFile, settings->trace_settings_.capture_file);
    settings->trace_settings_.time_stamp_file = ParseBoolString(FindOption(options, kOptionKeyCaptureFileUseTimestamp),
                                                                settings->trace_settings_.time_stamp_file);
    settings->trace_settings_.force_flush =
        ParseBoolString(FindOption(options, kOptionKeyCaptureFileForceFlush), settings->trace_settings_.force_flush);

    // Memory tracking options
    settings->trace_settings_.memory_tracking_mode = ParseMemoryTrackingModeString(
        FindOption(options, kOptionKeyMemoryTrackingMode), settings->trace_settings_.memory_tracking_mode);

    // Trimming options:
    // trim ranges and trim hotkey are exclusive
    // with trim key will be parsed only
    // if trim ranges is empty, else it will be ignored
    ParseTrimRangeString(FindOption(options, kOptionKeyCaptureFrames), &settings->trace_settings_.trim_ranges);
    std::string trim_key_option        = FindOption(options, kOptionKeyCaptureTrigger);
    std::string trim_key_frames_option = FindOption(options, kOptionKeyCaptureTriggerFrames);
    if (!trim_key_option.empty())
    {
        if (settings->trace_settings_.trim_ranges.empty())
        {
            settings->trace_settings_.trim_key = ParseTrimKeyString(trim_key_option);
            if (!trim_key_frames_option.empty())
            {
                settings->trace_settings_.trim_key_frames = ParseTrimKeyFramesString(trim_key_frames_option);
            }
        }
        else
        {
            GFXRECON_LOG_WARNING("Settings Loader: Ignore trim key setting as trim ranges has been specified.");
        }
    }

    // Page guard environment variables
    settings->trace_settings_.page_guard_copy_on_map = ParseBoolString(
        FindOption(options, kOptionKeyPageGuardCopyOnMap), settings->trace_settings_.page_guard_copy_on_map);
    settings->trace_settings_.page_guard_separate_read = ParseBoolString(
        FindOption(options, kOptionKeyPageGuardSeparateRead), settings->trace_settings_.page_guard_separate_read);
    settings->trace_settings_.page_guard_persistent_memory =
        ParseBoolString(FindOption(options, kOptionKeyPageGuardPersistentMemory),
                        settings->trace_settings_.page_guard_persistent_memory);
    settings->trace_settings_.page_guard_align_buffer_sizes =
        ParseBoolString(FindOption(options, kOptionKeyPageGuardAlignBufferSizes),
                        settings->trace_settings_.page_guard_align_buffer_sizes);
    settings->trace_settings_.page_guard_track_ahb_memory = ParseBoolString(
        FindOption(options, kOptionKeyPageGuardTrackAhbMemory), settings->trace_settings_.page_guard_track_ahb_memory);
    settings->trace_settings_.page_guard_external_memory = ParseBoolString(
        FindOption(options, kOptionKeyPageGuardExternalMemory), settings->trace_settings_.page_guard_external_memory);
    settings->trace_settings_.page_guard_unblock_sigsegv = ParseBoolString(
        FindOption(options, kOptionKeyPageGuardUnblockSigSegV), settings->trace_settings_.page_guard_unblock_sigsegv);
    settings->trace_settings_.page_guard_signal_handler_watcher =
        ParseBoolString(FindOption(options, kOptionKeyPageGuardSignalHandlerWatcher),
                        settings->trace_settings_.page_guard_signal_handler_watcher);
    settings->trace_settings_.page_guard_signal_handler_watcher_max_restores =
        ParseIntegerString(FindOption(options, kOptionKeyPageGuardSignalHandlerWatcherMaxRestores),
                           settings->trace_settings_.page_guard_signal_handler_watcher_max_restores);

    // Debug options
    settings->trace_settings_.debug_layer =
        ParseBoolString(FindOption(options, kDebugLayer), settings->trace_settings_.debug_layer);
    settings->trace_settings_.debug_device_lost =
        ParseBoolString(FindOption(options, kDebugDeviceLost), settings->trace_settings_.debug_device_lost);

    ProcessLogOptions(options, settings);

    // Screenshot options
    settings->trace_settings_.screenshot_dir =
        FindOption(options, kOptionKeyScreenshotDir, settings->trace_settings_.screenshot_dir);
    ParseFramesList(FindOption(options, kOptionKeyScreenshotFrames), &settings->trace_settings_.screenshot_ranges);
    settings->trace_settings_.screenshot_format = ParseScreenshotFormatString(
        FindOption(options, kOptionKeyScreenshotFormat), settings->trace_settings_.screenshot_format);

    // DirectX options
    settings->trace_settings_.disable_dxr =
        ParseBoolString(FindOption(options, kOptionDisableDxr), settings->trace_settings_.disable_dxr);
    settings->trace_settings_.accel_struct_padding = gfxrecon::util::ParseUintString(
        FindOption(options, kOptionAccelStructPadding), settings->trace_settings_.accel_struct_padding);

    // IUnknown wrapping option
    settings->trace_settings_.iunknown_wrapping =
        ParseBoolString(FindOption(options, kOptionKeyCaptureIUnknownWrapping), settings->trace_settings_.disable_dxr);

    settings->trace_settings_.force_command_serialization = ParseBoolString(
        FindOption(options, kOptionForceCommandSerialization), settings->trace_settings_.force_command_serialization);

<<<<<<< HEAD
    settings->trace_settings_.rv_anotation_info.rv_annotation =
        ParseBoolString(FindOption(options, kOptionKeyAnnotationExperimental),
                        settings->trace_settings_.rv_anotation_info.rv_annotation);
    settings->trace_settings_.rv_anotation_info.annotation_mask_rand =
        ParseBoolString(FindOption(options, kOptionKeyAnnotationRand),
                        settings->trace_settings_.rv_anotation_info.annotation_mask_rand);
    settings->trace_settings_.rv_anotation_info.gpuva_mask = ParseUnsignedInteger16String(
        FindOption(options, kOptionKeyAnnotationGPUVA), settings->trace_settings_.rv_anotation_info.gpuva_mask);
    settings->trace_settings_.rv_anotation_info.descriptor_mask =
        ParseUnsignedInteger16String(FindOption(options, kOptionKeyAnnotationDescriptor),
                                     settings->trace_settings_.rv_anotation_info.descriptor_mask);
=======
    settings->trace_settings_.queue_zero_only =
        ParseBoolString(FindOption(options, kOptionQueueZeroOnly), settings->trace_settings_.queue_zero_only);
>>>>>>> 8970faf7
}

void CaptureSettings::ProcessLogOptions(OptionsMap* options, CaptureSettings* settings)
{
    // Log options
    settings->log_settings_.use_indent =
        ParseBoolString(FindOption(options, kOptionKeyLogAllowIndents), settings->log_settings_.use_indent);
    settings->log_settings_.break_on_error =
        ParseBoolString(FindOption(options, kOptionKeyLogBreakOnError), settings->log_settings_.break_on_error);
    settings->log_settings_.output_detailed_log_info =
        ParseBoolString(FindOption(options, kOptionKeyLogDetailed), settings->log_settings_.output_detailed_log_info);
    settings->log_settings_.file_name = FindOption(options, kOptionKeyLogFile, settings->log_settings_.file_name);
    settings->log_settings_.create_new =
        ParseBoolString(FindOption(options, kOptionKeyLogFileCreateNew), settings->log_settings_.create_new);
    settings->log_settings_.flush_after_write = ParseBoolString(FindOption(options, kOptionKeyLogFileFlushAfterWrite),
                                                                settings->log_settings_.flush_after_write);
    settings->log_settings_.leave_file_open =
        ParseBoolString(FindOption(options, kOptionKeyLogFileKeepOpen), settings->log_settings_.leave_file_open);
    settings->log_settings_.output_errors_to_stderr = ParseBoolString(FindOption(options, kOptionKeyLogErrorsToStderr),
                                                                      settings->log_settings_.output_errors_to_stderr);
    settings->log_settings_.write_to_console =
        ParseBoolString(FindOption(options, kOptionKeyLogOutputToConsole), settings->log_settings_.write_to_console);
    settings->log_settings_.output_to_os_debug_string = ParseBoolString(
        FindOption(options, kOptionKeyLogOutputToOsDebugString), settings->log_settings_.output_to_os_debug_string);
    settings->log_settings_.min_severity =
        ParseLogLevelString(FindOption(options, kOptionKeyLogLevel), settings->log_settings_.min_severity);
}

std::string CaptureSettings::FindOption(OptionsMap* options, const std::string& key, const std::string& default_value)
{
    assert(options != nullptr);

    std::string result = default_value;

    auto entry = options->find(key);
    if (entry != options->end())
    {
        result = entry->second;
        GFXRECON_LOG_DEBUG("Settings Loader: Found option \"%s\" with value \"%s\"", key.c_str(), result.c_str());

        // Erase the option as it comes in so that we should have no valid options remaining in the
        // map when we're done.
        options->erase(key);
    }

    return result;
}

bool CaptureSettings::ParseBoolString(const std::string& value_string, bool default_value)
{
    return gfxrecon::util::ParseBoolString(value_string, default_value);
}

uint16_t CaptureSettings::ParseUnsignedInteger16String(const std::string& value_string, uint16_t default_value)
{
    std::string::const_iterator it = value_string.begin();
    if (((value_string.compare(0, 2, "0x") == 0) || (value_string.compare(0, 2, "0X") == 0)))
    {
        it += 2;
    }
    while (it != value_string.end() && std::isxdigit(*it))
    {
        ++it;
    }
    const bool is_hex_integer = !value_string.empty() && it == value_string.end();

    if (!is_hex_integer && !value_string.empty())
    {
        GFXRECON_LOG_WARNING("Settings Loader: Ignoring unrecognized Unsigned Integer16 option value \"%s\"",
                             value_string.c_str());
    }
    // Must be hex format
    uint32_t value = 0;
    if (is_hex_integer == true)
    {
        value = strtoul(value_string.c_str(), nullptr, 16);

        if (value > (~static_cast<uint32_t>(0x0) >> (32 - RvAnnotationUtil::kMaskSizeOfBits)))
        {
            GFXRECON_LOG_WARNING("Settings Loader: Ignoring oversized option value \"%s\"", value_string.c_str());
        }
    }
    // Return low 16bits
    return is_hex_integer ? static_cast<uint16_t>(value) : default_value;
}

int CaptureSettings::ParseIntegerString(const std::string& value_string, int default_value)
{
    std::string::const_iterator it = value_string.begin();
    while (it != value_string.end() && (std::isdigit(*it) || *it == '-' || *it == '+')) ++it;
    const bool is_integer = !value_string.empty() && it == value_string.end();

    if (!is_integer && !value_string.empty())
    {
        GFXRECON_LOG_WARNING("Settings Loader: Ignoring unrecognized Integer option value \"%s\"",
                             value_string.c_str());
    }

    return is_integer ? atoi(value_string.c_str()) : default_value;
}

CaptureSettings::MemoryTrackingMode
CaptureSettings::ParseMemoryTrackingModeString(const std::string&                  value_string,
                                               CaptureSettings::MemoryTrackingMode default_value)
{
    CaptureSettings::MemoryTrackingMode result = default_value;

    if (util::platform::StringCompareNoCase("page_guard", value_string.c_str()) == 0)
    {
        result = MemoryTrackingMode::kPageGuard;
    }
    else if (util::platform::StringCompareNoCase("assisted", value_string.c_str()) == 0)
    {
        result = MemoryTrackingMode::kAssisted;
    }
    else if (util::platform::StringCompareNoCase("unassisted", value_string.c_str()) == 0)
    {
        result = MemoryTrackingMode::kUnassisted;
    }
    else
    {
        if (!value_string.empty())
        {
            GFXRECON_LOG_WARNING("Settings Loader: Ignoring unrecognized memory tracking mode option value \"%s\"",
                                 value_string.c_str());
        }
    }

    return result;
}

CaptureSettings::RuntimeTriggerState
CaptureSettings::ParseAndroidRunTimeTrimState(const std::string&                   value_string,
                                              CaptureSettings::RuntimeTriggerState default_value)
{
    CaptureSettings::RuntimeTriggerState result = default_value;

    if (value_string.empty())
    {
        result = RuntimeTriggerState::kNotUsed;
    }
    else
    {
        result = gfxrecon::util::ParseBoolString(value_string, false) ? RuntimeTriggerState::kEnabled
                                                                      : RuntimeTriggerState::kDisabled;
    }

    return result;
}

format::CompressionType CaptureSettings::ParseCompressionTypeString(const std::string&      value_string,
                                                                    format::CompressionType default_value)
{
    format::CompressionType result = default_value;

    if (util::platform::StringCompareNoCase("none", value_string.c_str()) == 0)
    {
        result = format::CompressionType::kNone;
    }
    else if (util::platform::StringCompareNoCase("lz4", value_string.c_str()) == 0)
    {
        result = format::CompressionType::kLz4;
    }
    else if (util::platform::StringCompareNoCase("zlib", value_string.c_str()) == 0)
    {
        result = format::CompressionType::kZlib;
    }
    else if (util::platform::StringCompareNoCase("zstd", value_string.c_str()) == 0)
    {
        result = format::CompressionType::kZstd;
    }
    else
    {
        if (!value_string.empty())
        {
            GFXRECON_LOG_WARNING("Settings Loader: Ignoring unrecognized compression type option value \"%s\"",
                                 value_string.c_str());
        }
    }

    return result;
}

util::Log::Severity CaptureSettings::ParseLogLevelString(const std::string&  value_string,
                                                         util::Log::Severity default_value)
{
    util::Log::Severity result;

    if (!util::Log::StringToSeverity(value_string, result))
    {
        result = default_value;
        if (!value_string.empty())
        {
            GFXRECON_LOG_WARNING("Settings Loader: Ignoring unrecognized log level option value \"%s\"",
                                 value_string.c_str());
        }
    }

    return result;
}

void CaptureSettings::ParseTrimRangeString(const std::string&                       value_string,
                                           std::vector<CaptureSettings::TrimRange>* ranges)
{
    assert(ranges != nullptr);

    if (!value_string.empty())
    {
        std::istringstream value_string_input;
        value_string_input.str(value_string);

        for (std::string range; std::getline(value_string_input, range, ',');)
        {
            if (range.empty() || (std::count(range.begin(), range.end(), '-') > 1))
            {
                GFXRECON_LOG_WARNING("Settings Loader: Ignoring invalid capture frame range \"%s\"", range.c_str());
                continue;
            }

            util::strings::RemoveWhitespace(range);

            // Split string on '-' delimiter.
            bool                     invalid = false;
            std::vector<std::string> values;
            std::istringstream       range_input;
            range_input.str(range);

            for (std::string value; std::getline(range_input, value, '-');)
            {
                if (value.empty())
                {
                    break;
                }

                // Check that the value string only contains numbers.
                size_t count = std::count_if(value.begin(), value.end(), ::isdigit);
                if (count == value.length())
                {
                    values.push_back(value);
                }
                else
                {
                    GFXRECON_LOG_WARNING("Settings Loader: Ignoring invalid capture frame range \"%s\", which contains "
                                         "non-numeric values",
                                         range.c_str());
                    invalid = true;
                    break;
                }
            }

            if (!invalid)
            {
                CaptureSettings::TrimRange trim_range;

                if (values.size() == 1)
                {
                    if (std::count(range.begin(), range.end(), '-') == 0)
                    {
                        trim_range.first = std::stoi(values[0]);
                        trim_range.total = 1;
                    }
                    else
                    {
                        GFXRECON_LOG_WARNING("Settings Loader: Ignoring invalid capture frame range \"%s\"",
                                             range.c_str());
                        continue;
                    }
                }
                else if (values.size() == 2)
                {
                    trim_range.first = std::stoi(values[0]);

                    uint32_t last = std::stoi(values[1]);
                    if (last >= trim_range.first)
                    {
                        trim_range.total = (last - trim_range.first) + 1;
                    }
                    else
                    {
                        GFXRECON_LOG_WARNING(
                            "Settings Loader: Ignoring invalid capture frame range \"%s\", where first "
                            "frame is greater than last frame",
                            range.c_str());
                        continue;
                    }
                }
                else
                {
                    GFXRECON_LOG_WARNING("Settings Loader: Ignoring invalid capture frame range \"%s\"", range.c_str());
                    continue;
                }

                // Check for invalid start frame of 0.
                if (trim_range.first == 0)
                {
                    GFXRECON_LOG_WARNING(
                        "Settings Loader: Ignoring invalid capture frame range \"%s\", with first frame equal to zero",
                        range.c_str());
                    continue;
                }

                uint32_t next_allowed = 0;

                // Check that start frame is outside the bounds of the previous range.
                if (!ranges->empty())
                {
                    // This produces the number of the frame after the last frame in the range.
                    next_allowed = ranges->back().first + ranges->back().total;
                }

                if (trim_range.first >= next_allowed)
                {
                    ranges->emplace_back(trim_range);
                }
                else
                {
                    GFXRECON_LOG_WARNING("Settings Loader: Ignoring invalid capture frame range \"%s\", "
                                         "where start frame precedes the end of the previous range \"%u-%u\"",
                                         range.c_str(),
                                         ranges->back().first,
                                         (next_allowed - 1));
                }
            }
        }
    }
}

void CaptureSettings::ParseFramesList(const std::string& value_string, std::vector<util::FrameRange>* frames)
{
    GFXRECON_ASSERT(frames != nullptr);

    if (!value_string.empty())
    {
        std::vector<gfxrecon::util::FrameRange> frame_ranges = gfxrecon::util::GetFrameRanges(value_string);

        for (uint32_t i = 0; i < frame_ranges.size(); ++i)
        {
            util::FrameRange range{};
            range.first = frame_ranges[i].first;
            range.last  = frame_ranges[i].last;
            frames->push_back(range);
        }
    }
}

std::string CaptureSettings::ParseTrimKeyString(const std::string& value_string)
{
    std::string trim_key;
    if (!value_string.empty())
    {
        trim_key = value_string;
        gfxrecon::util::strings::RemoveWhitespace(trim_key);
    }
    else
    {
        GFXRECON_LOG_WARNING("Settings Loader: Ignoring invalid trim trigger key \"%s\"", trim_key.c_str());
    }
    return trim_key;
}

uint32_t CaptureSettings::ParseTrimKeyFramesString(const std::string& value_string)
{
    uint32_t frames = 0;
    size_t   digits = std::count_if(value_string.begin(), value_string.end(), ::isdigit);
    bool     valid  = false;
    if (digits == value_string.length())
    {
        int value = std::stoi(value_string);
        if (value > 0)
        {
            frames = static_cast<uint32_t>(value);
            valid  = true;
        }
    }
    if (!valid)
    {
        GFXRECON_LOG_WARNING("Settings Loader: Ignoring invalid trim trigger key frames \"%s\"", value_string.c_str());
    }
    return frames;
}

util::ScreenshotFormat CaptureSettings::ParseScreenshotFormatString(const std::string&     value_string,
                                                                    util::ScreenshotFormat default_value)
{
    util::ScreenshotFormat result = default_value;

    if (util::platform::StringCompareNoCase("bmp", value_string.c_str()) == 0)
    {
        result = util::ScreenshotFormat::kBmp;
    }
    else if (util::platform::StringCompareNoCase("png", value_string.c_str()) == 0)
    {
        result = util::ScreenshotFormat::kPng;
    }
    else
    {
        if (!value_string.empty())
        {
            GFXRECON_LOG_WARNING("Settings Loader: Ignoring unrecognized screenshot format option value \"%s\"",
                                 value_string.c_str());
        }
    }

    return result;
}
GFXRECON_END_NAMESPACE(encode)
GFXRECON_END_NAMESPACE(gfxrecon)<|MERGE_RESOLUTION|>--- conflicted
+++ resolved
@@ -118,7 +118,8 @@
 #define ACCEL_STRUCT_PADDING_UPPER                           "ACCEL_STRUCT_PADDING"
 #define FORCE_COMMAND_SERIALIZATION_LOWER                    "force_command_serialization"
 #define FORCE_COMMAND_SERIALIZATION_UPPER                    "FORCE_COMMAND_SERIALIZATION"
-<<<<<<< HEAD
+#define QUEUE_ZERO_ONLY_LOWER                                "queue_zero_only"
+#define QUEUE_ZERO_ONLY_UPPER                                "QUEUE_ZERO_ONLY"
 #define RV_ANNOTATION_EXPERIMENTAL_LOWER                     "rv_annotation_experimental"
 #define RV_ANNOTATION_EXPERIMENTAL_UPPER                     "RV_ANNOTATION_EXPERIMENTAL"
 #define RV_ANNOTATION_RAND_LOWER                             "rv_annotation_rand"
@@ -127,10 +128,6 @@
 #define RV_ANNOTATION_GPUVA_UPPER                            "RV_ANNOTATION_GPUVA"
 #define RV_ANNOTATION_DESCRIPTOR_LOWER                       "rv_annotation_descriptor"
 #define RV_ANNOTATION_DESCRIPTOR_UPPER                       "RV_ANNOTATION_DESCRIPTOR"
-=======
-#define QUEUE_ZERO_ONLY_LOWER                                "queue_zero_only"
-#define QUEUE_ZERO_ONLY_UPPER                                "QUEUE_ZERO_ONLY"
->>>>>>> 8970faf7
 
 #if defined(__ANDROID__)
 // Android Properties
@@ -176,15 +173,11 @@
 const char kDisableDxrEnvVar[]                               = GFXRECON_ENV_VAR_PREFIX DISABLE_DXR_LOWER;
 const char kAccelStructPaddingEnvVar[]                       = GFXRECON_ENV_VAR_PREFIX ACCEL_STRUCT_PADDING_LOWER;
 const char kForceCommandSerializationEnvVar[]                = GFXRECON_ENV_VAR_PREFIX FORCE_COMMAND_SERIALIZATION_LOWER;
-<<<<<<< HEAD
+const char kQueueZeroOnlyEnvVar[]                            = GFXRECON_ENV_VAR_PREFIX QUEUE_ZERO_ONLY_LOWER;
 const char kAnnotationExperimentalEnvVar[]                   = GFXRECON_ENV_VAR_PREFIX RV_ANNOTATION_EXPERIMENTAL_LOWER;
 const char kAnnotationRandEnvVar[]                           = GFXRECON_ENV_VAR_PREFIX RV_ANNOTATION_RAND_LOWER;
 const char kAnnotationGPUVAEnvVar[]                          = GFXRECON_ENV_VAR_PREFIX RV_ANNOTATION_GPUVA_LOWER;
 const char kAnnotationDescriptorEnvVar[]                     = GFXRECON_ENV_VAR_PREFIX RV_ANNOTATION_DESCRIPTOR_LOWER;
-=======
-const char kQueueZeroOnlyEnvVar[]                            = GFXRECON_ENV_VAR_PREFIX QUEUE_ZERO_ONLY_LOWER;
->>>>>>> 8970faf7
-
 
 #else
 // Desktop environment settings
@@ -229,15 +222,12 @@
 const char kDisableDxrEnvVar[]                               = GFXRECON_ENV_VAR_PREFIX DISABLE_DXR_UPPER;
 const char kAccelStructPaddingEnvVar[]                       = GFXRECON_ENV_VAR_PREFIX ACCEL_STRUCT_PADDING_UPPER;
 const char kForceCommandSerializationEnvVar[]                = GFXRECON_ENV_VAR_PREFIX FORCE_COMMAND_SERIALIZATION_UPPER;
-<<<<<<< HEAD
+const char kQueueZeroOnlyEnvVar[]                            = GFXRECON_ENV_VAR_PREFIX QUEUE_ZERO_ONLY_UPPER;
 const char kAnnotationExperimentalEnvVar[]                   = GFXRECON_ENV_VAR_PREFIX RV_ANNOTATION_EXPERIMENTAL_UPPER;
 const char kAnnotationRandEnvVar[]                           = GFXRECON_ENV_VAR_PREFIX RV_ANNOTATION_RAND_UPPER;
 const char kAnnotationGPUVAEnvVar[]                          = GFXRECON_ENV_VAR_PREFIX RV_ANNOTATION_GPUVA_UPPER;
 const char kAnnotationDescriptorEnvVar[]                     = GFXRECON_ENV_VAR_PREFIX RV_ANNOTATION_DESCRIPTOR_UPPER;
-=======
-const char kQueueZeroOnlyEnvVar[]                            = GFXRECON_ENV_VAR_PREFIX QUEUE_ZERO_ONLY_UPPER;
-
->>>>>>> 8970faf7
+
 #endif
 
 // Capture options for settings file.
@@ -280,14 +270,11 @@
 const std::string kOptionDisableDxr                                  = std::string(kSettingsFilter) + std::string(DISABLE_DXR_LOWER);
 const std::string kOptionAccelStructPadding                          = std::string(kSettingsFilter) + std::string(ACCEL_STRUCT_PADDING_LOWER);
 const std::string kOptionForceCommandSerialization                   = std::string(kSettingsFilter) + std::string(FORCE_COMMAND_SERIALIZATION_LOWER);
-<<<<<<< HEAD
+const std::string kOptionQueueZeroOnly                               = std::string(kSettingsFilter) + std::string(QUEUE_ZERO_ONLY_LOWER);
 const std::string kOptionKeyAnnotationExperimental                   = std::string(kSettingsFilter) + std::string(RV_ANNOTATION_EXPERIMENTAL_LOWER);
 const std::string kOptionKeyAnnotationRand                           = std::string(kSettingsFilter) + std::string(RV_ANNOTATION_RAND_LOWER);
 const std::string kOptionKeyAnnotationGPUVA                          = std::string(kSettingsFilter) + std::string(RV_ANNOTATION_GPUVA_LOWER);
 const std::string kOptionKeyAnnotationDescriptor                     = std::string(kSettingsFilter) + std::string(RV_ANNOTATION_DESCRIPTOR_LOWER);
-=======
-const std::string kOptionQueueZeroOnly                               = std::string(kSettingsFilter) + std::string(QUEUE_ZERO_ONLY_LOWER);
->>>>>>> 8970faf7
 
 #if defined(GFXRECON_ENABLE_LZ4_COMPRESSION)
 const format::CompressionType kDefaultCompressionType = format::CompressionType::kLz4;
@@ -429,16 +416,14 @@
     LoadSingleOptionEnvVar(options, kCaptureIUnknownWrappingEnvVar, kOptionKeyCaptureIUnknownWrapping);
 
     LoadSingleOptionEnvVar(options, kForceCommandSerializationEnvVar, kOptionForceCommandSerialization);
-<<<<<<< HEAD
+  
+    LoadSingleOptionEnvVar(options, kQueueZeroOnlyEnvVar, kOptionQueueZeroOnly);
 
     // Annotated GPUVA mask
     LoadSingleOptionEnvVar(options, kAnnotationExperimentalEnvVar, kOptionKeyAnnotationExperimental);
     LoadSingleOptionEnvVar(options, kAnnotationRandEnvVar, kOptionKeyAnnotationRand);
     LoadSingleOptionEnvVar(options, kAnnotationGPUVAEnvVar, kOptionKeyAnnotationGPUVA);
     LoadSingleOptionEnvVar(options, kAnnotationDescriptorEnvVar, kOptionKeyAnnotationDescriptor);
-=======
-    LoadSingleOptionEnvVar(options, kQueueZeroOnlyEnvVar, kOptionQueueZeroOnly);
->>>>>>> 8970faf7
 }
 
 void CaptureSettings::LoadOptionsFile(OptionsMap* options)
@@ -556,8 +541,10 @@
 
     settings->trace_settings_.force_command_serialization = ParseBoolString(
         FindOption(options, kOptionForceCommandSerialization), settings->trace_settings_.force_command_serialization);
-
-<<<<<<< HEAD
+  
+    settings->trace_settings_.queue_zero_only =
+        ParseBoolString(FindOption(options, kOptionQueueZeroOnly), settings->trace_settings_.queue_zero_only);
+
     settings->trace_settings_.rv_anotation_info.rv_annotation =
         ParseBoolString(FindOption(options, kOptionKeyAnnotationExperimental),
                         settings->trace_settings_.rv_anotation_info.rv_annotation);
@@ -569,10 +556,6 @@
     settings->trace_settings_.rv_anotation_info.descriptor_mask =
         ParseUnsignedInteger16String(FindOption(options, kOptionKeyAnnotationDescriptor),
                                      settings->trace_settings_.rv_anotation_info.descriptor_mask);
-=======
-    settings->trace_settings_.queue_zero_only =
-        ParseBoolString(FindOption(options, kOptionQueueZeroOnly), settings->trace_settings_.queue_zero_only);
->>>>>>> 8970faf7
 }
 
 void CaptureSettings::ProcessLogOptions(OptionsMap* options, CaptureSettings* settings)

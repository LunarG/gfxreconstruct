/*
** Copyright (c) 2019 LunarG, Inc.
**
** Licensed under the Apache License, Version 2.0 (the "License");
** you may not use this file except in compliance with the License.
** You may obtain a copy of the License at
**
**     http://www.apache.org/licenses/LICENSE-2.0
**
** Unless required by applicable law or agreed to in writing, software
** distributed under the License is distributed on an "AS IS" BASIS,
** WITHOUT WARRANTIES OR CONDITIONS OF ANY KIND, either express or implied.
** See the License for the specific language governing permissions and
** limitations under the License.
*/

#include "encode/custom_vulkan_struct_handle_wrappers.h"
#include "generated/generated_vulkan_struct_handle_wrappers.h"
#include "util/defines.h"
#include "util/logging.h"

#include <cassert>

GFXRECON_BEGIN_NAMESPACE(gfxrecon)
GFXRECON_BEGIN_NAMESPACE(encode)

static const VkDescriptorImageInfo* UnwrapDescriptorImageInfoStructArrayHandles(VkDescriptorType             type,
                                                                                const VkDescriptorImageInfo* values,
                                                                                size_t                       len,
                                                                                HandleUnwrapMemory* unwrap_memory)
{
    assert(unwrap_memory != nullptr);

    if ((values != nullptr) && (len > 0))
    {
        const uint8_t* bytes     = reinterpret_cast<const uint8_t*>(values);
        size_t         num_bytes = len * sizeof(values[0]);

        // Copy and transform handles.
        VkDescriptorImageInfo* unwrapped_structs = MakeUnwrapStructs(values, len, unwrap_memory);

        for (size_t i = 0; i < len; ++i)
        {
            UnwrapStructHandles(type, &unwrapped_structs[i], unwrap_memory);
        }

        return unwrapped_structs;
    }

    // Leave the original memory in place when the pointer is not null, but size is zero.
    return values;
}

void UnwrapStructHandles(VkDescriptorType type, VkDescriptorImageInfo* value, HandleUnwrapMemory* unwrap_memory)
{
    if (value != nullptr)
    {
        if ((type == VK_DESCRIPTOR_TYPE_SAMPLER) || (type == VK_DESCRIPTOR_TYPE_COMBINED_IMAGE_SAMPLER))
        {
            // TODO: This should be ignored if the descriptor set layout was created with an immutable sampler.
            value->sampler = GetWrappedHandle<VkSampler>(value->sampler);
        }

        if (type != VK_DESCRIPTOR_TYPE_SAMPLER)
        {
            value->imageView = GetWrappedHandle<VkImageView>(value->imageView);
        }
    }
}

void UnwrapStructHandles(VkWriteDescriptorSet* value, HandleUnwrapMemory* unwrap_memory)
{
    if (value != nullptr)
    {
        if (value->pNext != nullptr)
        {
            value->pNext = UnwrapPNextStructHandles(value->pNext, unwrap_memory);
        }

        value->dstSet = GetWrappedHandle<VkDescriptorSet>(value->dstSet);

        switch (value->descriptorType)
        {
            case VK_DESCRIPTOR_TYPE_SAMPLER:
            case VK_DESCRIPTOR_TYPE_COMBINED_IMAGE_SAMPLER:
            case VK_DESCRIPTOR_TYPE_SAMPLED_IMAGE:
            case VK_DESCRIPTOR_TYPE_STORAGE_IMAGE:
            case VK_DESCRIPTOR_TYPE_INPUT_ATTACHMENT:
                value->pImageInfo = UnwrapDescriptorImageInfoStructArrayHandles(
                    value->descriptorType, value->pImageInfo, value->descriptorCount, unwrap_memory);
                break;
            case VK_DESCRIPTOR_TYPE_UNIFORM_BUFFER:
            case VK_DESCRIPTOR_TYPE_STORAGE_BUFFER:
            case VK_DESCRIPTOR_TYPE_UNIFORM_BUFFER_DYNAMIC:
            case VK_DESCRIPTOR_TYPE_STORAGE_BUFFER_DYNAMIC:
                value->pBufferInfo =
                    UnwrapStructArrayHandles(value->pBufferInfo, value->descriptorCount, unwrap_memory);
                break;
            case VK_DESCRIPTOR_TYPE_UNIFORM_TEXEL_BUFFER:
            case VK_DESCRIPTOR_TYPE_STORAGE_TEXEL_BUFFER:
                value->pTexelBufferView =
                    UnwrapHandles<VkBufferView>(value->pTexelBufferView, value->descriptorCount, unwrap_memory);
                break;
            case VK_DESCRIPTOR_TYPE_INLINE_UNIFORM_BLOCK_EXT:
                // TODO
                break;
            case VK_DESCRIPTOR_TYPE_ACCELERATION_STRUCTURE_NV:
                // TODO
                break;
            default:
                GFXRECON_LOG_WARNING("Attempting to track descriptor state for unrecognized descriptor type");
                break;
        }
    }
}

void UnwrapStructHandles(VkAccelerationStructureBuildGeometryInfoKHR* value, HandleUnwrapMemory* unwrap_memory)
{
<<<<<<< HEAD
    if ((values != nullptr) && (len > 0))
    {
        size_t table_size      = sizeof(values[0]) * len;
        auto   unwrapped_table = reinterpret_cast<const VkObjectTableEntryNVX**>(unwrap_memory->GetBuffer(table_size));

        for (size_t i = 0; i < len; ++i)
        {
            const VkObjectTableEntryNVX* entry = values[i];

            if (entry != nullptr)
            {
                switch (entry->type)
                {
                    case VK_OBJECT_ENTRY_TYPE_DESCRIPTOR_SET_NVX: {
                        auto unwrapped_struct = UnwrapStructPtrHandles(
                            reinterpret_cast<const VkObjectTableDescriptorSetEntryNVX*>(entry), unwrap_memory);
                        unwrapped_table[i] = reinterpret_cast<const VkObjectTableEntryNVX*>(unwrapped_struct);
                        break;
                    }
                    case VK_OBJECT_ENTRY_TYPE_PIPELINE_NVX: {
                        auto unwrapped_struct = UnwrapStructPtrHandles(
                            reinterpret_cast<const VkObjectTablePipelineEntryNVX*>(entry), unwrap_memory);
                        unwrapped_table[i] = reinterpret_cast<const VkObjectTableEntryNVX*>(unwrapped_struct);
                        break;
                    }
                    case VK_OBJECT_ENTRY_TYPE_INDEX_BUFFER_NVX: {
                        auto unwrapped_struct = UnwrapStructPtrHandles(
                            reinterpret_cast<const VkObjectTableIndexBufferEntryNVX*>(entry), unwrap_memory);
                        unwrapped_table[i] = reinterpret_cast<const VkObjectTableEntryNVX*>(unwrapped_struct);
                        break;
                    }
                    case VK_OBJECT_ENTRY_TYPE_VERTEX_BUFFER_NVX: {
                        auto unwrapped_struct = UnwrapStructPtrHandles(
                            reinterpret_cast<const VkObjectTableVertexBufferEntryNVX*>(entry), unwrap_memory);
                        unwrapped_table[i] = reinterpret_cast<const VkObjectTableEntryNVX*>(unwrapped_struct);
                        break;
                    }
                    case VK_OBJECT_ENTRY_TYPE_PUSH_CONSTANT_NVX: {
                        auto unwrapped_struct = UnwrapStructPtrHandles(
                            reinterpret_cast<const VkObjectTablePushConstantEntryNVX*>(entry), unwrap_memory);
                        unwrapped_table[i] = reinterpret_cast<const VkObjectTableEntryNVX*>(unwrapped_struct);
                        break;
                    }
                    default:
                        GFXRECON_LOG_WARNING("Skipping custom struct handle unwrapping for VkObjectTableEntryNVX "
                                             "struct with unrecognized type %u",
                                             entry->type);
                        break;
                }
            }
            else
            {
                unwrapped_table[i] = nullptr;
            }
        }

        return unwrapped_table;
    }

    // Leave the original memory in place when the pointer is not null, but size is zero.
    return values;
=======
    // TODO
    GFXRECON_LOG_ERROR("VkAccelerationStructureBuildGeometryInfoKHR handle unwrapping is not supported");
>>>>>>> 42c1693b
}

GFXRECON_END_NAMESPACE(encode)
GFXRECON_END_NAMESPACE(gfxrecon)<|MERGE_RESOLUTION|>--- conflicted
+++ resolved
@@ -116,72 +116,8 @@
 
 void UnwrapStructHandles(VkAccelerationStructureBuildGeometryInfoKHR* value, HandleUnwrapMemory* unwrap_memory)
 {
-<<<<<<< HEAD
-    if ((values != nullptr) && (len > 0))
-    {
-        size_t table_size      = sizeof(values[0]) * len;
-        auto   unwrapped_table = reinterpret_cast<const VkObjectTableEntryNVX**>(unwrap_memory->GetBuffer(table_size));
-
-        for (size_t i = 0; i < len; ++i)
-        {
-            const VkObjectTableEntryNVX* entry = values[i];
-
-            if (entry != nullptr)
-            {
-                switch (entry->type)
-                {
-                    case VK_OBJECT_ENTRY_TYPE_DESCRIPTOR_SET_NVX: {
-                        auto unwrapped_struct = UnwrapStructPtrHandles(
-                            reinterpret_cast<const VkObjectTableDescriptorSetEntryNVX*>(entry), unwrap_memory);
-                        unwrapped_table[i] = reinterpret_cast<const VkObjectTableEntryNVX*>(unwrapped_struct);
-                        break;
-                    }
-                    case VK_OBJECT_ENTRY_TYPE_PIPELINE_NVX: {
-                        auto unwrapped_struct = UnwrapStructPtrHandles(
-                            reinterpret_cast<const VkObjectTablePipelineEntryNVX*>(entry), unwrap_memory);
-                        unwrapped_table[i] = reinterpret_cast<const VkObjectTableEntryNVX*>(unwrapped_struct);
-                        break;
-                    }
-                    case VK_OBJECT_ENTRY_TYPE_INDEX_BUFFER_NVX: {
-                        auto unwrapped_struct = UnwrapStructPtrHandles(
-                            reinterpret_cast<const VkObjectTableIndexBufferEntryNVX*>(entry), unwrap_memory);
-                        unwrapped_table[i] = reinterpret_cast<const VkObjectTableEntryNVX*>(unwrapped_struct);
-                        break;
-                    }
-                    case VK_OBJECT_ENTRY_TYPE_VERTEX_BUFFER_NVX: {
-                        auto unwrapped_struct = UnwrapStructPtrHandles(
-                            reinterpret_cast<const VkObjectTableVertexBufferEntryNVX*>(entry), unwrap_memory);
-                        unwrapped_table[i] = reinterpret_cast<const VkObjectTableEntryNVX*>(unwrapped_struct);
-                        break;
-                    }
-                    case VK_OBJECT_ENTRY_TYPE_PUSH_CONSTANT_NVX: {
-                        auto unwrapped_struct = UnwrapStructPtrHandles(
-                            reinterpret_cast<const VkObjectTablePushConstantEntryNVX*>(entry), unwrap_memory);
-                        unwrapped_table[i] = reinterpret_cast<const VkObjectTableEntryNVX*>(unwrapped_struct);
-                        break;
-                    }
-                    default:
-                        GFXRECON_LOG_WARNING("Skipping custom struct handle unwrapping for VkObjectTableEntryNVX "
-                                             "struct with unrecognized type %u",
-                                             entry->type);
-                        break;
-                }
-            }
-            else
-            {
-                unwrapped_table[i] = nullptr;
-            }
-        }
-
-        return unwrapped_table;
-    }
-
-    // Leave the original memory in place when the pointer is not null, but size is zero.
-    return values;
-=======
     // TODO
     GFXRECON_LOG_ERROR("VkAccelerationStructureBuildGeometryInfoKHR handle unwrapping is not supported");
->>>>>>> 42c1693b
 }
 
 GFXRECON_END_NAMESPACE(encode)

/*
** Copyright (c) 2018-2019 Valve Corporation
** Copyright (c) 2018-2019 LunarG, Inc.
**
** Licensed under the Apache License, Version 2.0 (the "License");
** you may not use this file except in compliance with the License.
** You may obtain a copy of the License at
**
**     http://www.apache.org/licenses/LICENSE-2.0
**
** Unless required by applicable law or agreed to in writing, software
** distributed under the License is distributed on an "AS IS" BASIS,
** WITHOUT WARRANTIES OR CONDITIONS OF ANY KIND, either express or implied.
** See the License for the specific language governing permissions and
** limitations under the License.
*/

#include "encode/trace_manager.h"

#include "encode/vulkan_handle_wrapper_util.h"
#include "encode/vulkan_state_writer.h"
#include "format/format_util.h"
#include "generated/generated_vulkan_struct_handle_wrappers.h"
#include "util/compressor.h"
#include "util/file_path.h"
#include "util/logging.h"
#include "util/page_guard_manager.h"
#include "util/platform.h"

#include <cassert>

#if defined(__linux__)
#include <xcb/xcb.h>
#include <X11/Xlib.h>
#include <X11/keysym.h>
#include <xcb/xcb_keysyms.h>
#endif

GFXRECON_BEGIN_NAMESPACE(gfxrecon)
GFXRECON_BEGIN_NAMESPACE(encode)

// Default log level to use prior to loading settings.
const util::Log::Severity kDefaultLogLevel = util::Log::Severity::kInfoSeverity;

// One based frame count.
const uint32_t kFirstFrame = 1;

std::mutex                                     TraceManager::ThreadData::count_lock_;
format::ThreadId                               TraceManager::ThreadData::thread_count_ = 0;
std::unordered_map<uint64_t, format::ThreadId> TraceManager::ThreadData::id_map_;

TraceManager*                                          TraceManager::instance_       = nullptr;
uint32_t                                               TraceManager::instance_count_ = 0;
std::mutex                                             TraceManager::instance_lock_;
thread_local std::unique_ptr<TraceManager::ThreadData> TraceManager::thread_data_;
LayerTable                                             TraceManager::layer_table_;
std::atomic<format::ThreadId>                          TraceManager::unique_id_counter_{ 0 };

TraceManager::ThreadData::ThreadData() : thread_id_(GetThreadId()), call_id_(format::ApiCallId::ApiCall_Unknown)
{
    parameter_buffer_  = std::make_unique<util::MemoryOutputStream>();
    parameter_encoder_ = std::make_unique<ParameterEncoder>(parameter_buffer_.get());
}

format::ThreadId TraceManager::ThreadData::GetThreadId()
{
    format::ThreadId id  = 0;
    uint64_t         tid = util::platform::GetCurrentThreadId();

    // Using a uint64_t sequence number associated with the thread ID.
    std::lock_guard<std::mutex> lock(count_lock_);
    auto                        entry = id_map_.find(tid);
    if (entry != id_map_.end())
    {
        id = entry->second;
    }
    else
    {
        id = ++thread_count_;
        id_map_.insert(std::make_pair(tid, id));
    }

    return id;
}

TraceManager::TraceManager() :
    force_file_flush_(false), bytes_written_(0), timestamp_filename_(true),
    memory_tracking_mode_(CaptureSettings::MemoryTrackingMode::kPageGuard), page_guard_external_memory_(false),
    trim_enabled_(false), trim_current_range_(0), current_frame_(kFirstFrame), capture_mode_(kModeWrite)
{}

TraceManager::~TraceManager()
{
    if (memory_tracking_mode_ == CaptureSettings::MemoryTrackingMode::kPageGuard)
    {
        util::PageGuardManager::Destroy();
    }
}

void TraceManager::SetLayerFuncs(PFN_vkCreateInstance create_instance, PFN_vkCreateDevice create_device)
{
    assert((create_instance != nullptr) && (create_device != nullptr));
    layer_table_.CreateInstance = create_instance;
    layer_table_.CreateDevice   = create_device;
}

bool TraceManager::CreateInstance()
{
    bool                        success = true;
    std::lock_guard<std::mutex> instance_lock(instance_lock_);

    if (instance_count_ == 0)
    {
        assert(instance_ == nullptr);

        // Default initialize logging to report issues while loading settings.
        util::Log::Init(kDefaultLogLevel);

        CaptureSettings settings = {};
        CaptureSettings::LoadSettings(&settings);

        // Reinitialize logging with values retrieved from settings.
        const util::Log::Settings& log_settings = settings.GetLogSettings();
        util::Log::Release();
        util::Log::Init(log_settings);

        CaptureSettings::TraceSettings trace_settings = settings.GetTraceSettings();
        std::string                    base_filename  = trace_settings.capture_file;

        instance_count_ = 1;
        instance_       = new TraceManager();
        success         = instance_->Initialize(base_filename, trace_settings);
        if (!success)
        {
            GFXRECON_LOG_FATAL("Failed to initialize TraceManager");
        }
    }
    else
    {
        assert(instance_ != nullptr);
        ++instance_count_;
    }

    GFXRECON_LOG_DEBUG("vkCreateInstance(): Current instance count is %u", instance_count_);

    return success;
}

void TraceManager::CheckCreateInstanceStatus(VkResult result)
{
    if (result != VK_SUCCESS)
    {
        DestroyInstance();
    }
}

void TraceManager::DestroyInstance()
{
    std::lock_guard<std::mutex> instance_lock(instance_lock_);

    if (instance_ != nullptr)
    {
        assert(instance_count_ > 0);

        --instance_count_;

        if (instance_count_ == 0)
        {
            delete instance_;
            instance_ = nullptr;

            util::Log::Release();
        }

        GFXRECON_LOG_DEBUG("vkDestroyInstance(): Current instance count is %u", instance_count_);
    }
}

void TraceManager::InitInstance(VkInstance* instance, PFN_vkGetInstanceProcAddr gpa)
{
    assert(instance != nullptr);

    CreateWrappedHandle<NoParentWrapper, NoParentWrapper, InstanceWrapper>(
        NoParentWrapper::kHandleValue, NoParentWrapper::kHandleValue, instance, GetUniqueId);

    auto wrapper = reinterpret_cast<InstanceWrapper*>(*instance);
    LoadInstanceTable(gpa, wrapper->handle, &wrapper->layer_table);
}

void TraceManager::InitDevice(VkDevice* device, PFN_vkGetDeviceProcAddr gpa)
{
    assert((device != nullptr) && ((*device) != VK_NULL_HANDLE));

    CreateWrappedHandle<PhysicalDeviceWrapper, NoParentWrapper, DeviceWrapper>(
        VK_NULL_HANDLE, NoParentWrapper::kHandleValue, device, GetUniqueId);

    auto wrapper = reinterpret_cast<DeviceWrapper*>(*device);
    LoadDeviceTable(gpa, wrapper->handle, &wrapper->layer_table);
}

bool TraceManager::Initialize(std::string base_filename, const CaptureSettings::TraceSettings& trace_settings)
{
    bool success = true;

    base_filename_        = base_filename;
    file_options_         = trace_settings.capture_file_options;
    timestamp_filename_   = trace_settings.time_stamp_file;
    memory_tracking_mode_ = trace_settings.memory_tracking_mode;
    force_file_flush_     = trace_settings.force_flush;

<<<<<<< HEAD
    if (trace_settings.trim_ranges.empty() && trace_settings.trim_key == "")
=======
    if (memory_tracking_mode_ == CaptureSettings::kPageGuard)
    {
#if defined(WIN32)
        page_guard_external_memory_ = trace_settings.page_guard_external_memory;
#else
        page_guard_external_memory_ = false;
        if (trace_settings.page_guard_external_memory)
        {
            GFXRECON_LOG_WARNING("Ignoring page guard external memory option on unsupported platform (Only Windows is "
                                 "currently supported)")
        }
#endif
    }
    else
    {
        page_guard_external_memory_ = false;
    }

    if (trace_settings.trim_ranges.empty())
>>>>>>> 9ca882f9
    {
        // Use default kModeWrite capture mode.
        success = CreateCaptureFile(base_filename_);
    }
    else
    {
        // Override default kModeWrite capture mode.
        trim_enabled_ = true;
        trim_ranges_  = trace_settings.trim_ranges;

        // Determine if trim starts at the first frame
        if (!trace_settings.trim_ranges.empty())
        {
            trim_ranges_ = trace_settings.trim_ranges;
            if (trim_ranges_[0].first == current_frame_)
            {
                // When capturing from the first frame, state tracking only needs to be enabled if there is more than
                // one capture range.
                if (trim_ranges_.size() > 1)
                {
                    capture_mode_ = kModeWriteAndTrack;
                }

                success = CreateCaptureFile(CreateTrimFilename(base_filename_, trim_ranges_[0]));
            }
            else
            {
                capture_mode_ = kModeTrack;
            }
        }
        // Check if trim is enabled by hot-key trigger at the first frame
        else if (trace_settings.trim_key != "")
        {
            trim_key_ = trace_settings.trim_key;

            // Enable state tracking when hotkey pressed
            if (IsTrimHotkeyPressed() == true)
            {
                capture_mode_ = kModeWriteAndTrack;

                success = CreateCaptureFile(util::filepath::InsertFilenamePostfix(base_filename_, "_trim_trigger"));
            }
            else
            {
                capture_mode_ = kModeTrack;
            }
        }
        else
        {
            capture_mode_ = kModeTrack;
        }
    }

    if (success)
    {
        compressor_ = std::unique_ptr<util::Compressor>(format::CreateCompressor(file_options_.compression_type));
        if ((nullptr == compressor_) && (format::CompressionType::kNone != file_options_.compression_type))
        {
            success = false;
        }
    }

    if (success)
    {
        if (memory_tracking_mode_ == CaptureSettings::MemoryTrackingMode::kPageGuard)
        {
            util::PageGuardManager::Create(!page_guard_external_memory_,
                                           trace_settings.page_guard_copy_on_map,
                                           trace_settings.page_guard_lazy_copy,
                                           trace_settings.page_guard_separate_read,
                                           util::PageGuardManager::kDefaultEnableReadWriteSamePage);
        }

        if ((capture_mode_ & kModeTrack) == kModeTrack)
        {
            state_tracker_ = std::make_unique<VulkanStateTracker>();
        }
    }
    else
    {
        capture_mode_ = kModeDisabled;
    }

    return success;
}

ParameterEncoder* TraceManager::InitApiCallTrace(format::ApiCallId call_id)
{
    auto thread_data      = GetThreadData();
    thread_data->call_id_ = call_id;
    return thread_data->parameter_encoder_.get();
}

void TraceManager::EndApiCallTrace(ParameterEncoder* encoder)
{
    if ((capture_mode_ & kModeWrite) == kModeWrite)
    {
        assert(encoder != nullptr);

        auto thread_data = GetThreadData();
        assert(thread_data != nullptr);

        auto parameter_buffer = thread_data->parameter_buffer_.get();
        assert((parameter_buffer != nullptr) && (thread_data->parameter_encoder_ != nullptr) &&
               (thread_data->parameter_encoder_.get() == encoder));

        bool                                 not_compressed      = true;
        format::CompressedFunctionCallHeader compressed_header   = {};
        format::FunctionCallHeader           uncompressed_header = {};
        size_t                               uncompressed_size   = parameter_buffer->GetDataSize();
        size_t                               header_size         = 0;
        const void*                          header_pointer      = nullptr;
        size_t                               data_size           = 0;
        const void*                          data_pointer        = nullptr;

        if (nullptr != compressor_)
        {
            size_t packet_size = 0;
            size_t compressed_size =
                compressor_->Compress(uncompressed_size, parameter_buffer->GetData(), &thread_data->compressed_buffer_);

            if ((0 < compressed_size) && (compressed_size < uncompressed_size))
            {
                data_pointer   = reinterpret_cast<const void*>(thread_data->compressed_buffer_.data());
                data_size      = compressed_size;
                header_pointer = reinterpret_cast<const void*>(&compressed_header);
                header_size    = sizeof(format::CompressedFunctionCallHeader);

                compressed_header.block_header.type = format::BlockType::kCompressedFunctionCallBlock;
                compressed_header.api_call_id       = thread_data->call_id_;
                compressed_header.thread_id         = thread_data->thread_id_;
                compressed_header.uncompressed_size = uncompressed_size;

                packet_size += sizeof(compressed_header.api_call_id) + sizeof(compressed_header.uncompressed_size) +
                               sizeof(compressed_header.thread_id) + compressed_size;

                compressed_header.block_header.size = packet_size;
                not_compressed                      = false;
            }
        }

        if (not_compressed)
        {
            size_t packet_size = 0;
            data_pointer       = reinterpret_cast<const void*>(parameter_buffer->GetData());
            data_size          = uncompressed_size;
            header_pointer     = reinterpret_cast<const void*>(&uncompressed_header);
            header_size        = sizeof(format::FunctionCallHeader);

            uncompressed_header.block_header.type = format::BlockType::kFunctionCallBlock;
            uncompressed_header.api_call_id       = thread_data->call_id_;
            uncompressed_header.thread_id         = thread_data->thread_id_;

            packet_size += sizeof(uncompressed_header.api_call_id) + sizeof(uncompressed_header.thread_id) + data_size;

            uncompressed_header.block_header.size = packet_size;
        }

        {
            std::lock_guard<std::mutex> lock(file_lock_);

            // Write appropriate function call block header.
            bytes_written_ += file_stream_->Write(header_pointer, header_size);

            // Write parameter data.
            bytes_written_ += file_stream_->Write(data_pointer, data_size);

            if (force_file_flush_)
            {
                file_stream_->Flush();
            }
        }

        encoder->Reset();
    }
    else if (encoder != nullptr)
    {
        encoder->Reset();
    }
}

#if defined(__linux__)
static xcb_connection_t* keyboard_connection = nullptr;

// On Linux platform, xcb calls need Connection which is connected to target
// server, because hotkey process is supposed to insert into target application,
// so we need to capture the connection that target app use. the function is
// used to insert into Vulkan call to capture and save the connection.
// TODO(xooi@amd.com) insert this function into Vulkan vkCreateXcbSurfaceKHR call.
void SetKeyboardConnection(xcb_connection_t* connection)
{
    keyboard_connection = connection;
}

// Get connection which is used by target application.
xcb_connection_t* GetKeyboardConnection()
{
    return keyboard_connection;
}

// Get specified key's real time state: it's released (0) or pressed (1) now.
// the function is platform specific.
int GetAsyncKeyState(int key_code)
{
    int                key_state      = 0;
    xcb_connection_t*  connection     = GetKeyboardConnection();
    xcb_key_symbols_t* hot_key_symbol = xcb_key_symbols_alloc(connection);
    if (hot_key_symbol != nullptr)
    {
        xcb_keycode_t* xcb_key_code = xcb_key_symbols_get_keycode(hot_key_symbol, key_code);
        if (xcb_key_code != nullptr)
        {
            xcb_query_keymap_cookie_t cookie       = xcb_query_keymap(connection);
            xcb_query_keymap_reply_t* keys_bit_map = xcb_query_keymap_reply(connection, cookie, NULL);
            if ((keys_bit_map->keys[(*xcb_key_code / 8)] & (1 << (*xcb_key_code % 8))) != 0)
            {
                key_state = 1;
            }
            free(keys_bit_map);
            free(xcb_key_code);
        }
        xcb_key_symbols_free(hot_key_symbol);
    }

    return key_state;
}
#elif defined(__ANDROID__)
// TODO(xooi@amd.com) implement GetAsyncKeyState for Android
// return 0 if hotkey not pressed
// return 1 if hotkey pressed
int GetAsyncKeyState(int key_code)
{
    GFXRECON_LOG_ERROR("Hotkey trigger is not supported in Android yet.");
    return 0;
}
#endif

// Return true if specific key has been pressed, else false.
// This function is "semi"cross-platform: the interface is cross-platform, the
// implementation is platform specific.
bool TraceManager::IsTrimHotkeyPressed()
{
#ifdef _WIN32
    static std::unordered_map<std::string, int> key_code_map = {
        { "F1", VK_F1 },   { "F2", VK_F2 },   { "F3", VK_F3 },   { "F4", VK_F4 },          { "F5", VK_F5 },
        { "F6", VK_F6 },   { "F7", VK_F7 },   { "F8", VK_F8 },   { "F9", VK_F9 },          { "F10", VK_F10 },
        { "F11", VK_F11 }, { "F12", VK_F12 }, { "TAB", VK_TAB }, { "CONTROL", VK_CONTROL }
    };
#elif defined(__linux__)
    static std::unordered_map<std::string, int> key_code_map = { { "F1", XK_F1 },
                                                                 { "F2", XK_F2 },
                                                                 { "F3", XK_F3 },
                                                                 { "F4", XK_F4 },
                                                                 { "F5", XK_F5 },
                                                                 { "F6", XK_F6 },
                                                                 { "F7", XK_F7 },
                                                                 { "F8", XK_F8 },
                                                                 { "F9", XK_F9 },
                                                                 { "F10", XK_F10 },
                                                                 { "F11", XK_F11 },
                                                                 { "F12", XK_F12 },
                                                                 { "Tab", XK_Tab },
                                                                 { "ControlLeft", XK_Control_L },
                                                                 { "ControlRight", XK_Control_R } };

#elif defined(__ANDROID__)
    // TODO(xooi@amd.com) implement key_code_map for Android
    static std::unordered_map<std::string, int> key_code_map = {};
#endif

    bool                                           hotkey_triggered  = false;
    std::unordered_map<std::string, int>::iterator iterator_key_code = key_code_map.find(trim_key_);
    if (iterator_key_code != key_code_map.end())
    {
        int key_code = iterator_key_code->second;
        if (GetAsyncKeyState(key_code) != 0)
        {
            // the key is down or was down
            // after the previous call to
            // GetAsyncKeyState
            hotkey_triggered = true;
        }
    }

    return hotkey_triggered;
}

void TraceManager::CheckContinueCaptureForWriteMode()
{
    if (!trim_ranges_.empty())
    {
        --trim_ranges_[trim_current_range_].total;
        if (trim_ranges_[trim_current_range_].total == 0)
        {
            // Stop recording and close file.
            capture_mode_ &= ~kModeWrite;
            file_stream_ = nullptr;
            GFXRECON_LOG_INFO("Finished recording graphics API capture");

            // Advance to next range
            ++trim_current_range_;
            if (trim_current_range_ >= trim_ranges_.size())
            {
                // No more frames to capture. Capture can be disabled and resources can be released.
                trim_enabled_  = false;
                capture_mode_  = kModeDisabled;
                state_tracker_ = nullptr;
                compressor_    = nullptr;
            }
            else if (trim_ranges_[trim_current_range_].first == current_frame_)
            {
                // Trimming was configured to capture two consecutive frames, so we need to start a new capture
                // file for the current frame.
                const CaptureSettings::TrimRange& trim_range = trim_ranges_[trim_current_range_];
                bool success = CreateCaptureFile(CreateTrimFilename(base_filename_, trim_range));
                if (success)
                {
                    ActivateTrimming();
                }
                else
                {
                    GFXRECON_LOG_FATAL("Failed to initialize capture for trim range; capture has been disabled");
                    trim_enabled_ = false;
                    capture_mode_ = kModeDisabled;
                }
            }
        }
    }
    else if (IsTrimHotkeyPressed() == true)
    {
        // Stop recording and close file.
        capture_mode_ &= ~kModeWrite;
        file_stream_ = nullptr;
        GFXRECON_LOG_INFO("Finished recording graphics API capture");
        // Capture can be disabled and resources can be released.
        trim_enabled_  = false;
        capture_mode_  = kModeDisabled;
        state_tracker_ = nullptr;
        compressor_    = nullptr;
    }
}

void TraceManager::CheckStartCaptureForTrackMode()
{
    if (!trim_ranges_.empty())
    {
        if (trim_ranges_[trim_current_range_].first == current_frame_)
        {
            const CaptureSettings::TrimRange& trim_range = trim_ranges_[trim_current_range_];
            bool success = CreateCaptureFile(CreateTrimFilename(base_filename_, trim_range));
            if (success)
            {
                ActivateTrimming();
            }
            else
            {
                GFXRECON_LOG_FATAL("Failed to initialize capture for trim range; capture has been disabled");
                trim_enabled_ = false;
                capture_mode_ = kModeDisabled;
            }
        }
    }
    else if (IsTrimHotkeyPressed() == true)
    {
        bool success = CreateCaptureFile(util::filepath::InsertFilenamePostfix(base_filename_, "_trim_trigger"));
        if (success)
        {
            ActivateTrimming();
        }
        else
        {
            GFXRECON_LOG_FATAL("Failed to initialize capture for hotkey trim trigger; capture has been disabled");
            trim_enabled_ = false;
            capture_mode_ = kModeDisabled;
        }
    }
}

void TraceManager::EndFrame()
{
    if (trim_enabled_)
    {
        ++current_frame_;

        if ((capture_mode_ & kModeWrite) == kModeWrite)
        {
            // Currently capturing a frame range.
            // Check for end of range or hotkey trigger to stop capture.
            CheckContinueCaptureForWriteMode();
        }
        else if ((capture_mode_ & kModeTrack) == kModeTrack)
        {
            // Capture is not active.
            // Check for start of capture frame range or hotkey trigger to start capture
            CheckStartCaptureForTrackMode();
        }
    }
}

std::string TraceManager::CreateTrimFilename(const std::string&                base_filename,
                                             const CaptureSettings::TrimRange& trim_range)
{
    assert(trim_range.total > 0);

    std::string range_string = "_";

    if (trim_range.total == 1)
    {
        range_string += "frame_";
        range_string += std::to_string(trim_range.first);
    }
    else
    {
        range_string += "frames_";
        range_string += std::to_string(trim_range.first);
        range_string += "_through_";
        range_string += std::to_string((trim_range.first + trim_range.total) - 1);
    }

    return util::filepath::InsertFilenamePostfix(base_filename, range_string);
}

bool TraceManager::CreateCaptureFile(const std::string& base_filename)
{
    bool        success          = true;
    std::string capture_filename = base_filename;

    if (timestamp_filename_)
    {
        capture_filename = util::filepath::GenerateTimestampedFilename(capture_filename);
    }

    file_stream_ = std::make_unique<util::FileOutputStream>(capture_filename);

    if (file_stream_->IsValid())
    {
        GFXRECON_LOG_INFO("Recording graphics API capture to %s", capture_filename.c_str());
        WriteFileHeader();
    }
    else
    {
        file_stream_ = nullptr;
        success      = false;
    }

    return success;
}

void TraceManager::ActivateTrimming()
{

    capture_mode_ |= kModeWrite;

    auto thread_data = GetThreadData();
    assert(thread_data != nullptr);

    VulkanStateWriter state_writer(file_stream_.get(), compressor_.get(), thread_data->thread_id_);
    state_tracker_->WriteState(&state_writer, current_frame_);
}

void TraceManager::WriteFileHeader()
{
    std::vector<format::FileOptionPair> option_list;

    BuildOptionList(file_options_, &option_list);

    format::FileHeader file_header;
    file_header.fourcc        = GFXRECON_FOURCC;
    file_header.major_version = 0;
    file_header.minor_version = 0;
    file_header.num_options   = static_cast<uint32_t>(option_list.size());

    bytes_written_ += file_stream_->Write(&file_header, sizeof(file_header));
    bytes_written_ += file_stream_->Write(option_list.data(), option_list.size() * sizeof(format::FileOptionPair));

    if (force_file_flush_)
    {
        file_stream_->Flush();
    }
}

void TraceManager::BuildOptionList(const format::EnabledOptions&        enabled_options,
                                   std::vector<format::FileOptionPair>* option_list)
{
    assert(option_list != nullptr);

    option_list->push_back({ format::FileOption::kCompressionType, enabled_options.compression_type });
}

void TraceManager::WriteDisplayMessageCmd(const char* message)
{
    if ((capture_mode_ & kModeWrite) == kModeWrite)
    {
        size_t                              message_length = util::platform::StringLength(message);
        format::DisplayMessageCommandHeader message_cmd;

        message_cmd.meta_header.block_header.type = format::BlockType::kMetaDataBlock;
        message_cmd.meta_header.block_header.size =
            sizeof(message_cmd.meta_header.meta_data_type) + sizeof(message_cmd.thread_id) + message_length;
        message_cmd.meta_header.meta_data_type = format::MetaDataType::kDisplayMessageCommand;
        message_cmd.thread_id                  = GetThreadData()->thread_id_;

        {
            std::lock_guard<std::mutex> lock(file_lock_);

            bytes_written_ += file_stream_->Write(&message_cmd, sizeof(message_cmd));
            bytes_written_ += file_stream_->Write(message, message_length);

            if (force_file_flush_)
            {
                file_stream_->Flush();
            }
        }
    }
}

void TraceManager::WriteResizeWindowCmd(format::HandleId surface_id, uint32_t width, uint32_t height)
{
    if ((capture_mode_ & kModeWrite) == kModeWrite)
    {
        format::ResizeWindowCommand resize_cmd;
        resize_cmd.meta_header.block_header.type = format::BlockType::kMetaDataBlock;
        resize_cmd.meta_header.block_header.size = sizeof(resize_cmd.meta_header.meta_data_type) +
                                                   sizeof(resize_cmd.thread_id) + sizeof(resize_cmd.surface_id) +
                                                   sizeof(resize_cmd.width) + sizeof(resize_cmd.height);
        resize_cmd.meta_header.meta_data_type = format::MetaDataType::kResizeWindowCommand;
        resize_cmd.thread_id                  = GetThreadData()->thread_id_;

        resize_cmd.surface_id = surface_id;
        resize_cmd.width      = width;
        resize_cmd.height     = height;

        {
            std::lock_guard<std::mutex> lock(file_lock_);
            bytes_written_ += file_stream_->Write(&resize_cmd, sizeof(resize_cmd));

            if (force_file_flush_)
            {
                file_stream_->Flush();
            }
        }
    }
}

void TraceManager::WriteFillMemoryCmd(format::HandleId memory_id,
                                      VkDeviceSize     offset,
                                      VkDeviceSize     size,
                                      const void*      data)
{
    if ((capture_mode_ & kModeWrite) == kModeWrite)
    {
        GFXRECON_CHECK_CONVERSION_DATA_LOSS(size_t, size);

        format::FillMemoryCommandHeader fill_cmd;
        const uint8_t*                  write_address = (static_cast<const uint8_t*>(data) + offset);
        size_t                          write_size    = static_cast<size_t>(size);

        fill_cmd.meta_header.block_header.type = format::BlockType::kMetaDataBlock;
        fill_cmd.meta_header.meta_data_type    = format::MetaDataType::kFillMemoryCommand;
        fill_cmd.thread_id                     = GetThreadData()->thread_id_;
        fill_cmd.memory_id                     = memory_id;
        fill_cmd.memory_offset                 = offset;
        fill_cmd.memory_size                   = size;

        if (compressor_ != nullptr)
        {
            auto thread_data = GetThreadData();
            assert(thread_data != nullptr);

            size_t compressed_size = compressor_->Compress(write_size, write_address, &thread_data->compressed_buffer_);

            if ((compressed_size > 0) && (compressed_size < write_size))
            {
                // We don't have a special header for compressed fill commands because the header always includes
                // the uncompressed size, so we just change the type to indicate the data is compressed.
                fill_cmd.meta_header.block_header.type = format::BlockType::kCompressedMetaDataBlock;

                write_address = thread_data->compressed_buffer_.data();
                write_size    = compressed_size;
            }
        }

        // Calculate size of packet with compressed or uncompressed data size.
        fill_cmd.meta_header.block_header.size =
            sizeof(fill_cmd.meta_header.meta_data_type) + sizeof(fill_cmd.thread_id) + sizeof(fill_cmd.memory_id) +
            sizeof(fill_cmd.memory_offset) + sizeof(fill_cmd.memory_size) + write_size;

        {
            std::lock_guard<std::mutex> lock(file_lock_);

            bytes_written_ += file_stream_->Write(&fill_cmd, sizeof(fill_cmd));
            bytes_written_ += file_stream_->Write(write_address, write_size);

            if (force_file_flush_)
            {
                file_stream_->Flush();
            }
        }
    }
}

void TraceManager::SetDescriptorUpdateTemplateInfo(VkDescriptorUpdateTemplate                  update_template,
                                                   const VkDescriptorUpdateTemplateCreateInfo* create_info)
{
    // A NULL check should have been performed by the caller.
    assert((create_info != nullptr));

    if (create_info->descriptorUpdateEntryCount > 0)
    {
        DescriptorUpdateTemplateWrapper* wrapper = reinterpret_cast<DescriptorUpdateTemplateWrapper*>(update_template);
        UpdateTemplateInfo*              info    = &wrapper->info;

        for (size_t i = 0; i < create_info->descriptorUpdateEntryCount; ++i)
        {
            const VkDescriptorUpdateTemplateEntry* entry      = &create_info->pDescriptorUpdateEntries[i];
            VkDescriptorType                       type       = entry->descriptorType;
            size_t                                 entry_size = 0;

            // Sort the descriptor update template info by type, so it can be written to the capture file
            // as tightly packed arrays of structures.  One array will be written for each descriptor info
            // structure/textel buffer view.
            if ((type == VK_DESCRIPTOR_TYPE_SAMPLER) || (type == VK_DESCRIPTOR_TYPE_COMBINED_IMAGE_SAMPLER) ||
                (type == VK_DESCRIPTOR_TYPE_SAMPLED_IMAGE) || (type == VK_DESCRIPTOR_TYPE_STORAGE_IMAGE) ||
                (type == VK_DESCRIPTOR_TYPE_INPUT_ATTACHMENT))
            {
                UpdateTemplateEntryInfo image_info;
                image_info.binding       = entry->dstBinding;
                image_info.array_element = entry->dstArrayElement;
                image_info.count         = entry->descriptorCount;
                image_info.offset        = entry->offset;
                image_info.stride        = entry->stride;
                image_info.type          = type;

                info->image_info_count += entry->descriptorCount;
                info->image_info.emplace_back(image_info);

                entry_size = sizeof(VkDescriptorImageInfo);
            }
            else if ((type == VK_DESCRIPTOR_TYPE_UNIFORM_BUFFER) || (type == VK_DESCRIPTOR_TYPE_STORAGE_BUFFER) ||
                     (type == VK_DESCRIPTOR_TYPE_UNIFORM_BUFFER_DYNAMIC) ||
                     (type == VK_DESCRIPTOR_TYPE_STORAGE_BUFFER_DYNAMIC))
            {
                UpdateTemplateEntryInfo buffer_info;
                buffer_info.binding       = entry->dstBinding;
                buffer_info.array_element = entry->dstArrayElement;
                buffer_info.count         = entry->descriptorCount;
                buffer_info.offset        = entry->offset;
                buffer_info.stride        = entry->stride;
                buffer_info.type          = type;

                info->buffer_info_count += entry->descriptorCount;
                info->buffer_info.emplace_back(buffer_info);

                entry_size = sizeof(VkDescriptorBufferInfo);
            }
            else if ((type == VK_DESCRIPTOR_TYPE_UNIFORM_TEXEL_BUFFER) ||
                     (type == VK_DESCRIPTOR_TYPE_STORAGE_TEXEL_BUFFER))
            {
                UpdateTemplateEntryInfo texel_buffer_view_info;
                texel_buffer_view_info.binding       = entry->dstBinding;
                texel_buffer_view_info.array_element = entry->dstArrayElement;
                texel_buffer_view_info.count         = entry->descriptorCount;
                texel_buffer_view_info.offset        = entry->offset;
                texel_buffer_view_info.stride        = entry->stride;
                texel_buffer_view_info.type          = type;

                info->texel_buffer_view_count += entry->descriptorCount;
                info->texel_buffer_view.emplace_back(texel_buffer_view_info);

                entry_size = sizeof(VkBufferView);
            }
            else
            {
                GFXRECON_LOG_ERROR("Unrecognized/unsupported descriptor type in descriptor update template.");
                assert(false);
            }

            if (entry->descriptorCount > 0)
            {
                size_t max_size = ((entry->descriptorCount - 1) * entry->stride) + entry->offset + entry_size;
                if (max_size > info->max_size)
                {
                    info->max_size = max_size;
                }
            }
        }
    }
}

bool TraceManager::GetDescriptorUpdateTemplateInfo(VkDescriptorUpdateTemplate update_template,
                                                   const UpdateTemplateInfo** info) const
{
    assert(info != nullptr);

    bool found = false;

    if (update_template != VK_NULL_HANDLE)
    {
        DescriptorUpdateTemplateWrapper* wrapper = reinterpret_cast<DescriptorUpdateTemplateWrapper*>(update_template);

        (*info) = &wrapper->info;
        found   = true;
    }

    return found;
}

void TraceManager::TrackUpdateDescriptorSetWithTemplate(VkDescriptorSet            set,
                                                        VkDescriptorUpdateTemplate update_template,
                                                        const void*                data)
{
    const UpdateTemplateInfo* info = nullptr;
    if (GetDescriptorUpdateTemplateInfo(update_template, &info))
    {
        assert(state_tracker_ != nullptr);
        state_tracker_->TrackUpdateDescriptorSetWithTemplate(set, info, data);
    }
}

VkResult TraceManager::OverrideCreateInstance(const VkInstanceCreateInfo*  pCreateInfo,
                                              const VkAllocationCallbacks* pAllocator,
                                              VkInstance*                  pInstance)
{
    VkResult result = VK_ERROR_INITIALIZATION_FAILED;

    if (CreateInstance())
    {
        if (instance_->page_guard_external_memory_)
        {
            assert(pCreateInfo != nullptr);

            VkInstanceCreateInfo create_info_copy = (*pCreateInfo);

            // TODO: Only enable KHR_get_physical_device_properties_2 for 1.0 API version.
            size_t                   extension_count = create_info_copy.enabledExtensionCount;
            const char* const*       extensions      = create_info_copy.ppEnabledExtensionNames;
            std::vector<const char*> modified_extensions;

            bool has_dev_prop2 = false;

            for (size_t i = 0; i < extension_count; ++i)
            {
                auto entry = extensions[i];

                modified_extensions.push_back(entry);

                if (util::platform::StringCompare(entry, VK_KHR_GET_PHYSICAL_DEVICE_PROPERTIES_2_EXTENSION_NAME) == 0)
                {
                    has_dev_prop2 = true;
                }
            }

            if (!has_dev_prop2)
            {
                modified_extensions.push_back(VK_KHR_GET_PHYSICAL_DEVICE_PROPERTIES_2_EXTENSION_NAME);
            }

            create_info_copy.enabledExtensionCount   = static_cast<uint32_t>(modified_extensions.size());
            create_info_copy.ppEnabledExtensionNames = modified_extensions.data();

            result = layer_table_.CreateInstance(&create_info_copy, pAllocator, pInstance);
        }
        else
        {
            result = layer_table_.CreateInstance(pCreateInfo, pAllocator, pInstance);
        }
    }

    return result;
}

VkResult TraceManager::OverrideCreateDevice(VkPhysicalDevice             physicalDevice,
                                            const VkDeviceCreateInfo*    pCreateInfo,
                                            const VkAllocationCallbacks* pAllocator,
                                            VkDevice*                    pDevice)
{
    auto                handle_unwrap_memory     = TraceManager::Get()->GetHandleUnwrapMemory();
    VkPhysicalDevice    physicalDevice_unwrapped = GetWrappedHandle<VkPhysicalDevice>(physicalDevice);
    VkDeviceCreateInfo* pCreateInfo_unwrapped =
        const_cast<VkDeviceCreateInfo*>(UnwrapStructPtrHandles(pCreateInfo, handle_unwrap_memory));

    if (page_guard_external_memory_)
    {
        assert(pCreateInfo_unwrapped != nullptr);

        // TODO: Only enable KHR_external_memory_capabilities for 1.0 API version.
        size_t                   extension_count = pCreateInfo_unwrapped->enabledExtensionCount;
        const char* const*       extensions      = pCreateInfo_unwrapped->ppEnabledExtensionNames;
        std::vector<const char*> modified_extensions;

        bool has_ext_mem_caps = false;
        bool has_ext_mem      = false;
        bool has_ext_mem_host = false;

        for (size_t i = 0; i < extension_count; ++i)
        {
            auto entry = pCreateInfo_unwrapped->ppEnabledExtensionNames[i];

            modified_extensions.push_back(entry);

            if (util::platform::StringCompare(entry, VK_KHR_EXTERNAL_MEMORY_CAPABILITIES_EXTENSION_NAME) == 0)
            {
                has_ext_mem_caps = true;
            }
            else if (util::platform::StringCompare(entry, VK_KHR_EXTERNAL_MEMORY_EXTENSION_NAME) == 0)
            {
                has_ext_mem = true;
            }
            else if (util::platform::StringCompare(entry, VK_EXT_EXTERNAL_MEMORY_HOST_EXTENSION_NAME) == 0)
            {
                has_ext_mem_host = true;
            }
        }

        if (!has_ext_mem_caps)
        {
            modified_extensions.push_back(VK_KHR_EXTERNAL_MEMORY_CAPABILITIES_EXTENSION_NAME);
        }

        if (!has_ext_mem)
        {
            modified_extensions.push_back(VK_KHR_EXTERNAL_MEMORY_EXTENSION_NAME);
        }

        if (!has_ext_mem_host)
        {
            modified_extensions.push_back(VK_EXT_EXTERNAL_MEMORY_HOST_EXTENSION_NAME);
        }

        pCreateInfo_unwrapped->enabledExtensionCount   = static_cast<uint32_t>(modified_extensions.size());
        pCreateInfo_unwrapped->ppEnabledExtensionNames = modified_extensions.data();

        VkResult result =
            layer_table_.CreateDevice(physicalDevice_unwrapped, pCreateInfo_unwrapped, pAllocator, pDevice);

        if ((result == VK_SUCCESS) && (capture_mode_ & kModeTrack) != kModeTrack)
        {
            assert((pDevice != nullptr) && (*pDevice != VK_NULL_HANDLE));

            // The state tracker will set this value when it is enabled. When state tracking is disabled it is set
            // here to ensure it is available for memory allocation.
            auto wrapper             = reinterpret_cast<DeviceWrapper*>(*pDevice);
            wrapper->physical_device = reinterpret_cast<PhysicalDeviceWrapper*>(physicalDevice);
        }

        return result;
    }
    else
    {
        return layer_table_.CreateDevice(physicalDevice_unwrapped, pCreateInfo_unwrapped, pAllocator, pDevice);
    }
}

VkResult TraceManager::OverrideAllocateMemory(VkDevice                     device,
                                              const VkMemoryAllocateInfo*  pAllocateInfo,
                                              const VkAllocationCallbacks* pAllocator,
                                              VkDeviceMemory*              pMemory)
{
    VkResult                         result          = VK_SUCCESS;
    void*                            external_memory = nullptr;
    VkImportMemoryHostPointerInfoEXT import_info;

    auto                  handle_unwrap_memory = TraceManager::Get()->GetHandleUnwrapMemory();
    VkDevice              device_unwrapped     = GetWrappedHandle<VkDevice>(device);
    VkMemoryAllocateInfo* pAllocateInfo_unwrapped =
        const_cast<VkMemoryAllocateInfo*>(UnwrapStructPtrHandles(pAllocateInfo, handle_unwrap_memory));

    if (page_guard_external_memory_)
    {
        auto                  device_wrapper = reinterpret_cast<DeviceWrapper*>(device);
        VkMemoryPropertyFlags properties     = GetMemoryProperties(device_wrapper, pAllocateInfo->memoryTypeIndex);

        if ((properties & VK_MEMORY_PROPERTY_HOST_VISIBLE_BIT) == VK_MEMORY_PROPERTY_HOST_VISIBLE_BIT)
        {
            // Use the external memory extension to provide a memory allocation that can be watched directly by the page
            // guard implementation.
            assert(pAllocateInfo_unwrapped != nullptr);

            util::PageGuardManager* manager = util::PageGuardManager::Get();
            assert(manager != nullptr);

            GFXRECON_CHECK_CONVERSION_DATA_LOSS(size_t, pAllocateInfo_unwrapped->allocationSize);

            // TODO: This should be aligned to minImportedHostPointerAlignment, but there is a currently a loader bug
            // that prevents the layer from querying for that value when a 1.0 application does not explicitly enable
            // physical_device_properties2.  For now we align to system page size.
            size_t external_memory_size =
                manager->GetAlignedSize(static_cast<size_t>(pAllocateInfo_unwrapped->allocationSize));
            external_memory = manager->AllocateMemory(external_memory_size);

            if (external_memory != nullptr)
            {
                pAllocateInfo_unwrapped->allocationSize = external_memory_size;

                import_info.sType        = VK_STRUCTURE_TYPE_IMPORT_MEMORY_HOST_POINTER_INFO_EXT;
                import_info.pNext        = nullptr;
                import_info.handleType   = VK_EXTERNAL_MEMORY_HANDLE_TYPE_HOST_ALLOCATION_BIT_EXT;
                import_info.pHostPointer = external_memory;

                // TODO: Check pNext chain for use of incompatible extension types.
                VkBaseOutStructure* end = reinterpret_cast<VkBaseOutStructure*>(pAllocateInfo_unwrapped);
                while (end->pNext != nullptr)
                {
                    end = end->pNext;
                }

                end->pNext = reinterpret_cast<VkBaseOutStructure*>(&import_info);
            }
        }
    }

    result = GetDeviceTable(device)->AllocateMemory(device_unwrapped, pAllocateInfo_unwrapped, pAllocator, pMemory);

    if (result == VK_SUCCESS)
    {
        CreateWrappedHandle<DeviceWrapper, NoParentWrapper, DeviceMemoryWrapper>(
            device, NoParentWrapper::kHandleValue, pMemory, TraceManager::GetUniqueId);

        assert(pMemory != nullptr);
        auto memory_wrapper = reinterpret_cast<DeviceMemoryWrapper*>(*pMemory);

        memory_wrapper->external_allocation = external_memory;

        if ((capture_mode_ & kModeTrack) != kModeTrack)
        {
            // The state tracker will set this value when it is enabled. When state tracking is disabled it is set
            // here to ensure it is available for mapped memory tracking.
            auto wrapper             = reinterpret_cast<DeviceMemoryWrapper*>(*pMemory);
            wrapper->allocation_size = pAllocateInfo->allocationSize;
        }
    }
    else if (external_memory != nullptr)
    {
        util::PageGuardManager* manager = util::PageGuardManager::Get();
        assert(manager != nullptr);

        size_t external_memory_size = manager->GetAlignedSize(static_cast<size_t>(pAllocateInfo->allocationSize));
        manager->FreeMemory(external_memory, external_memory_size);
    }

    return result;
}

VkMemoryPropertyFlags TraceManager::GetMemoryProperties(DeviceWrapper* device_wrapper, uint32_t memory_type_index)
{
    VkMemoryPropertyFlags  flags                   = 0;
    PhysicalDeviceWrapper* physical_device_wrapper = device_wrapper->physical_device;

    if (memory_type_index >= physical_device_wrapper->memory_types.size())
    {
        // When trimming is enabled, the state tracker would populate this list when the application queried for
        // available memory types.  If state tracking is not enabled, or the application didn't make the appropriate
        // query, the query is made here.
        InstanceTable* instance_table = physical_device_wrapper->layer_table_ref;
        assert(instance_table != nullptr);

        VkPhysicalDeviceMemoryProperties memory_properties;
        instance_table->GetPhysicalDeviceMemoryProperties(physical_device_wrapper->handle, &memory_properties);

        if ((capture_mode_ & kModeTrack) == kModeTrack)
        {
            assert(state_tracker_ != nullptr);
            state_tracker_->TrackPhysicalDeviceMemoryProperties(
                reinterpret_cast<VkPhysicalDevice>(physical_device_wrapper), &memory_properties);
            assert(memory_type_index < physical_device_wrapper->memory_types.size());
        }
        else
        {
            for (size_t i = 0; i < memory_properties.memoryTypeCount; ++i)
            {
                physical_device_wrapper->memory_types.push_back(memory_properties.memoryTypes[i]);
            }
        }
    }

    assert(memory_type_index < physical_device_wrapper->memory_types.size());

    return flags = physical_device_wrapper->memory_types[memory_type_index].propertyFlags;
}

void TraceManager::PreProcess_vkCreateSwapchain(VkDevice                        device,
                                                const VkSwapchainCreateInfoKHR* pCreateInfo,
                                                const VkAllocationCallbacks*    pAllocator,
                                                VkSwapchainKHR*                 pSwapchain)
{
    GFXRECON_UNREFERENCED_PARAMETER(device);
    GFXRECON_UNREFERENCED_PARAMETER(pAllocator);
    GFXRECON_UNREFERENCED_PARAMETER(pSwapchain);

    assert(pCreateInfo != nullptr);

    if (pCreateInfo)
    {
        WriteResizeWindowCmd(
            GetWrappedId(pCreateInfo->surface), pCreateInfo->imageExtent.width, pCreateInfo->imageExtent.height);
    }
}

void TraceManager::PostProcess_vkMapMemory(VkResult         result,
                                           VkDevice         device,
                                           VkDeviceMemory   memory,
                                           VkDeviceSize     offset,
                                           VkDeviceSize     size,
                                           VkMemoryMapFlags flags,
                                           void**           ppData)
{
    if ((result == VK_SUCCESS) && (ppData != nullptr))
    {
        auto wrapper = reinterpret_cast<DeviceMemoryWrapper*>(memory);
        assert(wrapper != nullptr);

        if (wrapper->mapped_data == nullptr)
        {
            if ((capture_mode_ & kModeTrack) == kModeTrack)
            {
                assert(state_tracker_ != nullptr);
                state_tracker_->TrackMappedMemory(device, memory, (*ppData), offset, size, flags);
            }
            else
            {
                // Perform subset of the state tracking performed by VulkanStateTracker::TrackMappedMemory, only storing
                // values needed for non-tracking capture.
                wrapper->mapped_data   = (*ppData);
                wrapper->mapped_offset = offset;
                wrapper->mapped_size   = size;
            }

            if (memory_tracking_mode_ == CaptureSettings::MemoryTrackingMode::kPageGuard)
            {
                if (size == VK_WHOLE_SIZE)
                {
                    size = wrapper->allocation_size;
                }

                if (size > 0)
                {
                    GFXRECON_CHECK_CONVERSION_DATA_LOSS(size_t, size);

                    util::PageGuardManager* manager = util::PageGuardManager::Get();
                    assert(manager != nullptr);

                    // Return the pointer provided by the pageguard manager, which may be a pointer to shadow memory,
                    // not the mapped memory.
                    (*ppData) = manager->AddMemory(wrapper->handle_id, (*ppData), static_cast<size_t>(size));
                }
            }
            else if (memory_tracking_mode_ == CaptureSettings::MemoryTrackingMode::kUnassisted)
            {
                // Need to keep track of mapped memory objects so memory content can be written at queue submit.
                std::lock_guard<std::mutex> lock(mapped_memory_lock_);
                mapped_memory_.insert(wrapper);
            }
        }
        else
        {
            // The application has mapped the same VkDeviceMemory object more than once and the pageguard
            // manager is already tracking it, so we will return the pointer obtained from the pageguard manager
            // on the first map call.
            GFXRECON_LOG_WARNING("VkDeviceMemory object with handle = %" PRIx64 " has been mapped more than once",
                                 memory);

            if (memory_tracking_mode_ == CaptureSettings::MemoryTrackingMode::kPageGuard)
            {
                assert((wrapper->mapped_offset == offset) && (wrapper->mapped_size == size));

                // Return the shadow memory that was allocated for the previous map operation.
                util::PageGuardManager* manager = util::PageGuardManager::Get();
                assert(manager != nullptr);

                if (!manager->GetMemory(wrapper->handle_id, ppData))
                {
                    GFXRECON_LOG_ERROR("Modifications to the VkDeviceMemory object that has been mapped more than once "
                                       "are not being track by PageGuardManager");
                }
            }
        }
    }
}

void TraceManager::PreProcess_vkFlushMappedMemoryRanges(VkDevice                   device,
                                                        uint32_t                   memoryRangeCount,
                                                        const VkMappedMemoryRange* pMemoryRanges)
{
    GFXRECON_UNREFERENCED_PARAMETER(device);

    if (pMemoryRanges != nullptr)
    {
        if (memory_tracking_mode_ == CaptureSettings::MemoryTrackingMode::kPageGuard)
        {
            const DeviceMemoryWrapper* current_memory_wrapper = nullptr;
            util::PageGuardManager*    manager                = util::PageGuardManager::Get();
            assert(manager != nullptr);

            for (uint32_t i = 0; i < memoryRangeCount; ++i)
            {
                auto next_memory_wrapper = reinterpret_cast<const DeviceMemoryWrapper*>(pMemoryRanges[i].memory);

                // Currently processing all dirty pages for the mapped memory, so filter multiple ranges from the same
                // object.
                if (next_memory_wrapper != current_memory_wrapper)
                {
                    current_memory_wrapper = next_memory_wrapper;

                    if ((current_memory_wrapper != nullptr) && (current_memory_wrapper->mapped_data != nullptr))
                    {
                        manager->ProcessMemoryEntry(
                            current_memory_wrapper->handle_id,
                            [this](uint64_t memory_id, void* start_address, size_t offset, size_t size) {
                                WriteFillMemoryCmd(memory_id, offset, size, start_address);
                            });
                    }
                    else
                    {
                        GFXRECON_LOG_WARNING("vkFlushMappedMemoryRanges called for memory that is not mapped");
                    }
                }
            }
        }
        else if (memory_tracking_mode_ == CaptureSettings::MemoryTrackingMode::kAssisted)
        {
            const DeviceMemoryWrapper* current_memory_wrapper = nullptr;

            for (uint32_t i = 0; i < memoryRangeCount; ++i)
            {
                current_memory_wrapper = reinterpret_cast<const DeviceMemoryWrapper*>(pMemoryRanges[i].memory);

                if ((current_memory_wrapper != nullptr) && (current_memory_wrapper->mapped_data != nullptr))
                {
                    assert(pMemoryRanges[i].offset >= current_memory_wrapper->mapped_offset);

                    // The mapped pointer already includes the mapped offset.  Because the memory range
                    // offset is realtive to the start of the memory object, we need to adjust it to be
                    // realitve to the start of the mapped pointer.
                    VkDeviceSize relative_offset = pMemoryRanges[i].offset - current_memory_wrapper->mapped_offset;
                    VkDeviceSize size            = pMemoryRanges[i].size;
                    if (size == VK_WHOLE_SIZE)
                    {
                        size = current_memory_wrapper->allocation_size - pMemoryRanges[i].offset;
                    }

                    WriteFillMemoryCmd(
                        current_memory_wrapper->handle_id, relative_offset, size, current_memory_wrapper->mapped_data);
                }
            }
        }
    }
}

void TraceManager::PreProcess_vkUnmapMemory(VkDevice device, VkDeviceMemory memory)
{
    auto wrapper = reinterpret_cast<DeviceMemoryWrapper*>(memory);
    assert(wrapper != nullptr);

    if (wrapper->mapped_data != nullptr)
    {
        if ((capture_mode_ & kModeTrack) == kModeTrack)
        {
            assert(state_tracker_ != nullptr);
            state_tracker_->TrackMappedMemory(device, memory, nullptr, 0, 0, 0);
        }
        else
        {
            // Perform subset of the state tracking performed by VulkanStateTracker::TrackMappedMemory, only storing
            // values needed for non-tracking capture.
            wrapper->mapped_data   = nullptr;
            wrapper->mapped_offset = 0;
            wrapper->mapped_size   = 0;
        }

        if (memory_tracking_mode_ == CaptureSettings::MemoryTrackingMode::kPageGuard)
        {
            util::PageGuardManager* manager = util::PageGuardManager::Get();
            assert(manager != nullptr);

            manager->ProcessMemoryEntry(wrapper->handle_id,
                                        [this](uint64_t memory_id, void* start_address, size_t offset, size_t size) {
                                            WriteFillMemoryCmd(memory_id, offset, size, start_address);
                                        });

            manager->RemoveMemory(wrapper->handle_id);
        }
        else if (memory_tracking_mode_ == CaptureSettings::MemoryTrackingMode::kUnassisted)
        {
            // Write the entire mapped region.
            // We set offset to 0, because the pointer returned by vkMapMemory already includes the offset.
            VkDeviceSize size = wrapper->mapped_size;
            if (size == VK_WHOLE_SIZE)
            {
                size = wrapper->allocation_size;
            }

            WriteFillMemoryCmd(wrapper->handle_id, 0, size, wrapper->mapped_data);

            {
                std::lock_guard<std::mutex> lock(mapped_memory_lock_);
                mapped_memory_.erase(wrapper);
            }
        }
    }
    else
    {
        GFXRECON_LOG_WARNING(
            "Attempting to unmap VkDeviceMemory object with handle = %" PRIx64 " that has not been mapped", memory);
    }
}

void TraceManager::PreProcess_vkFreeMemory(VkDevice                     device,
                                           VkDeviceMemory               memory,
                                           const VkAllocationCallbacks* pAllocator)
{
    GFXRECON_UNREFERENCED_PARAMETER(device);
    GFXRECON_UNREFERENCED_PARAMETER(pAllocator);

    if (memory != VK_NULL_HANDLE)
    {
        auto wrapper = reinterpret_cast<DeviceMemoryWrapper*>(memory);

        if ((memory_tracking_mode_ == CaptureSettings::MemoryTrackingMode::kPageGuard) &&
            (wrapper->mapped_data != nullptr))
        {
            util::PageGuardManager* manager = util::PageGuardManager::Get();
            assert(manager != nullptr);

            manager->RemoveMemory(wrapper->handle_id);

            if (page_guard_external_memory_)
            {
                size_t external_memory_size = manager->GetAlignedSize(static_cast<size_t>(wrapper->allocation_size));
                manager->FreeMemory(wrapper->external_allocation, external_memory_size);
            }
        }
    }
}

void TraceManager::PreProcess_vkQueueSubmit(VkQueue             queue,
                                            uint32_t            submitCount,
                                            const VkSubmitInfo* pSubmits,
                                            VkFence             fence)
{
    GFXRECON_UNREFERENCED_PARAMETER(queue);
    GFXRECON_UNREFERENCED_PARAMETER(submitCount);
    GFXRECON_UNREFERENCED_PARAMETER(pSubmits);
    GFXRECON_UNREFERENCED_PARAMETER(fence);

    if (memory_tracking_mode_ == CaptureSettings::MemoryTrackingMode::kPageGuard)
    {
        util::PageGuardManager* manager = util::PageGuardManager::Get();
        assert(manager != nullptr);

        manager->ProcessMemoryEntries([this](uint64_t memory_id, void* start_address, size_t offset, size_t size) {
            WriteFillMemoryCmd(memory_id, offset, size, start_address);
        });
    }
    else if (memory_tracking_mode_ == CaptureSettings::MemoryTrackingMode::kUnassisted)
    {
        std::lock_guard<std::mutex> lock(mapped_memory_lock_);

        for (auto wrapper : mapped_memory_)
        {
            // If the memory is mapped, write the entire mapped region.
            // We set offset to 0, because the pointer returned by vkMapMemory already includes the offset.
            WriteFillMemoryCmd(wrapper->handle_id, 0, wrapper->mapped_size, wrapper->mapped_data);
        }
    }
}

void TraceManager::PreProcess_vkCreateDescriptorUpdateTemplate(VkResult                                    result,
                                                               VkDevice                                    device,
                                                               const VkDescriptorUpdateTemplateCreateInfo* pCreateInfo,
                                                               const VkAllocationCallbacks*                pAllocator,
                                                               VkDescriptorUpdateTemplate* pDescriptorUpdateTemplate)
{
    GFXRECON_UNREFERENCED_PARAMETER(device);
    GFXRECON_UNREFERENCED_PARAMETER(pAllocator);

    if ((result == VK_SUCCESS) && (pCreateInfo != nullptr) && (pDescriptorUpdateTemplate != nullptr))
    {
        SetDescriptorUpdateTemplateInfo((*pDescriptorUpdateTemplate), pCreateInfo);
    }
}

void TraceManager::PreProcess_vkCreateDescriptorUpdateTemplateKHR(
    VkResult                                    result,
    VkDevice                                    device,
    const VkDescriptorUpdateTemplateCreateInfo* pCreateInfo,
    const VkAllocationCallbacks*                pAllocator,
    VkDescriptorUpdateTemplate*                 pDescriptorUpdateTemplate)
{
    GFXRECON_UNREFERENCED_PARAMETER(device);
    GFXRECON_UNREFERENCED_PARAMETER(pAllocator);

    if ((result == VK_SUCCESS) && (pCreateInfo != nullptr) && (pDescriptorUpdateTemplate != nullptr))
    {
        SetDescriptorUpdateTemplateInfo((*pDescriptorUpdateTemplate), pCreateInfo);
    }
}

#if defined(__ANDROID__)
void TraceManager::OverrideGetPhysicalDeviceSurfacePresentModesKHR(uint32_t*         pPresentModeCount,
                                                                   VkPresentModeKHR* pPresentModes)
{
    assert((pPresentModeCount != nullptr) && (pPresentModes != nullptr));

    for (uint32_t i = 0; i < (*pPresentModeCount); ++i)
    {
        pPresentModes[i] = VK_PRESENT_MODE_FIFO_KHR;
    }
}
#endif

GFXRECON_END_NAMESPACE(encode)
GFXRECON_END_NAMESPACE(gfxrecon)<|MERGE_RESOLUTION|>--- conflicted
+++ resolved
@@ -208,9 +208,6 @@
     memory_tracking_mode_ = trace_settings.memory_tracking_mode;
     force_file_flush_     = trace_settings.force_flush;
 
-<<<<<<< HEAD
-    if (trace_settings.trim_ranges.empty() && trace_settings.trim_key == "")
-=======
     if (memory_tracking_mode_ == CaptureSettings::kPageGuard)
     {
 #if defined(WIN32)
@@ -229,8 +226,7 @@
         page_guard_external_memory_ = false;
     }
 
-    if (trace_settings.trim_ranges.empty())
->>>>>>> 9ca882f9
+    if (trace_settings.trim_ranges.empty() && trace_settings.trim_key == "")
     {
         // Use default kModeWrite capture mode.
         success = CreateCaptureFile(base_filename_);

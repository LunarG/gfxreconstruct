/*
** Copyright (c) 2018-2022 Valve Corporation
** Copyright (c) 2018-2022 LunarG, Inc.
** Copyright (c) 2019-2023 Advanced Micro Devices, Inc. All rights reserved.
**
** Permission is hereby granted, free of charge, to any person obtaining a
** copy of this software and associated documentation files (the "Software"),
** to deal in the Software without restriction, including without limitation
** the rights to use, copy, modify, merge, publish, distribute, sublicense,
** and/or sell copies of the Software, and to permit persons to whom the
** Software is furnished to do so, subject to the following conditions:
**
** The above copyright notice and this permission notice shall be included in
** all copies or substantial portions of the Software.
**
** THE SOFTWARE IS PROVIDED "AS IS", WITHOUT WARRANTY OF ANY KIND, EXPRESS OR
** IMPLIED, INCLUDING BUT NOT LIMITED TO THE WARRANTIES OF MERCHANTABILITY,
** FITNESS FOR A PARTICULAR PURPOSE AND NONINFRINGEMENT. IN NO EVENT SHALL THE
** AUTHORS OR COPYRIGHT HOLDERS BE LIABLE FOR ANY CLAIM, DAMAGES OR OTHER
** LIABILITY, WHETHER IN AN ACTION OF CONTRACT, TORT OR OTHERWISE, ARISING
** FROM, OUT OF OR IN CONNECTION WITH THE SOFTWARE OR THE USE OR OTHER
** DEALINGS IN THE SOFTWARE.
*/

#ifndef GFXRECON_ENCODE_CAPTURE_MANAGER_H
#define GFXRECON_ENCODE_CAPTURE_MANAGER_H

#include "encode/capture_settings.h"
#include "encode/handle_unwrap_memory.h"
#include "encode/parameter_buffer.h"
#include "encode/parameter_encoder.h"
#include "format/api_call_id.h"
#include "format/format.h"
#include "format/platform_types.h"
#include "util/compressor.h"
#include "util/defines.h"
#include "util/file_output_stream.h"
#include "util/keyboard.h"

#include <atomic>
#include <cassert>
#include <mutex>
#include <shared_mutex>
#include <string>
#include <unordered_map>
#include <vector>
#include "util/file_path.h"

GFXRECON_BEGIN_NAMESPACE(gfxrecon)
GFXRECON_BEGIN_NAMESPACE(encode)

class CaptureManager
{
  public:
    typedef std::shared_mutex ApiCallMutexT;

    static format::HandleId GetUniqueId() { return ++unique_id_counter_; }

    static auto AcquireSharedApiCallLock() { return std::move(std::shared_lock<ApiCallMutexT>(api_call_mutex_)); }

    static auto AcquireExclusiveApiCallLock() { return std::move(std::unique_lock<ApiCallMutexT>(api_call_mutex_)); }

    HandleUnwrapMemory* GetHandleUnwrapMemory()
    {
        auto thread_data = GetThreadData();
        assert(thread_data != nullptr);
        thread_data->handle_unwrap_memory_.Reset();
        return &thread_data->handle_unwrap_memory_;
    }

    ParameterEncoder* BeginTrackedApiCallCapture(format::ApiCallId call_id)
    {
        if (capture_mode_ != kModeDisabled)
        {
            return InitApiCallCapture(call_id);
        }

        return nullptr;
    }

    ParameterEncoder* BeginApiCallCapture(format::ApiCallId call_id)
    {
        if ((capture_mode_ & kModeWrite) == kModeWrite)
        {
            return InitApiCallCapture(call_id);
        }

        return nullptr;
    }

    ParameterEncoder* BeginTrackedMethodCallCapture(format::ApiCallId call_id, format::HandleId object_id)
    {
        if (capture_mode_ != kModeDisabled)
        {
            return InitMethodCallCapture(call_id, object_id);
        }

        return nullptr;
    }

    ParameterEncoder* BeginMethodCallCapture(format::ApiCallId call_id, format::HandleId object_id)
    {
        if ((capture_mode_ & kModeWrite) == kModeWrite)
        {
            return InitMethodCallCapture(call_id, object_id);
        }

        return nullptr;
    }

    void EndApiCallCapture();

    void EndMethodCallCapture();

    void EndFrame();

    bool ShouldTriggerScreenshot();

    util::ScreenshotFormat GetScreenshotFormat() { return screenshot_format_; }

    void CheckContinueCaptureForWriteMode();

    void CheckStartCaptureForTrackMode();

    bool IsTrimHotkeyPressed();

    CaptureSettings::RuntimeTriggerState GetRuntimeTriggerState();

    bool RuntimeTriggerEnabled();

    bool RuntimeTriggerDisabled();

    void WriteDisplayMessageCmd(const char* message);

    void WriteExeFileInfo(const gfxrecon::util::filepath::FileInfo& info);

    /// @brief Inject an Annotation block into the capture file.
    /// @param type Identifies the contents of data as plain, xml, or json text
    /// @param label The key or name of the annotation.
    /// @param data The value or payload text of the annotation.
    void WriteAnnotation(const format::AnnotationType type, const char* label, const char* data);

    virtual CaptureSettings::TraceSettings GetDefaultTraceSettings();

    bool GetIUnknownWrappingSetting() const { return iunknown_wrapping_; }
    auto GetForceCommandSerialization() const { return force_command_serialization_; }
    auto GetQueueZeroOnly() const { return queue_zero_only_; }

    bool     IsAnnotated() const { return rv_annotation_info_.rv_annotation; }
    uint16_t GetGPUVAMask() const { return rv_annotation_info_.gpuva_mask; }
    uint16_t GetDescriptorMask() const { return rv_annotation_info_.descriptor_mask; }
    uint64_t GetShaderIDMask() const { return rv_annotation_info_.shaderid_mask; }

  protected:
    enum CaptureModeFlags : uint32_t
    {
        kModeDisabled      = 0x0,
        kModeWrite         = 0x01,
        kModeTrack         = 0x02,
        kModeWriteAndTrack = (kModeWrite | kModeTrack)
    };

    enum PageGuardMemoryMode : uint32_t
    {
        kMemoryModeDisabled,
        kMemoryModeShadowInternal,   // Internally managed shadow memory allocations.
        kMemoryModeShadowPersistent, // Externally managed shadow memory allocations.
        kMemoryModeExternal          // Imported host memory without shadow allocations.
    };

    typedef uint32_t CaptureMode;

    class ThreadData
    {
      public:
        ThreadData();

        ~ThreadData() {}

        std::vector<uint8_t>& GetScratchBuffer() { return scratch_buffer_; }

      public:
        const format::ThreadId                   thread_id_;
        format::ApiCallId                        call_id_;
        format::HandleId                         object_id_;
        std::unique_ptr<encode::ParameterBuffer> parameter_buffer_;
        std::unique_ptr<ParameterEncoder>        parameter_encoder_;
        std::vector<uint8_t>                     compressed_buffer_;
        HandleUnwrapMemory                       handle_unwrap_memory_;

      private:
        static format::ThreadId GetThreadId();

      private:
        static std::mutex                                     count_lock_;
        static format::ThreadId                               thread_count_;
        static std::unordered_map<uint64_t, format::ThreadId> id_map_;

      private:
        // Used for combining multiple buffers for a single file write.
        std::vector<uint8_t> scratch_buffer_;
    };

  protected:
    static bool CreateInstance(std::function<CaptureManager*()> GetInstanceFunc, std::function<void()> NewInstanceFunc);

    static void DestroyInstance(std::function<const CaptureManager*()> GetInstanceFunc,
                                std::function<void()>                  DeleteInstanceFunc);

    CaptureManager(format::ApiFamilyId api_family);

    virtual ~CaptureManager();

    bool Initialize(std::string base_filename, const CaptureSettings::TraceSettings& trace_settings);

    virtual void CreateStateTracker()                                                               = 0;
    virtual void DestroyStateTracker()                                                              = 0;
    virtual void WriteTrackedState(util::FileOutputStream* file_stream, format::ThreadId thread_id) = 0;

    ThreadData* GetThreadData()
    {
        if (!thread_data_)
        {
            thread_data_ = std::make_unique<ThreadData>();
        }
        return thread_data_.get();
    }

    bool                                GetForceFileFlush() const { return force_file_flush_; }
    CaptureSettings::MemoryTrackingMode GetMemoryTrackingMode() const { return memory_tracking_mode_; }
    bool                                GetPageGuardAlignBufferSizes() const { return page_guard_align_buffer_sizes_; }
    bool                                GetPageGuardTrackAhbMemory() const { return page_guard_track_ahb_memory_; }
    PageGuardMemoryMode                 GetPageGuardMemoryMode() const { return page_guard_memory_mode_; }
    const std::string&                  GetTrimKey() const { return trim_key_; }
    bool                                IsTrimEnabled() const { return trim_enabled_; }
    uint32_t                            GetCurrentFrame() const { return current_frame_; }
    CaptureMode                         GetCaptureMode() const { return capture_mode_; }
    bool                                GetDebugLayerSetting() const { return debug_layer_; }
    bool                                GetDebugDeviceLostSetting() const { return debug_device_lost_; }
    bool                                GetDisableDxrSetting() const { return disable_dxr_; }
    auto                                GetAccelStructPaddingSetting() const { return accel_struct_padding_; }

    std::string CreateTrimFilename(const std::string& base_filename, const CaptureSettings::TrimRange& trim_range);
    bool        CreateCaptureFile(const std::string& base_filename);
    void        ActivateTrimming();
    void        DeactivateTrimming();

    void WriteFileHeader();
    void BuildOptionList(const format::EnabledOptions&        enabled_options,
                         std::vector<format::FileOptionPair>* option_list);

    ParameterEncoder* InitApiCallCapture(format::ApiCallId call_id);

    ParameterEncoder* InitMethodCallCapture(format::ApiCallId call_id, format::HandleId object_id);

    void WriteResizeWindowCmd(format::HandleId surface_id, uint32_t width, uint32_t height);

    void WriteFillMemoryCmd(format::HandleId memory_id, uint64_t offset, uint64_t size, const void* data);

    void WriteCreateHeapAllocationCmd(uint64_t allocation_id, uint64_t allocation_size);

  protected:
    std::unique_ptr<util::Compressor> compressor_;
    std::mutex                        mapped_memory_lock_;
    util::Keyboard                    keyboard_;
    std::string                       screenshot_prefix_;
    util::ScreenshotFormat            screenshot_format_;
    uint32_t                          global_frame_count_;

    void WriteToFile(const void* data, size_t size);

    template <size_t N>
    void CombineAndWriteToFile(const std::pair<const void*, size_t> (&buffers)[N])
    {
        static_assert(N != 1, "Use WriteToFile(void*, size) when writing a single buffer.");

        // Combine buffers for a single write.
        std::vector<uint8_t>& scratch_buffer = GetThreadData()->GetScratchBuffer();
        scratch_buffer.clear();
        for (size_t i = 0; i < N; ++i)
        {
            const uint8_t* const data = reinterpret_cast<const uint8_t*>(buffers[i].first);
            const size_t         size = buffers[i].second;
            scratch_buffer.insert(scratch_buffer.end(), data, data + size);
        }

        WriteToFile(scratch_buffer.data(), scratch_buffer.size());
    }

  private:
    static uint32_t                                 instance_count_;
    static std::mutex                               instance_lock_;
    static thread_local std::unique_ptr<ThreadData> thread_data_;
    static std::atomic<format::HandleId>            unique_id_counter_;
    static ApiCallMutexT                            api_call_mutex_;

    const format::ApiFamilyId api_family_;

    std::unique_ptr<util::FileOutputStream> file_stream_;
    format::EnabledOptions                  file_options_;
    std::string                             base_filename_;
    bool                                    timestamp_filename_;
    bool                                    force_file_flush_;
    CaptureSettings::MemoryTrackingMode     memory_tracking_mode_;
    bool                                    page_guard_align_buffer_sizes_;
    bool                                    page_guard_track_ahb_memory_;
    bool                                    page_guard_unblock_sigsegv_;
    bool                                    page_guard_signal_handler_watcher_;
    PageGuardMemoryMode                     page_guard_memory_mode_;
    bool                                    trim_enabled_;
    std::vector<CaptureSettings::TrimRange> trim_ranges_;
    std::string                             trim_key_;
    uint32_t                                trim_key_frames_;
    uint32_t                                trim_key_first_frame_;
    size_t                                  trim_current_range_;
    uint32_t                                current_frame_;
    CaptureMode                             capture_mode_;
    bool                                    previous_hotkey_state_;
    CaptureSettings::RuntimeTriggerState    previous_runtime_trigger_state_;
    bool                                    debug_layer_;
    bool                                    debug_device_lost_;
    bool                                    screenshots_enabled_;
    std::vector<uint32_t>                   screenshot_indices_;
    bool                                    disable_dxr_;
    uint32_t                                accel_struct_padding_;
    bool                                    iunknown_wrapping_;
    bool                                    force_command_serialization_;
<<<<<<< HEAD

    struct
    {
        bool     rv_annotation{ false };
        uint16_t gpuva_mask{ RvAnnotationUtil::kGPUVAMask };
        uint16_t descriptor_mask{ RvAnnotationUtil::kDescriptorMask };
        uint64_t shaderid_mask{ RvAnnotationUtil::kShaderIDMask };
    } rv_annotation_info_;
=======
    bool                                    queue_zero_only_;
>>>>>>> 8970faf7
};

GFXRECON_END_NAMESPACE(encode)
GFXRECON_END_NAMESPACE(gfxrecon)

#endif // GFXRECON_ENCODE_CAPTURE_MANAGER_H<|MERGE_RESOLUTION|>--- conflicted
+++ resolved
@@ -325,7 +325,7 @@
     uint32_t                                accel_struct_padding_;
     bool                                    iunknown_wrapping_;
     bool                                    force_command_serialization_;
-<<<<<<< HEAD
+    bool                                    queue_zero_only_;
 
     struct
     {
@@ -334,9 +334,6 @@
         uint16_t descriptor_mask{ RvAnnotationUtil::kDescriptorMask };
         uint64_t shaderid_mask{ RvAnnotationUtil::kShaderIDMask };
     } rv_annotation_info_;
-=======
-    bool                                    queue_zero_only_;
->>>>>>> 8970faf7
 };
 
 GFXRECON_END_NAMESPACE(encode)

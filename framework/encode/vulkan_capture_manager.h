/*
 ** Copyright (c) 2018-2021 Valve Corporation
 ** Copyright (c) 2018-2025 LunarG, Inc.
 ** Copyright (c) 2019-2023 Advanced Micro Devices, Inc. All rights reserved.
 **
 ** Permission is hereby granted, free of charge, to any person obtaining a
 ** copy of this software and associated documentation files (the "Software"),
 ** to deal in the Software without restriction, including without limitation
 ** the rights to use, copy, modify, merge, publish, distribute, sublicense,
 ** and/or sell copies of the Software, and to permit persons to whom the
 ** Software is furnished to do so, subject to the following conditions:
 **
 ** The above copyright notice and this permission notice shall be included in
 ** all copies or substantial portions of the Software.
 **
 ** THE SOFTWARE IS PROVIDED "AS IS", WITHOUT WARRANTY OF ANY KIND, EXPRESS OR
 ** IMPLIED, INCLUDING BUT NOT LIMITED TO THE WARRANTIES OF MERCHANTABILITY,
 ** FITNESS FOR A PARTICULAR PURPOSE AND NONINFRINGEMENT. IN NO EVENT SHALL THE
 ** AUTHORS OR COPYRIGHT HOLDERS BE LIABLE FOR ANY CLAIM, DAMAGES OR OTHER
 ** LIABILITY, WHETHER IN AN ACTION OF CONTRACT, TORT OR OTHERWISE, ARISING
 ** FROM, OUT OF OR IN CONNECTION WITH THE SOFTWARE OR THE USE OR OTHER
 ** DEALINGS IN THE SOFTWARE.
 */

#ifndef GFXRECON_ENCODE_VULKAN_CAPTURE_MANAGER_H
#define GFXRECON_ENCODE_VULKAN_CAPTURE_MANAGER_H

#include "encode/api_capture_manager.h"

#include "encode/capture_settings.h"
#include "encode/descriptor_update_template_info.h"
#include "encode/parameter_buffer.h"
#include "encode/parameter_encoder.h"
#include "encode/vulkan_handle_wrapper_util.h"
#include "encode/vulkan_handle_wrappers.h"
#include "encode/vulkan_state_tracker.h"
#include "format/api_call_id.h"
#include "format/format.h"
#include "format/platform_types.h"
#include "generated/generated_vulkan_dispatch_table.h"
#include "generated/generated_vulkan_command_buffer_util.h"
#include "util/defines.h"
#include "util/ahardwarebuffer_format_converter.h"

#include "vulkan/vulkan.h"
#include "vulkan/vulkan_core.h"

#include <atomic>
#include <cassert>
#include <memory>
#include <mutex>
#include <set>
#include <unordered_map>
#include <vector>

GFXRECON_BEGIN_NAMESPACE(gfxrecon)
GFXRECON_BEGIN_NAMESPACE(encode)

class VulkanCaptureManager : public ApiCaptureManager
{
  public:
    static VulkanCaptureManager* Get() { return singleton_; }

    // Creates the capture manager instance if none exists, or increments a reference count if an instance already
    // exists.
    static bool CreateInstance();

    static VulkanCaptureManager* InitSingleton();
    static void                  DestroySingleton();

    // Decrement the instance reference count, releasing resources when the count reaches zero.  Ignored if the count is
    // already zero.
    static void DestroyInstance();

    // Register special layer provided functions, which perform layer specific initialization.
    // These must be set before the application calls vkCreateInstance.
    static void SetLayerFuncs(PFN_vkCreateInstance create_instance, PFN_vkCreateDevice create_device);

    // Called by the layer's vkCreateInstance function, after the driver's vkCreateInstance function has been called, to
    // check for failure.  If vkCreateInstance failed, the reference count will be decremented and resources will be
    // released as necessary.  Allows a failed vkCreateInstance call to be logged to the capture file while performing
    // the appropriate resource cleanup.
    static void CheckVkCreateInstanceStatus(VkResult result);

    static const graphics::VulkanLayerTable* GetLayerTable() { return &vulkan_layer_table_; }

    void InitVkInstance(VkInstance* instance, PFN_vkGetInstanceProcAddr gpa);

    void InitVkDevice(VkDevice* device, PFN_vkGetDeviceProcAddr gpa);

    // Single object creation.
    template <typename ParentHandle, typename Wrapper, typename CreateInfo>
    void EndCreateApiCallCapture(VkResult                      result,
                                 ParentHandle                  parent_handle,
                                 typename Wrapper::HandleType* handle,
                                 const CreateInfo*             create_info)
    {
        if (IsCaptureModeTrack() && result == VK_SUCCESS)
        {
            assert(state_tracker_ != nullptr);

            auto thread_data = GetThreadData();
            assert(thread_data != nullptr);

            state_tracker_->AddEntry<ParentHandle, Wrapper, CreateInfo>(
                parent_handle, handle, create_info, thread_data->call_id_, thread_data->parameter_buffer_.get());
        }

        EndApiCallCapture();
    }

    // Pool allocation.
    template <typename ParentHandle, typename Wrapper, typename AllocateInfo>
    void EndPoolCreateApiCallCapture(VkResult                      result,
                                     ParentHandle                  parent_handle,
                                     uint32_t                      count,
                                     typename Wrapper::HandleType* handles,
                                     const AllocateInfo*           alloc_info)
    {
        if (IsCaptureModeTrack() && (result == VK_SUCCESS) && (handles != nullptr))
        {
            assert(state_tracker_ != nullptr);

            auto thread_data = GetThreadData();
            assert(thread_data != nullptr);

            state_tracker_->AddPoolEntry<ParentHandle, Wrapper, AllocateInfo>(
                parent_handle, count, handles, alloc_info, thread_data->call_id_, thread_data->parameter_buffer_.get());
        }

        EndApiCallCapture();
    }

    // Multiple object creation.
    template <typename ParentHandle, typename SecondaryHandle, typename Wrapper, typename CreateInfo>
    void EndGroupCreateApiCallCapture(VkResult                      result,
                                      ParentHandle                  parent_handle,
                                      SecondaryHandle               secondary_handle,
                                      uint32_t                      count,
                                      typename Wrapper::HandleType* handles,
                                      const CreateInfo*             create_infos)
    {
        if (IsCaptureModeTrack() &&
            ((result == VK_SUCCESS) || (result == VK_OPERATION_DEFERRED_KHR) ||
             (result == VK_OPERATION_NOT_DEFERRED_KHR) || (result == VK_INCOMPLETE)) &&
            (handles != nullptr))
        {
            assert(state_tracker_ != nullptr);

            auto thread_data = GetThreadData();
            assert(thread_data != nullptr);

            state_tracker_->AddGroupEntry<ParentHandle, SecondaryHandle, Wrapper, CreateInfo>(
                parent_handle,
                secondary_handle,
                count,
                handles,
                create_infos,
                thread_data->call_id_,
                thread_data->parameter_buffer_.get());
        }

        EndApiCallCapture();
    }

    // Multiple implicit object creation inside output struct.
    template <typename ParentHandle, typename Wrapper, typename HandleStruct>
    void EndStructGroupCreateApiCallCapture(VkResult                               result,
                                            ParentHandle                           parent_handle,
                                            uint32_t                               count,
                                            HandleStruct*                          handle_structs,
                                            std::function<Wrapper*(HandleStruct*)> unwrap_struct_handle)
    {
        if (IsCaptureModeTrack() && ((result == VK_SUCCESS) || (result == VK_INCOMPLETE)) &&
            (handle_structs != nullptr))
        {
            assert(state_tracker_ != nullptr);

            auto thread_data = GetThreadData();
            assert(thread_data != nullptr);

            state_tracker_->AddStructGroupEntry(parent_handle,
                                                count,
                                                handle_structs,
                                                unwrap_struct_handle,
                                                thread_data->call_id_,
                                                thread_data->parameter_buffer_.get());
        }

        EndApiCallCapture();
    }

    // Single object destruction.
    template <typename Wrapper>
    void EndDestroyApiCallCapture(typename Wrapper::HandleType handle)
    {
        if (IsCaptureModeTrack())
        {
            assert(state_tracker_ != nullptr);
            state_tracker_->RemoveEntry<Wrapper>(handle);
        }

        EndApiCallCapture();
    }

    // Multiple object destruction.
    template <typename Wrapper>
    void EndDestroyApiCallCapture(uint32_t count, const typename Wrapper::HandleType* handles)
    {
        if (IsCaptureModeTrack() && (handles != nullptr))
        {
            assert(state_tracker_ != nullptr);

            for (uint32_t i = 0; i < count; ++i)
            {
                state_tracker_->RemoveEntry<Wrapper>(handles[i]);
            }
        }

        EndApiCallCapture();
    }

    void ProcessEndCommandApiCallCapture(VkCommandBuffer command_buffer, format::ApiCallId call_id)
    {
        if ((call_id == format::ApiCallId::ApiCall_vkBeginCommandBuffer) ||
            (call_id == format::ApiCallId::ApiCall_vkResetCommandBuffer))
        {
            auto cmd_buffer_wrapper =
                vulkan_wrappers::GetWrapper<vulkan_wrappers::CommandBufferWrapper>(command_buffer);
            GFXRECON_ASSERT(cmd_buffer_wrapper != nullptr);
            cmd_buffer_wrapper->is_frame_boundary = false;
        }
    }

    void EndCommandApiCallCapture(VkCommandBuffer command_buffer)
    {
        auto thread_data = GetThreadData();
        GFXRECON_ASSERT(thread_data != nullptr);

        if (IsCaptureModeTrack())
        {
            assert(state_tracker_ != nullptr);
            state_tracker_->TrackCommand(command_buffer, thread_data->call_id_, thread_data->parameter_buffer_.get());
        }

        ProcessEndCommandApiCallCapture(command_buffer, thread_data->call_id_);

        EndApiCallCapture();
    }

    template <typename GetHandlesFunc, typename... GetHandlesArgs>
    void EndCommandApiCallCapture(VkCommandBuffer command_buffer, GetHandlesFunc func, GetHandlesArgs... args)
    {
        auto thread_data = GetThreadData();
        GFXRECON_ASSERT(thread_data != nullptr);

        if (IsCaptureModeTrack())
        {
            assert(state_tracker_ != nullptr);
            state_tracker_->TrackCommand(
                command_buffer, thread_data->call_id_, thread_data->parameter_buffer_.get(), func, args...);
        }

        ProcessEndCommandApiCallCapture(command_buffer, thread_data->call_id_);

        EndApiCallCapture();
    }

    bool GetDescriptorUpdateTemplateInfo(VkDescriptorUpdateTemplate update_template,
                                         const UpdateTemplateInfo** info) const;

    bool CheckWriteWaitForPresentKHR(
        VkResult result, VkDevice device, VkSwapchainKHR swapchain, graphics::PresentId present_id, uint64_t timeout)
    {
        if (IsCaptureModeWrite())
        {
            // During trimming, WaitForPresent's QueuePresent couldn't be written since it's before trim frame range.
            // In this case, skip writing the WaitForPresent.
            auto wrapper = vulkan_wrappers::GetWrapper<vulkan_wrappers::SwapchainKHRWrapper>(swapchain);
            GFXRECON_ASSERT(wrapper != nullptr);
            auto entry = wrapper->record_queue_present_ids_not_written.find(present_id);
            if (entry != wrapper->record_queue_present_ids_not_written.end())
            {
                GFXRECON_LOG_WARNING(
                    "Skip writing WaitForPresent(Swapchain: %" PRIu64 ", Present Id: %" PRIu64
                    ") because its QueuePresent is before trim frame range. The QueuePresent isn't written.",
                    swapchain,
                    present_id);
                return false;
            }
        }
        return true;
    }

    static VkResult OverrideCreateInstance(const VkInstanceCreateInfo*  pCreateInfo,
                                           const VkAllocationCallbacks* pAllocator,
                                           VkInstance*                  pInstance);

    VkResult OverrideCreateDevice(VkPhysicalDevice             physicalDevice,
                                  const VkDeviceCreateInfo*    pCreateInfo,
                                  const VkAllocationCallbacks* pAllocator,
                                  VkDevice*                    pDevice);

    VkResult OverrideCreateBuffer(VkDevice                     device,
                                  const VkBufferCreateInfo*    pCreateInfo,
                                  const VkAllocationCallbacks* pAllocator,
                                  VkBuffer*                    pBuffer);

    VkResult OverrideCreateImage(VkDevice                     device,
                                 const VkImageCreateInfo*     pCreateInfo,
                                 const VkAllocationCallbacks* pAllocator,
                                 VkImage*                     pImage);

    void OverrideDestroyImage(VkDevice device, VkImage image, const VkAllocationCallbacks* pAllocator);

    VkResult OverrideCreateImageView(VkDevice                     device,
                                     const VkImageViewCreateInfo* pCreateInfo,
                                     const VkAllocationCallbacks* pAllocator,
                                     VkImageView*                 pView);

    void OverrideFreeMemory(VkDevice device, VkDeviceMemory& memory, const VkAllocationCallbacks* pAllocator);

    VkResult OverrideCreateSampler(VkDevice                     device,
                                   const VkSamplerCreateInfo*   pCreateInfo,
                                   const VkAllocationCallbacks* pAllocator,
                                   VkSampler*                   pSampler);

    void OverrideDestroyDevice(VkDevice device, const VkAllocationCallbacks* pAllocator);

    VkResult OverrideCreateAccelerationStructureKHR(VkDevice                                    device,
                                                    const VkAccelerationStructureCreateInfoKHR* pCreateInfo,
                                                    const VkAllocationCallbacks*                pAllocator,
                                                    VkAccelerationStructureKHR* pAccelerationStructureKHR);

    void
    OverrideCmdBuildAccelerationStructuresKHR(VkCommandBuffer                                        commandBuffer,
                                              uint32_t                                               infoCount,
                                              const VkAccelerationStructureBuildGeometryInfoKHR*     pInfos,
                                              const VkAccelerationStructureBuildRangeInfoKHR* const* ppBuildRangeInfos);

    void OverrideCmdCopyAccelerationStructureKHR(VkCommandBuffer                           command_buffer,
                                                 const VkCopyAccelerationStructureInfoKHR* pInfo);

    void OverrideCmdWriteAccelerationStructuresPropertiesKHR(VkCommandBuffer commandBuffer,
                                                             uint32_t        accelerationStructureCount,
                                                             const VkAccelerationStructureKHR* pAccelerationStructures,
                                                             VkQueryType                       queryType,
                                                             VkQueryPool                       queryPool,
                                                             uint32_t                          firstQuery);

    VkResult OverrideAllocateMemory(VkDevice                     device,
                                    const VkMemoryAllocateInfo*  pAllocateInfo,
                                    const VkAllocationCallbacks* pAllocator,
                                    VkDeviceMemory*              pMemory);

    void OverrideGetPhysicalDeviceProperties2(VkPhysicalDevice             physicalDevice,
                                              VkPhysicalDeviceProperties2* pProperties);

    VkResult OverrideGetPhysicalDeviceToolPropertiesEXT(VkPhysicalDevice                   physicalDevice,
                                                        uint32_t*                          pToolCount,
                                                        VkPhysicalDeviceToolPropertiesEXT* pToolProperties);

    VkResult OverrideCreateRayTracingPipelinesKHR(VkDevice                                 device,
                                                  VkDeferredOperationKHR                   deferredOperation,
                                                  VkPipelineCache                          pipelineCache,
                                                  uint32_t                                 createInfoCount,
                                                  const VkRayTracingPipelineCreateInfoKHR* pCreateInfos,
                                                  const VkAllocationCallbacks*             pAllocator,
                                                  VkPipeline*                              pPipelines);

    VkResult OverrideDeferredOperationJoinKHR(VkDevice device, VkDeferredOperationKHR operation);

    VkResult OverrideGetDeferredOperationResultKHR(VkDevice device, VkDeferredOperationKHR operation);

    void DeferredOperationPostProcess(VkDevice               device,
                                      VkDeferredOperationKHR deferredOperation,
                                      bool                   capture_manager_tracking);

    void OverrideGetPhysicalDeviceQueueFamilyProperties(VkPhysicalDevice         physicalDevice,
                                                        uint32_t*                pQueueFamilyPropertyCount,
                                                        VkQueueFamilyProperties* pQueueFamilyProperties);

    void OverrideGetPhysicalDeviceQueueFamilyProperties2(VkPhysicalDevice          physicalDevice,
                                                         uint32_t*                 pQueueFamilyPropertyCount,
                                                         VkQueueFamilyProperties2* pQueueFamilyProperties);

    void OverrideGetPhysicalDeviceQueueFamilyProperties2KHR(VkPhysicalDevice          physicalDevice,
                                                            uint32_t*                 pQueueFamilyPropertyCount,
                                                            VkQueueFamilyProperties2* pQueueFamilyProperties);

    VkResult OverrideAllocateCommandBuffers(VkDevice                           device,
                                            const VkCommandBufferAllocateInfo* pAllocateInfo,
                                            VkCommandBuffer*                   pCommandBuffers);

    void PreProcess_vkBeginCommandBuffer(VkCommandBuffer commandBuffer, const VkCommandBufferBeginInfo* pBeginInfo);

    void PostProcess_vkBeginCommandBuffer(VkResult                        result,
                                          VkCommandBuffer                 commandBuffer,
                                          const VkCommandBufferBeginInfo* pBeginInfo)
    {
        if (IsCaptureModeTrack() && result == VK_SUCCESS)
        {
            state_tracker_->TrackBeginCommandBuffer(commandBuffer, pBeginInfo->flags);
        }
    }

    void PostProcess_vkEnumeratePhysicalDevices(VkResult          result,
                                                VkInstance        instance,
                                                uint32_t*         pPhysicalDeviceCount,
                                                VkPhysicalDevice* pPhysicalDevices);

    void PostProcess_vkEnumeratePhysicalDeviceGroups(VkResult                         result,
                                                     VkInstance                       instance,
                                                     uint32_t*                        pPhysicalDeviceGroupCount,
                                                     VkPhysicalDeviceGroupProperties* pPhysicalDeviceGroupProperties);

    void PostProcess_vkGetPhysicalDeviceQueueFamilyProperties(VkPhysicalDevice         physicalDevice,
                                                              uint32_t*                pQueueFamilyPropertyCount,
                                                              VkQueueFamilyProperties* pQueueFamilyProperties)
    {
        if (IsCaptureModeTrack() && (pQueueFamilyPropertyCount != nullptr) && (pQueueFamilyProperties != nullptr))
        {
            assert(state_tracker_ != nullptr);
            state_tracker_->TrackPhysicalDeviceQueueFamilyProperties(
                physicalDevice, *pQueueFamilyPropertyCount, pQueueFamilyProperties);
        }
    }

    void PostProcess_vkGetPhysicalDeviceQueueFamilyProperties2(format::ApiCallId         call_id,
                                                               VkPhysicalDevice          physicalDevice,
                                                               uint32_t*                 pQueueFamilyPropertyCount,
                                                               VkQueueFamilyProperties2* pQueueFamilyProperties)
    {
        if (IsCaptureModeTrack() && (pQueueFamilyPropertyCount != nullptr) && (pQueueFamilyProperties != nullptr))
        {
            assert(state_tracker_ != nullptr);
            state_tracker_->TrackPhysicalDeviceQueueFamilyProperties2(
                call_id, physicalDevice, *pQueueFamilyPropertyCount, pQueueFamilyProperties);
        }
    }

    void PostProcess_vkGetPhysicalDeviceSurfaceSupportKHR(VkResult         result,
                                                          VkPhysicalDevice physicalDevice,
                                                          uint32_t         queueFamilyIndex,
                                                          VkSurfaceKHR     surface,
                                                          VkBool32*        pSupported)
    {
        if (IsCaptureModeTrack() && (result == VK_SUCCESS) && (pSupported != nullptr))
        {
            assert(state_tracker_ != nullptr);
            state_tracker_->TrackPhysicalDeviceSurfaceSupport(physicalDevice, queueFamilyIndex, surface, *pSupported);
        }
    }

    void PostProcess_vkGetPhysicalDeviceSurfaceCapabilitiesKHR(VkResult                  result,
                                                               VkPhysicalDevice          physicalDevice,
                                                               VkSurfaceKHR              surface,
                                                               VkSurfaceCapabilitiesKHR* pSurfaceCapabilities)
    {
        if (IsCaptureModeTrack() && (result == VK_SUCCESS) && (pSurfaceCapabilities != nullptr))
        {
            assert(state_tracker_ != nullptr);
            state_tracker_->TrackPhysicalDeviceSurfaceCapabilities(physicalDevice, surface, pSurfaceCapabilities);
        }
    }

    void PostProcess_vkGetPhysicalDeviceSurfaceCapabilities2KHR(VkResult                               result,
                                                                VkPhysicalDevice                       physicalDevice,
                                                                const VkPhysicalDeviceSurfaceInfo2KHR* pSurfaceInfo,
                                                                VkSurfaceCapabilities2KHR* pSurfaceCapabilities)
    {
        GFXRECON_UNREFERENCED_PARAMETER(physicalDevice);

        if (IsCaptureModeTrack() && (result == VK_SUCCESS) && (pSurfaceCapabilities != nullptr))
        {
            assert(state_tracker_ != nullptr);
            state_tracker_->TrackPhysicalDeviceSurfaceCapabilities2(
                physicalDevice, *pSurfaceInfo, pSurfaceCapabilities);
        }
    }

    void PostProcess_vkGetPhysicalDeviceSurfaceFormatsKHR(VkResult            result,
                                                          VkPhysicalDevice    physicalDevice,
                                                          VkSurfaceKHR        surface,
                                                          uint32_t*           pSurfaceFormatCount,
                                                          VkSurfaceFormatKHR* pSurfaceFormats)
    {
        if (IsCaptureModeTrack() && (result == VK_SUCCESS) && (pSurfaceFormatCount != nullptr) &&
            (pSurfaceFormats != nullptr))
        {
            assert(state_tracker_ != nullptr);
            state_tracker_->TrackPhysicalDeviceSurfaceFormats(
                physicalDevice, surface, *pSurfaceFormatCount, pSurfaceFormats);
        }
    }

    void PostProcess_vkGetPhysicalDeviceSurfaceFormats2KHR(VkResult                               result,
                                                           VkPhysicalDevice                       physicalDevice,
                                                           const VkPhysicalDeviceSurfaceInfo2KHR* pSurfaceInfo,
                                                           uint32_t*                              pSurfaceFormatCount,
                                                           VkSurfaceFormat2KHR*                   pSurfaceFormats)
    {
        if (IsCaptureModeTrack() && (result == VK_SUCCESS) && (pSurfaceFormatCount != nullptr) &&
            (pSurfaceFormats != nullptr))
        {
            assert(state_tracker_ != nullptr);
            state_tracker_->TrackPhysicalDeviceSurfaceFormats2(
                physicalDevice, *pSurfaceInfo, *pSurfaceFormatCount, pSurfaceFormats);
        }
    }

    void PostProcess_vkGetPhysicalDeviceSurfacePresentModesKHR(VkResult          result,
                                                               VkPhysicalDevice  physicalDevice,
                                                               VkSurfaceKHR      surface,
                                                               uint32_t*         pPresentModeCount,
                                                               VkPresentModeKHR* pPresentModes)
    {
        if ((pPresentModeCount != nullptr) && (pPresentModes != nullptr))
        {
            if (IsCaptureModeTrack() && (result == VK_SUCCESS))
            {
                assert(state_tracker_ != nullptr);
                state_tracker_->TrackPhysicalDeviceSurfacePresentModes(
                    physicalDevice, surface, *pPresentModeCount, pPresentModes);
            }

#if defined(__ANDROID__)
            OverrideGetPhysicalDeviceSurfacePresentModesKHR(pPresentModeCount, pPresentModes);
#endif
        }
    }

    void PreProcess_vkCreateXlibSurfaceKHR(VkInstance                        instance,
                                           const VkXlibSurfaceCreateInfoKHR* pCreateInfo,
                                           const VkAllocationCallbacks*      pAllocator,
                                           VkSurfaceKHR*                     pSurface);

    void PreProcess_vkCreateXcbSurfaceKHR(VkInstance                       instance,
                                          const VkXcbSurfaceCreateInfoKHR* pCreateInfo,
                                          const VkAllocationCallbacks*     pAllocator,
                                          VkSurfaceKHR*                    pSurface);

    void PreProcess_vkCreateWaylandSurfaceKHR(VkInstance                           instance,
                                              const VkWaylandSurfaceCreateInfoKHR* pCreateInfo,
                                              const VkAllocationCallbacks*         pAllocator,
                                              VkSurfaceKHR*                        pSurface);

    void PreProcess_vkCreateSwapchainKHR(VkDevice                        device,
                                         const VkSwapchainCreateInfoKHR* pCreateInfo,
                                         const VkAllocationCallbacks*    pAllocator,
                                         VkSwapchainKHR*                 pSwapchain);

    void PostProcess_vkCreateSwapchainKHR(VkResult                        result,
                                          VkDevice                        device,
                                          const VkSwapchainCreateInfoKHR* pCreateInfo,
                                          const VkAllocationCallbacks*    pAllocator,
                                          VkSwapchainKHR*                 pSwapchain);

    void PostProcess_vkAcquireNextImageKHR(VkResult result,
                                           VkDevice,
                                           VkSwapchainKHR swapchain,
                                           uint64_t,
                                           VkSemaphore semaphore,
                                           VkFence     fence,
                                           uint32_t*   index);

    void PostProcess_vkAcquireNextImage2KHR(VkResult result,
                                            VkDevice,
                                            const VkAcquireNextImageInfoKHR* pAcquireInfo,
                                            uint32_t*                        index);

    void PostProcess_vkQueuePresentKHR(std::shared_lock<CommonCaptureManager::ApiCallMutexT>& current_lock,
                                       VkResult                                               result,
                                       VkQueue                                                queue,
                                       const VkPresentInfoKHR*                                pPresentInfo);

    void PostProcess_vkQueueBindSparse(
        VkResult result, VkQueue queue, uint32_t bindInfoCount, const VkBindSparseInfo* pBindInfo, VkFence)
    {
        if (IsCaptureModeTrack() && (result == VK_SUCCESS))
        {
            assert((state_tracker_ != nullptr) && ((bindInfoCount == 0) || (pBindInfo != nullptr)));
            for (uint32_t i = 0; i < bindInfoCount; ++i)
            {
                state_tracker_->TrackSemaphoreSignalState(pBindInfo[i].waitSemaphoreCount,
                                                          pBindInfo[i].pWaitSemaphores,
                                                          pBindInfo[i].signalSemaphoreCount,
                                                          pBindInfo[i].pSignalSemaphores);
            }

            const std::lock_guard<std::mutex> lock(sparse_resource_mutex);
            for (uint32_t bind_info_index = 0; bind_info_index < bindInfoCount; bind_info_index++)
            {
                auto& bind_info = pBindInfo[bind_info_index];

                // TODO: add device group support. In the following handling, we assume that the system only has one
                // physical device or that resourceDeviceIndex and memoryDeviceIndex of VkDeviceGroupBindSparseInfo in
                // the pnext chain are zero.

                if (bind_info.pBufferBinds != nullptr)
                {
                    // The title binds sparse buffers to memory ranges, so we need to track the buffer binding
                    // information. The following updates will reflect the latest binding states for all buffers in this
                    // vkQueueBindSparse command, covering both fully-resident and partially-resident buffers.
                    for (uint32_t buffer_bind_index = 0; buffer_bind_index < bind_info.bufferBindCount;
                         buffer_bind_index++)
                    {
                        auto& buffer_bind   = bind_info.pBufferBinds[buffer_bind_index];
                        auto  sparse_buffer = buffer_bind.buffer;
                        auto  wrapper = vulkan_wrappers::GetWrapper<vulkan_wrappers::BufferWrapper>(sparse_buffer);

                        if (wrapper != nullptr)
                        {
                            wrapper->sparse_bind_queue = queue;
                            for (uint32_t bind_memory_range_index = 0; bind_memory_range_index < buffer_bind.bindCount;
                                 bind_memory_range_index++)
                            {
                                auto& bind_memory_range = buffer_bind.pBinds[bind_memory_range_index];
                                graphics::UpdateSparseMemoryBindMap(wrapper->sparse_memory_bind_map, bind_memory_range);
                            }
                        }
                    }
                }

                if (bind_info.pImageOpaqueBinds != nullptr)
                {
                    // The title binds sparse images to opaque memory ranges, so we need to track the image binding
                    // information. The following handling will update the latest binding states for all images in this
                    // vkQueueBindSparse command, which utilizes opaque memory binding. There are two cases covered by
                    // the tracking. In the first case, the sparse image exclusively uses opaque memory binding. For
                    // this case, the target title treats the binding memory ranges as a linear unified region. This
                    // should represent a fully-resident binding because this linear region is entirely opaque, meaning
                    // there is no application-visible mapping between texel locations and memory offsets. In another
                    // case, the image utilizes subresource sparse memory binding, just binding only its mip tail region
                    // to an opaque memory range. For this situation, we use the sparse_opaque_memory_bind_map and
                    // sparse_subresource_memory_bind_map of the image wrapper to track the subresource bindings and
                    // opaque bindings separately.
                    for (uint32_t image_opaque_bind_index = 0; image_opaque_bind_index < bind_info.imageOpaqueBindCount;
                         image_opaque_bind_index++)
                    {
                        auto& image_opaque_bind = bind_info.pImageOpaqueBinds[image_opaque_bind_index];
                        auto  sparse_image      = image_opaque_bind.image;
                        auto  wrapper = vulkan_wrappers::GetWrapper<vulkan_wrappers::ImageWrapper>(sparse_image);

                        if (wrapper != nullptr)
                        {
                            wrapper->sparse_bind_queue = queue;

                            for (uint32_t bind_memory_range_index = 0;
                                 bind_memory_range_index < image_opaque_bind.bindCount;
                                 bind_memory_range_index++)
                            {
                                auto& bind_memory_range = image_opaque_bind.pBinds[bind_memory_range_index];
                                graphics::UpdateSparseMemoryBindMap(wrapper->sparse_opaque_memory_bind_map,
                                                                    bind_memory_range);
                            }
                        }
                    }
                }

                if (bind_info.pImageBinds != nullptr)
                {
                    // The title binds subresources of a sparse image to memory ranges, which requires us to keep track
                    // of the sparse image subresource binding information. It's important to note that while the image
                    // mainly use subresource sparse memory binding, its mip tail region must be bound to an opaque
                    // memory range. Therefore, we use the sparse_opaque_memory_bind_map and
                    // sparse_subresource_memory_bind_map of the image wrapper to separately track both the
                    // subresource bindings and the opaque bindings.
                    for (uint32_t image_bind_index = 0; image_bind_index < bind_info.imageBindCount; image_bind_index++)
                    {
                        auto& image_bind   = bind_info.pImageBinds[image_bind_index];
                        auto  sparse_image = image_bind.image;
                        auto  wrapper      = vulkan_wrappers::GetWrapper<vulkan_wrappers::ImageWrapper>(sparse_image);

                        if (wrapper != nullptr)
                        {
                            wrapper->sparse_bind_queue = queue;

                            for (uint32_t bind_memory_range_index = 0; bind_memory_range_index < image_bind.bindCount;
                                 bind_memory_range_index++)
                            {
                                auto& bind_memory_range = image_bind.pBinds[bind_memory_range_index];
                                // TODO: Implement handling for tracking binding information of sparse image
                                // subresources.
                                GFXRECON_LOG_ERROR_ONCE("Binding of sparse image blocks is not supported!");
                            }
                        }
                    }
                }
            }
        }
    }

    void PostProcess_vkGetBufferMemoryRequirements(VkDevice              device,
                                                   VkBuffer              buffer,
                                                   VkMemoryRequirements* pMemoryRequirements)
    {
        GFXRECON_UNREFERENCED_PARAMETER(device);
        GFXRECON_UNREFERENCED_PARAMETER(buffer);

        if ((GetMemoryTrackingMode() == CaptureSettings::MemoryTrackingMode::kPageGuard ||
             GetMemoryTrackingMode() == CaptureSettings::MemoryTrackingMode::kUserfaultfd) &&
            GetPageGuardAlignBufferSizes() && (pMemoryRequirements != nullptr))
        {
            util::PageGuardManager* manager = util::PageGuardManager::Get();
            assert(manager != nullptr);

            GFXRECON_CHECK_CONVERSION_DATA_LOSS(size_t, pMemoryRequirements->size);
            GFXRECON_CHECK_CONVERSION_DATA_LOSS(size_t, pMemoryRequirements->alignment);

            pMemoryRequirements->size = manager->GetAlignedSize(static_cast<size_t>(pMemoryRequirements->size));
            pMemoryRequirements->alignment =
                manager->GetAlignedSize(static_cast<size_t>(pMemoryRequirements->alignment));
        }
    }

    void PostProcess_vkGetBufferMemoryRequirements2(VkDevice                               device,
                                                    const VkBufferMemoryRequirementsInfo2* pInfo,
                                                    VkMemoryRequirements2*                 pMemoryRequirements)
    {
        GFXRECON_UNREFERENCED_PARAMETER(device);
        GFXRECON_UNREFERENCED_PARAMETER(pInfo);

        if ((GetMemoryTrackingMode() == CaptureSettings::MemoryTrackingMode::kPageGuard ||
             GetMemoryTrackingMode() == CaptureSettings::MemoryTrackingMode::kUserfaultfd) &&
            GetPageGuardAlignBufferSizes() && (pMemoryRequirements != nullptr))
        {
            util::PageGuardManager* manager = util::PageGuardManager::Get();
            assert(manager != nullptr);

            GFXRECON_CHECK_CONVERSION_DATA_LOSS(size_t, pMemoryRequirements->memoryRequirements.size);
            GFXRECON_CHECK_CONVERSION_DATA_LOSS(size_t, pMemoryRequirements->memoryRequirements.alignment);

            pMemoryRequirements->memoryRequirements.size =
                manager->GetAlignedSize(static_cast<size_t>(pMemoryRequirements->memoryRequirements.size));
            pMemoryRequirements->memoryRequirements.alignment =
                manager->GetAlignedSize(static_cast<size_t>(pMemoryRequirements->memoryRequirements.alignment));
        }
    }

    void PostProcess_vkGetDeviceBufferMemoryRequirements(VkDevice                                device,
                                                         const VkDeviceBufferMemoryRequirements* pInfo,
                                                         VkMemoryRequirements2*                  pMemoryRequirements)
    {
        GFXRECON_UNREFERENCED_PARAMETER(device);
        GFXRECON_UNREFERENCED_PARAMETER(pInfo);

        if ((GetMemoryTrackingMode() == CaptureSettings::MemoryTrackingMode::kPageGuard ||
             GetMemoryTrackingMode() == CaptureSettings::MemoryTrackingMode::kUserfaultfd) &&
            GetPageGuardAlignBufferSizes() && (pMemoryRequirements != nullptr))
        {
            util::PageGuardManager* manager = util::PageGuardManager::Get();
            assert(manager != nullptr);

            GFXRECON_CHECK_CONVERSION_DATA_LOSS(size_t, pMemoryRequirements->memoryRequirements.size);
            GFXRECON_CHECK_CONVERSION_DATA_LOSS(size_t, pMemoryRequirements->memoryRequirements.alignment);

            pMemoryRequirements->memoryRequirements.size =
                manager->GetAlignedSize(static_cast<size_t>(pMemoryRequirements->memoryRequirements.size));
            pMemoryRequirements->memoryRequirements.alignment =
                manager->GetAlignedSize(static_cast<size_t>(pMemoryRequirements->memoryRequirements.alignment));
        }
    }

    void
    PostProcess_vkGetImageMemoryRequirements(VkDevice device, VkImage image, VkMemoryRequirements* pMemoryRequirements)
    {
        GFXRECON_UNREFERENCED_PARAMETER(device);
        GFXRECON_UNREFERENCED_PARAMETER(image);

        if ((GetMemoryTrackingMode() == CaptureSettings::MemoryTrackingMode::kPageGuard ||
             GetMemoryTrackingMode() == CaptureSettings::MemoryTrackingMode::kUserfaultfd) &&
            GetPageGuardAlignBufferSizes() && (pMemoryRequirements != nullptr))
        {
            util::PageGuardManager* manager = util::PageGuardManager::Get();
            assert(manager != nullptr);

            GFXRECON_CHECK_CONVERSION_DATA_LOSS(size_t, pMemoryRequirements->size);
            GFXRECON_CHECK_CONVERSION_DATA_LOSS(size_t, pMemoryRequirements->alignment);

            pMemoryRequirements->size = manager->GetAlignedSize(static_cast<size_t>(pMemoryRequirements->size));
            pMemoryRequirements->alignment =
                manager->GetAlignedSize(static_cast<size_t>(pMemoryRequirements->alignment));
        }
    }

    void PostProcess_vkGetImageMemoryRequirements2(VkDevice                              device,
                                                   const VkImageMemoryRequirementsInfo2* pInfo,
                                                   VkMemoryRequirements2*                pMemoryRequirements)
    {
        GFXRECON_UNREFERENCED_PARAMETER(device);
        GFXRECON_UNREFERENCED_PARAMETER(pInfo);

        if ((GetMemoryTrackingMode() == CaptureSettings::MemoryTrackingMode::kPageGuard ||
             GetMemoryTrackingMode() == CaptureSettings::MemoryTrackingMode::kUserfaultfd) &&
            GetPageGuardAlignBufferSizes() && (pMemoryRequirements != nullptr))
        {
            util::PageGuardManager* manager = util::PageGuardManager::Get();
            assert(manager != nullptr);

            GFXRECON_CHECK_CONVERSION_DATA_LOSS(size_t, pMemoryRequirements->memoryRequirements.size);
            GFXRECON_CHECK_CONVERSION_DATA_LOSS(size_t, pMemoryRequirements->memoryRequirements.alignment);

            pMemoryRequirements->memoryRequirements.size =
                manager->GetAlignedSize(static_cast<size_t>(pMemoryRequirements->memoryRequirements.size));
            pMemoryRequirements->memoryRequirements.alignment =
                manager->GetAlignedSize(static_cast<size_t>(pMemoryRequirements->memoryRequirements.alignment));
        }
    }

    void PostProcess_vkGetDeviceImageMemoryRequirements(VkDevice                               device,
                                                        const VkDeviceImageMemoryRequirements* pInfo,
                                                        VkMemoryRequirements2*                 pMemoryRequirements)
    {
        GFXRECON_UNREFERENCED_PARAMETER(device);
        GFXRECON_UNREFERENCED_PARAMETER(pInfo);

        if ((GetMemoryTrackingMode() == CaptureSettings::MemoryTrackingMode::kPageGuard ||
             GetMemoryTrackingMode() == CaptureSettings::MemoryTrackingMode::kUserfaultfd) &&
            GetPageGuardAlignBufferSizes() && (pMemoryRequirements != nullptr))
        {
            util::PageGuardManager* manager = util::PageGuardManager::Get();
            assert(manager != nullptr);

            GFXRECON_CHECK_CONVERSION_DATA_LOSS(size_t, pMemoryRequirements->memoryRequirements.size);
            GFXRECON_CHECK_CONVERSION_DATA_LOSS(size_t, pMemoryRequirements->memoryRequirements.alignment);

            pMemoryRequirements->memoryRequirements.size =
                manager->GetAlignedSize(static_cast<size_t>(pMemoryRequirements->memoryRequirements.size));
            pMemoryRequirements->memoryRequirements.alignment =
                manager->GetAlignedSize(static_cast<size_t>(pMemoryRequirements->memoryRequirements.alignment));
        }
    }

    void PostProcess_vkGetImageSparseMemoryRequirements(VkDevice                         device,
                                                        VkImage                          image,
                                                        uint32_t*                        pSparseMemoryRequirementCount,
                                                        VkSparseImageMemoryRequirements* pSparseMemoryRequirements)
    {
        GFXRECON_UNREFERENCED_PARAMETER(device);
        GFXRECON_UNREFERENCED_PARAMETER(image);

        if ((GetMemoryTrackingMode() == CaptureSettings::MemoryTrackingMode::kPageGuard ||
             GetMemoryTrackingMode() == CaptureSettings::MemoryTrackingMode::kUserfaultfd) &&
            GetPageGuardAlignBufferSizes() && (pSparseMemoryRequirements != nullptr))
        {
            util::PageGuardManager* manager = util::PageGuardManager::Get();
            assert(manager != nullptr);

            GFXRECON_CHECK_CONVERSION_DATA_LOSS(size_t, pSparseMemoryRequirements->imageMipTailSize);
            GFXRECON_CHECK_CONVERSION_DATA_LOSS(size_t, pSparseMemoryRequirements->imageMipTailOffset);

            pSparseMemoryRequirements->imageMipTailSize =
                manager->GetAlignedSize(static_cast<size_t>(pSparseMemoryRequirements->imageMipTailSize));
            pSparseMemoryRequirements->imageMipTailOffset =
                manager->GetAlignedSize(static_cast<size_t>(pSparseMemoryRequirements->imageMipTailOffset));
        }
    }

    void PostProcess_vkGetImageSparseMemoryRequirements2(VkDevice                                    device,
                                                         const VkImageSparseMemoryRequirementsInfo2* pInfo,
                                                         uint32_t* pSparseMemoryRequirementCount,
                                                         VkSparseImageMemoryRequirements2* pSparseMemoryRequirements)
    {
        GFXRECON_UNREFERENCED_PARAMETER(device);
        GFXRECON_UNREFERENCED_PARAMETER(pInfo);

        if ((GetMemoryTrackingMode() == CaptureSettings::MemoryTrackingMode::kPageGuard ||
             GetMemoryTrackingMode() == CaptureSettings::MemoryTrackingMode::kUserfaultfd) &&
            GetPageGuardAlignBufferSizes() && (pSparseMemoryRequirements != nullptr))
        {
            util::PageGuardManager* manager = util::PageGuardManager::Get();
            assert(manager != nullptr);

            GFXRECON_CHECK_CONVERSION_DATA_LOSS(size_t, pSparseMemoryRequirements->memoryRequirements.imageMipTailSize);
            GFXRECON_CHECK_CONVERSION_DATA_LOSS(size_t,
                                                pSparseMemoryRequirements->memoryRequirements.imageMipTailOffset);

            pSparseMemoryRequirements->memoryRequirements.imageMipTailSize = manager->GetAlignedSize(
                static_cast<size_t>(pSparseMemoryRequirements->memoryRequirements.imageMipTailSize));
            pSparseMemoryRequirements->memoryRequirements.imageMipTailOffset = manager->GetAlignedSize(
                static_cast<size_t>(pSparseMemoryRequirements->memoryRequirements.imageMipTailOffset));
        }
    }

    void
    PostProcess_vkGetDeviceImageSparseMemoryRequirements(VkDevice                               device,
                                                         const VkDeviceImageMemoryRequirements* pInfo,
                                                         uint32_t* pSparseMemoryRequirementCount,
                                                         VkSparseImageMemoryRequirements2* pSparseMemoryRequirements)
    {
        GFXRECON_UNREFERENCED_PARAMETER(device);
        GFXRECON_UNREFERENCED_PARAMETER(pInfo);

        if ((GetMemoryTrackingMode() == CaptureSettings::MemoryTrackingMode::kPageGuard ||
             GetMemoryTrackingMode() == CaptureSettings::MemoryTrackingMode::kUserfaultfd) &&
            GetPageGuardAlignBufferSizes() && (pSparseMemoryRequirements != nullptr))
        {
            util::PageGuardManager* manager = util::PageGuardManager::Get();
            assert(manager != nullptr);

            GFXRECON_CHECK_CONVERSION_DATA_LOSS(size_t, pSparseMemoryRequirements->memoryRequirements.imageMipTailSize);
            GFXRECON_CHECK_CONVERSION_DATA_LOSS(size_t,
                                                pSparseMemoryRequirements->memoryRequirements.imageMipTailOffset);

            pSparseMemoryRequirements->memoryRequirements.imageMipTailSize = manager->GetAlignedSize(
                static_cast<size_t>(pSparseMemoryRequirements->memoryRequirements.imageMipTailSize));
            pSparseMemoryRequirements->memoryRequirements.imageMipTailOffset = manager->GetAlignedSize(
                static_cast<size_t>(pSparseMemoryRequirements->memoryRequirements.imageMipTailOffset));
        }
    }

    void ProcessImportFdForBuffer(VkDevice device, VkBuffer buffer, VkDeviceSize memoryOffset);
    void ProcessImportFdForImage(VkDevice device, VkImage image, VkDeviceSize memoryOffset);

    void PostProcess_vkBindBufferMemory(
        VkResult result, VkDevice device, VkBuffer buffer, VkDeviceMemory memory, VkDeviceSize memoryOffset);

    void PostProcess_vkBindBufferMemory2(VkResult                      result,
                                         VkDevice                      device,
                                         uint32_t                      bindInfoCount,
                                         const VkBindBufferMemoryInfo* pBindInfos);

    void PostProcess_vkBindImageMemory(
        VkResult result, VkDevice device, VkImage image, VkDeviceMemory memory, VkDeviceSize memoryOffset);

    void PostProcess_vkBindImageMemory2(VkResult                     result,
                                        VkDevice                     device,
                                        uint32_t                     bindInfoCount,
                                        const VkBindImageMemoryInfo* pBindInfos);

    void PostProcess_vkCreateBuffer(VkResult                     result,
                                    VkDevice                     device,
                                    const VkBufferCreateInfo*    pCreateInfo,
                                    const VkAllocationCallbacks* pAllocator,
                                    VkBuffer*                    pBuffer)
    {
        if (IsCaptureModeTrack() && (result == VK_SUCCESS) && (pCreateInfo != nullptr))
        {
            GFXRECON_ASSERT(state_tracker_ != nullptr);

            auto buffer_wrapper = vulkan_wrappers::GetWrapper<vulkan_wrappers::BufferWrapper>(*pBuffer);

            if (buffer_wrapper->is_sparse_buffer)
            {
                // We will need to set the bind_device for handling sparse buffers. There will be no subsequent
                // vkBindBufferMemory, vkBindBufferMemory2 or vkBindBufferMemory2KHR calls for sparse buffer, so we
                // assign bind_device to the device that created the buffer.
                buffer_wrapper->bind_device = vulkan_wrappers::GetWrapper<vulkan_wrappers::DeviceWrapper>(device);
            }
        }
    }

    void PostProcess_vkCreateImage(VkResult                     result,
                                   VkDevice                     device,
                                   const VkImageCreateInfo*     pCreateInfo,
                                   const VkAllocationCallbacks* pAllocator,
                                   VkImage*                     pImage)
    {
        if (IsCaptureModeTrack() && (result == VK_SUCCESS) && (pCreateInfo != nullptr))
        {
            GFXRECON_ASSERT(state_tracker_ != nullptr);

            auto image_wrapper = vulkan_wrappers::GetWrapper<vulkan_wrappers::ImageWrapper>(*pImage);

            if (image_wrapper->is_sparse_image)
            {
                // We will need to set the bind_device for handling sparse images. There will be no subsequent
                // vkBindImageMemory, vkBindImageMemory2, or vkBindImageMemory2KHR calls for sparse image, so we assign
                // bind_device to the device that created the image.
                image_wrapper->bind_device = vulkan_wrappers::GetWrapper<vulkan_wrappers::DeviceWrapper>(device);
            }
        }
    }

    void PostProcess_vkCmdBeginRenderPass(VkCommandBuffer              commandBuffer,
                                          const VkRenderPassBeginInfo* pRenderPassBegin,
                                          VkSubpassContents)
    {
        if (IsCaptureModeTrack())
        {
            assert(state_tracker_ != nullptr);
            state_tracker_->TrackBeginRenderPass(commandBuffer, pRenderPassBegin);
        }
    }

    void PostProcess_vkCmdBeginRenderPass2(VkCommandBuffer              commandBuffer,
                                           const VkRenderPassBeginInfo* pRenderPassBegin,
                                           const VkSubpassBeginInfoKHR*)
    {
        if (IsCaptureModeTrack())
        {
            assert(state_tracker_ != nullptr);
            state_tracker_->TrackBeginRenderPass(commandBuffer, pRenderPassBegin);
        }
    }

    void PostProcess_vkCmdEndRenderPass(VkCommandBuffer commandBuffer)
    {
        if (IsCaptureModeTrack())
        {
            assert(state_tracker_ != nullptr);
            state_tracker_->TrackEndRenderPass(commandBuffer);
        }
    }

    void PostProcess_vkCmdEndRenderPass2(VkCommandBuffer commandBuffer, const VkSubpassEndInfoKHR*)
    {
        if (IsCaptureModeTrack())
        {
            assert(state_tracker_ != nullptr);
            state_tracker_->TrackEndRenderPass(commandBuffer);
        }
    }

    void PostProcess_vkCmdPipelineBarrier(VkCommandBuffer commandBuffer,
                                          VkPipelineStageFlags,
                                          VkPipelineStageFlags,
                                          VkDependencyFlags,
                                          uint32_t,
                                          const VkMemoryBarrier*,
                                          uint32_t,
                                          const VkBufferMemoryBarrier*,
                                          uint32_t                    imageMemoryBarrierCount,
                                          const VkImageMemoryBarrier* pImageMemoryBarriers)
    {
        if (IsCaptureModeTrack())
        {
            assert(state_tracker_ != nullptr);
            state_tracker_->TrackImageBarriers(commandBuffer, imageMemoryBarrierCount, pImageMemoryBarriers);
        }
    }

    void PostProcess_vkCmdPipelineBarrier2KHR(VkCommandBuffer commandBuffer, const VkDependencyInfoKHR* pDependencyInfo)
    {
        if (IsCaptureModeTrack())
        {
            assert(state_tracker_ != nullptr);
            state_tracker_->TrackImageBarriers2KHR(
                commandBuffer, pDependencyInfo->imageMemoryBarrierCount, pDependencyInfo->pImageMemoryBarriers);
        }
    }

    void PostProcess_vkCmdExecuteCommands(VkCommandBuffer        commandBuffer,
                                          uint32_t               commandBufferCount,
                                          const VkCommandBuffer* pCommandBuffers)
    {
        if (IsCaptureModeTrack())
        {
            assert(state_tracker_ != nullptr);
            state_tracker_->TrackExecuteCommands(commandBuffer, commandBufferCount, pCommandBuffers);
        }
    }

    void PostProcess_vkTrimCommandPool(VkDevice device, VkCommandPool commandPool, VkCommandPoolTrimFlags)
    {
        if (IsCaptureModeTrack())
        {
            assert(state_tracker_ != nullptr);
            state_tracker_->TrackTrimCommandPool(device, commandPool);
        }
    }

    void PostProcess_vkResetCommandPool(VkResult result, VkDevice, VkCommandPool commandPool, VkCommandPoolResetFlags)
    {
        if (IsCaptureModeTrack() && (result == VK_SUCCESS))
        {
            assert(state_tracker_ != nullptr);
            state_tracker_->TrackResetCommandPool(commandPool);
        }
    }

    void PostProcess_vkQueueSubmit(std::shared_lock<CommonCaptureManager::ApiCallMutexT>& current_lock,
                                   VkResult                                               result,
                                   VkQueue,
                                   uint32_t            submitCount,
                                   const VkSubmitInfo* pSubmits,
                                   VkFence)
    {
        PostQueueSubmit(current_lock);

        if (IsCaptureModeTrack() && (result == VK_SUCCESS))
        {
            assert((state_tracker_ != nullptr) && ((submitCount == 0) || (pSubmits != nullptr)));

            state_tracker_->TrackCommandBufferSubmissions(submitCount, pSubmits);

            for (uint32_t i = 0; i < submitCount; ++i)
            {
                state_tracker_->TrackSemaphoreSignalState(pSubmits[i].waitSemaphoreCount,
                                                          pSubmits[i].pWaitSemaphores,
                                                          pSubmits[i].signalSemaphoreCount,
                                                          pSubmits[i].pSignalSemaphores);
            }
        }

        // Check whether this queue submission contains a command buffer that should be treated as a frame boundary.
        for (uint32_t i = 0; i < submitCount; ++i)
        {
            if (CheckPNextChainForFrameBoundary(current_lock, reinterpret_cast<const VkBaseInStructure*>(pSubmits + i)))
            {
                break;
            }

            for (uint32_t j = 0; j < pSubmits[i].commandBufferCount; ++j)
            {
                auto cmd_buffer_wrapper =
                    vulkan_wrappers::GetWrapper<vulkan_wrappers::CommandBufferWrapper>(pSubmits[i].pCommandBuffers[j]);
                if (CheckCommandBufferWrapperForFrameBoundary(current_lock, cmd_buffer_wrapper))
                {
                    break;
                }
            }
        }
    }

    void PostProcess_vkQueueSubmit2(std::shared_lock<CommonCaptureManager::ApiCallMutexT>& current_lock,
                                    VkResult                                               result,
                                    VkQueue                                                queue,
                                    uint32_t                                               submitCount,
                                    const VkSubmitInfo2*                                   pSubmits,
                                    VkFence                                                fence)
    {
        PostQueueSubmit(current_lock);

        if (IsCaptureModeTrack() && (result == VK_SUCCESS))
        {
            assert((state_tracker_ != nullptr) && ((submitCount == 0) || (pSubmits != nullptr)));

            state_tracker_->TrackCommandBufferSubmissions2(submitCount, pSubmits);

            for (uint32_t i = 0; i < submitCount; ++i)
            {
                state_tracker_->TrackSemaphoreInfoSignalState(pSubmits[i].waitSemaphoreInfoCount,
                                                              pSubmits[i].pWaitSemaphoreInfos,
                                                              pSubmits[i].signalSemaphoreInfoCount,
                                                              pSubmits[i].pSignalSemaphoreInfos);
            }
        }

        // Check whether this queue submission contains a command buffer that should be treated as a frame boundary.
        for (uint32_t i = 0; i < submitCount; ++i)
        {
            if (CheckPNextChainForFrameBoundary(current_lock, reinterpret_cast<const VkBaseInStructure*>(pSubmits + i)))
            {
                break;
            }

            for (uint32_t j = 0; j < pSubmits[i].commandBufferInfoCount; ++j)
            {
                auto cmd_buffer_wrapper = vulkan_wrappers::GetWrapper<vulkan_wrappers::CommandBufferWrapper>(
                    pSubmits[i].pCommandBufferInfos[j].commandBuffer);
                if (CheckCommandBufferWrapperForFrameBoundary(current_lock, cmd_buffer_wrapper))
                {
                    break;
                }
            }
        }
    }

    void PostProcess_vkUpdateDescriptorSets(VkDevice,
                                            uint32_t                    descriptorWriteCount,
                                            const VkWriteDescriptorSet* pDescriptorWrites,
                                            uint32_t                    descriptorCopyCount,
                                            const VkCopyDescriptorSet*  pDescriptorCopies)
    {
        if (IsCaptureModeTrack())
        {
            assert(state_tracker_ != nullptr);
            state_tracker_->TrackUpdateDescriptorSets(
                descriptorWriteCount, pDescriptorWrites, descriptorCopyCount, pDescriptorCopies);
        }
    }

    void PostProcess_vkUpdateDescriptorSetWithTemplate(VkDevice,
                                                       VkDescriptorSet            descriptorSet,
                                                       VkDescriptorUpdateTemplate descriptorUpdateTemplate,
                                                       const void*                pData)
    {
        if (IsCaptureModeTrack())
        {
            TrackUpdateDescriptorSetWithTemplate(descriptorSet, descriptorUpdateTemplate, pData);
        }
    }

    void PostProcess_vkUpdateDescriptorSetWithTemplateKHR(VkDevice,
                                                          VkDescriptorSet            descriptorSet,
                                                          VkDescriptorUpdateTemplate descriptorUpdateTemplate,
                                                          const void*                pData)
    {
        if (IsCaptureModeTrack())
        {
            TrackUpdateDescriptorSetWithTemplate(descriptorSet, descriptorUpdateTemplate, pData);
        }
    }

    void PostProcess_vkCmdPushDescriptorSetKHR(VkCommandBuffer,
                                               VkPipelineBindPoint,
                                               VkPipelineLayout            layout,
                                               uint32_t                    set,
                                               uint32_t                    descriptorWriteCount,
                                               const VkWriteDescriptorSet* pDescriptorWrites)
    {
        GFXRECON_UNREFERENCED_PARAMETER(layout);
        GFXRECON_UNREFERENCED_PARAMETER(set);
        GFXRECON_UNREFERENCED_PARAMETER(descriptorWriteCount);
        GFXRECON_UNREFERENCED_PARAMETER(pDescriptorWrites);
        // TODO: Need to be able to map layout + set to a VkDescriptorSet handle.
    }

    void PostProcess_vkCmdPushDescriptorSetWithTemplateKHR(VkCommandBuffer,
                                                           VkDescriptorUpdateTemplate descriptorUpdateTemplate,
                                                           VkPipelineLayout           layout,
                                                           uint32_t                   set,
                                                           const void*                pData)
    {
        GFXRECON_UNREFERENCED_PARAMETER(descriptorUpdateTemplate);
        GFXRECON_UNREFERENCED_PARAMETER(layout);
        GFXRECON_UNREFERENCED_PARAMETER(set);
        GFXRECON_UNREFERENCED_PARAMETER(pData);
        // TODO: Need to be able to map layout + set to a VkDescriptorSet handle.
    }

    void PostProcess_vkCmdPushDescriptorSetWithTemplate2KHR(VkCommandBuffer,
                                                            const VkPushDescriptorSetWithTemplateInfoKHR* info)
    {
        GFXRECON_UNREFERENCED_PARAMETER(info);
        // TODO: Need to be able to map layout + set to a VkDescriptorSet handle.
    }

    void PostProcess_vkResetDescriptorPool(VkResult result,
                                           VkDevice,
                                           VkDescriptorPool descriptorPool,
                                           VkDescriptorPoolResetFlags)
    {
        if (result == VK_SUCCESS)
        {
            if (IsCaptureModeTrack())
            {
                assert(state_tracker_ != nullptr);
                state_tracker_->TrackResetDescriptorPool(descriptorPool);
            }

            vulkan_wrappers::ResetDescriptorPoolWrapper(descriptorPool);
        }
    }

    void PostProcess_vkCmdBeginQuery(VkCommandBuffer     commandBuffer,
                                     VkQueryPool         queryPool,
                                     uint32_t            query,
                                     VkQueryControlFlags flags)
    {
        if (IsCaptureModeTrack())
        {
            assert(state_tracker_ != nullptr);
            state_tracker_->TrackQueryActivation(
                commandBuffer, queryPool, query, flags, vulkan_state_info::QueryInfo::kInvalidIndex);
        }
    }

    void PostProcess_vkCmdBeginQueryIndexedEXT(
        VkCommandBuffer commandBuffer, VkQueryPool queryPool, uint32_t query, VkQueryControlFlags flags, uint32_t index)
    {
        if (IsCaptureModeTrack())
        {
            assert(state_tracker_ != nullptr);
            state_tracker_->TrackQueryActivation(commandBuffer, queryPool, query, flags, index);
        }
    }

    void PostProcess_vkCmdWriteTimestamp(VkCommandBuffer         commandBuffer,
                                         VkPipelineStageFlagBits pipelineStage,
                                         VkQueryPool             queryPool,
                                         uint32_t                query)
    {
        if (IsCaptureModeTrack())
        {
            assert(state_tracker_ != nullptr);
            state_tracker_->TrackQueryActivation(
                commandBuffer, queryPool, query, 0, vulkan_state_info::QueryInfo::kInvalidIndex);
        }
    }

    void PostProcess_vkCmdWriteTimestamp2(VkCommandBuffer          commandBuffer,
                                          VkPipelineStageFlagBits2 pipelineStage,
                                          VkQueryPool              queryPool,
                                          uint32_t                 query)
    {
        if (IsCaptureModeTrack())
        {
            assert(state_tracker_ != nullptr);
            state_tracker_->TrackQueryActivation(
                commandBuffer, queryPool, query, 0, vulkan_state_info::QueryInfo::kInvalidIndex);
        }
    }

    void
    PostProcess_vkCmdWriteAccelerationStructuresPropertiesNV(VkCommandBuffer commandBuffer,
                                                             uint32_t        accelerationStructureCount,
                                                             const VkAccelerationStructureNV* pAccelerationStructures,
                                                             VkQueryType                      queryType,
                                                             VkQueryPool                      queryPool,
                                                             uint32_t                         firstQuery)
    {
        GFXRECON_UNREFERENCED_PARAMETER(commandBuffer);
        GFXRECON_UNREFERENCED_PARAMETER(accelerationStructureCount);
        GFXRECON_UNREFERENCED_PARAMETER(pAccelerationStructures);
        GFXRECON_UNREFERENCED_PARAMETER(queryType);
        GFXRECON_UNREFERENCED_PARAMETER(queryPool);
        GFXRECON_UNREFERENCED_PARAMETER(firstQuery);
        // TODO
    }

    void PostProcess_vkCmdResetQueryPool(VkCommandBuffer commandBuffer,
                                         VkQueryPool     queryPool,
                                         uint32_t        firstQuery,
                                         uint32_t        queryCount)
    {
        if (IsCaptureModeTrack())
        {
            assert(state_tracker_ != nullptr);
            state_tracker_->TrackQueryReset(commandBuffer, queryPool, firstQuery, queryCount);
        }
    }

    void PostProcess_vkResetQueryPool(VkDevice, VkQueryPool queryPool, uint32_t firstQuery, uint32_t queryCount)
    {
        if (IsCaptureModeTrack())
        {
            assert(state_tracker_ != nullptr);
            state_tracker_->TrackQueryReset(queryPool, firstQuery, queryCount);
        }
    }

    void PostProcess_vkMapMemory(VkResult         result,
                                 VkDevice         device,
                                 VkDeviceMemory   memory,
                                 VkDeviceSize     offset,
                                 VkDeviceSize     size,
                                 VkMemoryMapFlags flags,
                                 void**           ppData);

    void PostProcess_vkAcquireFullScreenExclusiveModeEXT(VkResult result, VkDevice device, VkSwapchainKHR swapchain);

    void PostProcess_vkGetPhysicalDeviceSurfacePresentModes2EXT(VkResult                               result,
                                                                VkPhysicalDevice                       physicalDevice,
                                                                const VkPhysicalDeviceSurfaceInfo2KHR* pSurfaceInfo,
                                                                uint32_t*         pPresentModeCount,
                                                                VkPresentModeKHR* pPresentModes);

    void PostProcess_vkReleaseFullScreenExclusiveModeEXT(VkResult result, VkDevice device, VkSwapchainKHR swapchain);

    void PostProcess_vkGetDeviceGroupSurfacePresentModesKHR(VkResult                          result,
                                                            VkDevice                          device,
                                                            VkSurfaceKHR                      surface,
                                                            VkDeviceGroupPresentModeFlagsKHR* pModes);

    void PostProcess_vkGetDeviceGroupSurfacePresentModes2EXT(VkResult                               result,
                                                             VkDevice                               device,
                                                             const VkPhysicalDeviceSurfaceInfo2KHR* pSurfaceInfo,
                                                             VkDeviceGroupPresentModeFlagsKHR*      pModes);

    void PreProcess_vkFlushMappedMemoryRanges(VkDevice                   device,
                                              uint32_t                   memoryRangeCount,
                                              const VkMappedMemoryRange* pMemoryRanges);

    void PreProcess_vkUnmapMemory(VkDevice device, VkDeviceMemory memory);

    void PreProcess_vkFreeMemory(VkDevice device, VkDeviceMemory memory, const VkAllocationCallbacks* pAllocator);

    void PostProcess_vkFreeMemory(VkDevice device, VkDeviceMemory memory, const VkAllocationCallbacks* pAllocator);

    void PreProcess_vkQueueSubmit(std::shared_lock<CommonCaptureManager::ApiCallMutexT>& current_lock,
                                  VkQueue                                                queue,
                                  uint32_t                                               submitCount,
                                  const VkSubmitInfo*                                    pSubmits,
                                  VkFence                                                fence);

    void PreProcess_vkQueueSubmit2(std::shared_lock<CommonCaptureManager::ApiCallMutexT>& current_lock,
                                   VkQueue                                                queue,
                                   uint32_t                                               submitCount,
                                   const VkSubmitInfo2*                                   pSubmits,
                                   VkFence                                                fence);

    void PostProcess_vkCreateDescriptorUpdateTemplate(VkResult                                    result,
                                                      VkDevice                                    device,
                                                      const VkDescriptorUpdateTemplateCreateInfo* pCreateInfo,
                                                      const VkAllocationCallbacks*                pAllocator,
                                                      VkDescriptorUpdateTemplate* pDescriptorUpdateTemplate);

    void PostProcess_vkCreateDescriptorUpdateTemplateKHR(VkResult                                    result,
                                                         VkDevice                                    device,
                                                         const VkDescriptorUpdateTemplateCreateInfo* pCreateInfo,
                                                         const VkAllocationCallbacks*                pAllocator,
                                                         VkDescriptorUpdateTemplate* pDescriptorUpdateTemplate);

    void PostProcess_vkGetBufferDeviceAddress(VkDeviceAddress                  result,
                                              VkDevice                         device,
                                              const VkBufferDeviceAddressInfo* pInfo);

    void PreProcess_vkGetBufferOpaqueCaptureAddress(VkDevice device, const VkBufferDeviceAddressInfo* pInfo);

    void PreProcess_vkGetDeviceMemoryOpaqueCaptureAddress(VkDevice                                      device,
                                                          const VkDeviceMemoryOpaqueCaptureAddressInfo* pInfo);

    void
    PreProcess_vkGetAccelerationStructureDeviceAddressKHR(VkDevice                                           device,
                                                          const VkAccelerationStructureDeviceAddressInfoKHR* pInfo);

    void PreProcess_vkGetAndroidHardwareBufferPropertiesANDROID(VkDevice                                  device,
                                                                const struct AHardwareBuffer*             buffer,
                                                                VkAndroidHardwareBufferPropertiesANDROID* pProperties);

    void
    PreProcess_vkBindBufferMemory(VkDevice device, VkBuffer buffer, VkDeviceMemory memory, VkDeviceSize memoryOffset);

    void
    PreProcess_vkBindBufferMemory2(VkDevice device, uint32_t bindInfoCount, const VkBindBufferMemoryInfo* pBindInfos);

    void PreProcess_vkBindImageMemory(VkDevice device, VkImage image, VkDeviceMemory memory, VkDeviceSize memoryOffset);

    void
    PreProcess_vkBindImageMemory2(VkDevice device, uint32_t bindInfoCount, const VkBindImageMemoryInfo* pBindInfos);

#if ENABLE_OPENXR_SUPPORT
    void PreProcess_vkDestroyFence(VkDevice device, VkFence fence, const VkAllocationCallbacks* pAllocator);
    void PreProcess_vkResetFences(VkDevice device, uint32_t fenceCount, const VkFence* pFences);
    void PreProcess_vkGetFenceStatus(VkDevice device, VkFence fence);
    void PreProcess_vkWaitForFences(
        VkDevice device, uint32_t fenceCount, const VkFence* pFences, VkBool32 waitAll, uint64_t timeout);
#endif

    void PostProcess_vkSetPrivateData(VkResult          result,
                                      VkDevice          device,
                                      VkObjectType      objectType,
                                      uint64_t          objectHandle,
                                      VkPrivateDataSlot privateDataSlot,
                                      uint64_t          data);

    void PostProcess_vkSetLocalDimmingAMD(VkDevice device, VkSwapchainKHR swapChain, VkBool32 localDimmingEnable);

    void PostProcess_vkCmdDebugMarkerInsertEXT(VkCommandBuffer                   commandBuffer,
                                               const VkDebugMarkerMarkerInfoEXT* pMarkerInfo);

    void PostProcess_vkFrameBoundaryANDROID(std::shared_lock<CommonCaptureManager::ApiCallMutexT>& current_lock,
                                            VkDevice                                               device,
                                            VkSemaphore                                            semaphore,
                                            VkImage                                                image)
    {
        if (!common_manager_->GetIgnoreFrameBoundaryAndroid())
        {
            EndFrame(current_lock);
        }
    }

    void PostProcess_vkCmdInsertDebugUtilsLabelEXT(VkCommandBuffer             commandBuffer,
                                                   const VkDebugUtilsLabelEXT* pLabelInfo);

    void PostProcess_vkCmdBindDescriptorSets(VkCommandBuffer        commandBuffer,
                                             VkPipelineBindPoint    pipelineBindPoint,
                                             VkPipelineLayout       layout,
                                             uint32_t               firstSet,
                                             uint32_t               descriptorSetCount,
                                             const VkDescriptorSet* pDescriptorSets,
                                             uint32_t               dynamicOffsetCount,
                                             const uint32_t*        pDynamicOffsets);

    void PostProcess_vkCmdBindDescriptorSets2KHR(VkCommandBuffer                    commandBuffer,
                                                 const VkBindDescriptorSetsInfoKHR* pBindDescriptorSetsInfo);

    void PostProcess_vkCmdCopyBuffer(VkCommandBuffer     commandBuffer,
                                     VkBuffer            srcBuffer,
                                     VkBuffer            dstBuffer,
                                     uint32_t            regionCount,
                                     const VkBufferCopy* pRegions);

    void PostProcess_vkCmdCopyImage(VkCommandBuffer    commandBuffer,
                                    VkImage            srcImage,
                                    VkImageLayout      srcImageLayout,
                                    VkImage            dstImage,
                                    VkImageLayout      dstImageLayout,
                                    uint32_t           regionCount,
                                    const VkImageCopy* pRegions);

    void PostProcess_vkCmdCopyBufferToImage(VkCommandBuffer          commandBuffer,
                                            VkBuffer                 srcBuffer,
                                            VkImage                  dstImage,
                                            VkImageLayout            dstImageLayout,
                                            uint32_t                 regionCount,
                                            const VkBufferImageCopy* pRegions);

    void PostProcess_vkCmdCopyImageToBuffer(VkCommandBuffer          commandBuffer,
                                            VkImage                  srcImage,
                                            VkImageLayout            srcImageLayout,
                                            VkBuffer                 dstBuffer,
                                            uint32_t                 regionCount,
                                            const VkBufferImageCopy* pRegions);

    void PostProcess_vkCmdCopyBuffer2(VkCommandBuffer commandBuffer, const VkCopyBufferInfo2* pCopyBufferInfo);

    void PostProcess_vkCmdCopyImage2(VkCommandBuffer commandBuffer, const VkCopyImageInfo2* pCopyImageInfo);

    void PostProcess_vkCmdCopyBufferToImage2(VkCommandBuffer                 commandBuffer,
                                             const VkCopyBufferToImageInfo2* pCopyBufferToImageInfo);

    void PostProcess_vkCmdCopyImageToBuffer2(VkCommandBuffer                 commandBuffer,
                                             const VkCopyImageToBufferInfo2* pCopyImageToBufferInfo);

    void PostProcess_vkCmdCopyBuffer2KHR(VkCommandBuffer commandBuffer, const VkCopyBufferInfo2* pCopyBufferInfo);

    void PostProcess_vkCmdCopyImage2KHR(VkCommandBuffer commandBuffer, const VkCopyImageInfo2* pCopyImageInfo);

    void PostProcess_vkCmdCopyBufferToImage2KHR(VkCommandBuffer                 commandBuffer,
                                                const VkCopyBufferToImageInfo2* pCopyBufferToImageInfo);

    void PostProcess_vkCmdCopyImageToBuffer2KHR(VkCommandBuffer                 commandBuffer,
                                                const VkCopyImageToBufferInfo2* pCopyImageToBufferInfo);

    void PostProcess_vkCmdBlitImage(VkCommandBuffer    commandBuffer,
                                    VkImage            srcImage,
                                    VkImageLayout      srcImageLayout,
                                    VkImage            dstImage,
                                    VkImageLayout      dstImageLayout,
                                    uint32_t           regionCount,
                                    const VkImageBlit* pRegions,
                                    VkFilter           filter);

    void PostProcess_vkCmdBlitImage2(VkCommandBuffer commandBuffer, const VkBlitImageInfo2* pBlitImageInfo);

    void PostProcess_vkCmdBlitImage2KHR(VkCommandBuffer commandBuffer, const VkBlitImageInfo2* pBlitImageInfo);

    void PostProcess_vkCmdUpdateBuffer(VkCommandBuffer commandBuffer,
                                       VkBuffer        dstBuffer,
                                       VkDeviceSize    dstOffset,
                                       VkDeviceSize    dataSize,
                                       const void*     pData);

    void PostProcess_vkCmdFillBuffer(
        VkCommandBuffer commandBuffer, VkBuffer dstBuffer, VkDeviceSize dstOffset, VkDeviceSize size, uint32_t data);

    void PostProcess_vkCmdClearColorImage(VkCommandBuffer                commandBuffer,
                                          VkImage                        image,
                                          VkImageLayout                  imageLayout,
                                          const VkClearColorValue*       pColor,
                                          uint32_t                       rangeCount,
                                          const VkImageSubresourceRange* pRanges);

    void PostProcess_vkCmdClearDepthStencilImage(VkCommandBuffer                 commandBuffer,
                                                 VkImage                         image,
                                                 VkImageLayout                   imageLayout,
                                                 const VkClearDepthStencilValue* pDepthStencil,
                                                 uint32_t                        rangeCount,
                                                 const VkImageSubresourceRange*  pRanges);

    void PostProcess_vkCmdBindPipeline(VkCommandBuffer     commandBuffer,
                                       VkPipelineBindPoint pipelineBindPoint,
                                       VkPipeline          pipeline);

    void PostProcess_vkCmdDraw(VkCommandBuffer commandBuffer,
                               uint32_t        vertexCount,
                               uint32_t        instanceCount,
                               uint32_t        firstVertex,
                               uint32_t        firstInstance);

    void PostProcess_vkCmdDrawIndexed(VkCommandBuffer commandBuffer,
                                      uint32_t        indexCount,
                                      uint32_t        instanceCount,
                                      uint32_t        firstIndex,
                                      int32_t         vertexOffset,
                                      uint32_t        firstInstance);

    void PostProcess_vkCmdDrawIndirect(
        VkCommandBuffer commandBuffer, VkBuffer buffer, VkDeviceSize offset, uint32_t drawCount, uint32_t stride);

    void PostProcess_vkCmdDrawIndexedIndirect(
        VkCommandBuffer commandBuffer, VkBuffer buffer, VkDeviceSize offset, uint32_t drawCount, uint32_t stride);

    void PostProcess_vkCmdDrawIndirectCount(VkCommandBuffer commandBuffer,
                                            VkBuffer        buffer,
                                            VkDeviceSize    offset,
                                            VkBuffer        countBuffer,
                                            VkDeviceSize    countBufferOffset,
                                            uint32_t        maxDrawCount,
                                            uint32_t        stride);

    void PostProcess_vkCmdDrawIndexedIndirectCount(VkCommandBuffer commandBuffer,
                                                   VkBuffer        buffer,
                                                   VkDeviceSize    offset,
                                                   VkBuffer        countBuffer,
                                                   VkDeviceSize    countBufferOffset,
                                                   uint32_t        maxDrawCount,
                                                   uint32_t        stride);

    void PostProcess_vkCmdDrawIndirectCountKHR(VkCommandBuffer commandBuffer,
                                               VkBuffer        buffer,
                                               VkDeviceSize    offset,
                                               VkBuffer        countBuffer,
                                               VkDeviceSize    countBufferOffset,
                                               uint32_t        maxDrawCount,
                                               uint32_t        stride);

    void PostProcess_vkCmdDrawIndexedIndirectCountKHR(VkCommandBuffer commandBuffer,
                                                      VkBuffer        buffer,
                                                      VkDeviceSize    offset,
                                                      VkBuffer        countBuffer,
                                                      VkDeviceSize    countBufferOffset,
                                                      uint32_t        maxDrawCount,
                                                      uint32_t        stride);

    void PostProcess_vkCmdDispatch(VkCommandBuffer commandBuffer,
                                   uint32_t        groupCountX,
                                   uint32_t        groupCountY,
                                   uint32_t        groupCountZ);

    void PostProcess_vkCmdDispatchIndirect(VkCommandBuffer commandBuffer, VkBuffer buffer, VkDeviceSize offset);

    void PostProcess_vkCmdDispatchBase(VkCommandBuffer commandBuffer,
                                       uint32_t        baseGroupX,
                                       uint32_t        baseGroupY,
                                       uint32_t        baseGroupZ,
                                       uint32_t        groupCountX,
                                       uint32_t        groupCountY,
                                       uint32_t        groupCountZ);

    void PostProcess_vkCmdDispatchBaseKHR(VkCommandBuffer commandBuffer,
                                          uint32_t        baseGroupX,
                                          uint32_t        baseGroupY,
                                          uint32_t        baseGroupZ,
                                          uint32_t        groupCountX,
                                          uint32_t        groupCountY,
                                          uint32_t        groupCountZ);

    void PostProcess_vkCmdTraceRaysNV(VkCommandBuffer commandBuffer,
                                      VkBuffer        raygenShaderBindingTableBuffer,
                                      VkDeviceSize    raygenShaderBindingOffset,
                                      VkBuffer        missShaderBindingTableBuffer,
                                      VkDeviceSize    missShaderBindingOffset,
                                      VkDeviceSize    missShaderBindingStride,
                                      VkBuffer        hitShaderBindingTableBuffer,
                                      VkDeviceSize    hitShaderBindingOffset,
                                      VkDeviceSize    hitShaderBindingStride,
                                      VkBuffer        callableShaderBindingTableBuffer,
                                      VkDeviceSize    callableShaderBindingOffset,
                                      VkDeviceSize    callableShaderBindingStride,
                                      uint32_t        width,
                                      uint32_t        height,
                                      uint32_t        depth);

    void PostProcess_vkCmdTraceRaysKHR(VkCommandBuffer                        commandBuffer,
                                       const VkStridedDeviceAddressRegionKHR* pRaygenShaderBindingTable,
                                       const VkStridedDeviceAddressRegionKHR* pMissShaderBindingTable,
                                       const VkStridedDeviceAddressRegionKHR* pHitShaderBindingTable,
                                       const VkStridedDeviceAddressRegionKHR* pCallableShaderBindingTable,
                                       uint32_t                               width,
                                       uint32_t                               height,
                                       uint32_t                               depth);

    void PostProcess_vkCmdTraceRaysIndirectKHR(VkCommandBuffer                        commandBuffer,
                                               const VkStridedDeviceAddressRegionKHR* pRaygenShaderBindingTable,
                                               const VkStridedDeviceAddressRegionKHR* pMissShaderBindingTable,
                                               const VkStridedDeviceAddressRegionKHR* pHitShaderBindingTable,
                                               const VkStridedDeviceAddressRegionKHR* pCallableShaderBindingTable,
                                               VkDeviceAddress                        indirectDeviceAddress);

    void PostProcess_vkCmdTraceRaysIndirect2KHR(VkCommandBuffer commandBuffer, VkDeviceAddress indirectDeviceAddress);

    void PostProcess_vkCmdResolveImage(VkCommandBuffer       commandBuffer,
                                       VkImage               srcImage,
                                       VkImageLayout         srcImageLayout,
                                       VkImage               dstImage,
                                       VkImageLayout         dstImageLayout,
                                       uint32_t              regionCount,
                                       const VkImageResolve* pRegions);

    void PostProcess_vkCmdResolveImage2(VkCommandBuffer commandBuffer, const VkResolveImageInfo2* pResolveImageInfo);

    void PostProcess_vkCmdResolveImage2KHR(VkCommandBuffer commandBuffer, const VkResolveImageInfo2* pResolveImageInfo);

    void PostProcess_vkCmdDrawMeshTasksNV(VkCommandBuffer commandBuffer, uint32_t taskCount, uint32_t firstTask);

    void PostProcess_vkCmdDrawMeshTasksIndirectNV(
        VkCommandBuffer commandBuffer, VkBuffer buffer, VkDeviceSize offset, uint32_t drawCount, uint32_t stride);

    void PostProcess_vkCmdDrawMeshTasksIndirectCountNV(VkCommandBuffer commandBuffer,
                                                       VkBuffer        buffer,
                                                       VkDeviceSize    offset,
                                                       VkBuffer        countBuffer,
                                                       VkDeviceSize    countBufferOffset,
                                                       uint32_t        maxDrawCount,
                                                       uint32_t        stride);

    void PostProcess_vkCmdDrawMeshTasksEXT(VkCommandBuffer commandBuffer,
                                           uint32_t        groupCountX,
                                           uint32_t        groupCountY,
                                           uint32_t        groupCountZ);

    void PostProcess_vkCmdDrawMeshTasksIndirectEXT(
        VkCommandBuffer commandBuffer, VkBuffer buffer, VkDeviceSize offset, uint32_t drawCount, uint32_t stride);

    void PostProcess_vkCmdDrawMeshTasksIndirectCountEXT(VkCommandBuffer commandBuffer,
                                                        VkBuffer        buffer,
                                                        VkDeviceSize    offset,
                                                        VkBuffer        countBuffer,
                                                        VkDeviceSize    countBufferOffset,
                                                        uint32_t        maxDrawCount,
                                                        uint32_t        stride);

    void PostProcess_vkCmdBeginRendering(VkCommandBuffer commandBuffer, const VkRenderingInfo* pRenderingInfo);

    void PostProcess_vkSetDebugUtilsObjectNameEXT(VkResult                             result,
                                                  VkDevice                             device,
                                                  const VkDebugUtilsObjectNameInfoEXT* pNameInfo);

    void PostProcess_vkSetDebugUtilsObjectTagEXT(VkResult                            result,
                                                 VkDevice                            device,
                                                 const VkDebugUtilsObjectTagInfoEXT* pTagInfo);

#if ENABLE_OPENXR_SUPPORT
    void PostProcess_vkCreateFence(VkResult                     result,
                                   VkDevice                     device,
                                   const VkFenceCreateInfo*     pCreateInfo,
                                   const VkAllocationCallbacks* pAllocator,
                                   VkFence*                     pFence);
    void PostProcess_vkImportFenceWin32HandleKHR(VkResult                               result,
                                                 VkDevice                               device,
                                                 const VkImportFenceWin32HandleInfoKHR* pImportFenceWin32HandleInfo);
    void
    PostProcess_vkImportFenceFdKHR(VkResult result, VkDevice device, const VkImportFenceFdInfoKHR* pImportFenceFdInfo);

    void AddValidFence(VkFence fence);
    void RemoveValidFence(VkFence fence);
    bool IsValidFence(VkFence fence);
#endif

#if defined(__ANDROID__)
    void OverrideGetPhysicalDeviceSurfacePresentModesKHR(uint32_t* pPresentModeCount, VkPresentModeKHR* pPresentModes);
#endif

  protected:
    VulkanCaptureManager() : ApiCaptureManager(format::ApiFamilyId::ApiFamily_Vulkan) {}

    virtual ~VulkanCaptureManager() {}

    virtual void CreateStateTracker() override
    {
        state_tracker_ = std::make_unique<VulkanStateTracker>();
    }

    virtual void DestroyStateTracker() override
    {
        state_tracker_ = nullptr;
    }

    virtual void WriteTrackedState(util::FileOutputStream* file_stream, util::ThreadData* thread_data) override;

    virtual void WriteTrackedStateWithAssetFile(util::FileOutputStream* file_stream,
                                                util::ThreadData*       thread_data,
                                                util::FileOutputStream* asset_file_stream,
                                                const std::string*      asset_file_name) override;

    virtual void WriteAssets(util::FileOutputStream* asset_file_stream,
                             const std::string*      asset_file_name,
                             util::ThreadData*       thread_data) override;

    CaptureSettings::TraceSettings GetDefaultTraceSettings() override
    {
        return layer_settings_;
    }

  private:
    struct HardwareBufferInfo
    {
        format::HandleId      memory_id;
        std::atomic<uint32_t> reference_count;

        VkAndroidHardwareBufferFormatPropertiesANDROID properties = {
            VK_STRUCTURE_TYPE_ANDROID_HARDWARE_BUFFER_FORMAT_PROPERTIES_ANDROID, nullptr
        };
        bool isStandardFormat;
        bool hasProperties;
    };

    typedef std::unordered_map<AHardwareBuffer*, HardwareBufferInfo> HardwareBufferMap;

  private:
    void WriteResizeWindowCmd2(format::HandleId              surface_id,
                               uint32_t                      width,
                               uint32_t                      height,
                               VkSurfaceTransformFlagBitsKHR pre_transform);
    void WriteDestroyHardwareBufferCmd(AHardwareBuffer* buffer);
    void WriteSetDevicePropertiesCommand(format::HandleId                  physical_device_id,
                                         const VkPhysicalDeviceProperties& properties);
    void WriteSetDeviceMemoryPropertiesCommand(format::HandleId                        physical_device_id,
                                               const VkPhysicalDeviceMemoryProperties& memory_properties);
    void WriteSetOpaqueAddressCommand(format::HandleId device_id, format::HandleId object_id, uint64_t address);

    void WriteSetRayTracingShaderGroupHandlesCommand(format::HandleId device_id,
                                                     format::HandleId pipeline_id,
                                                     size_t           data_size,
                                                     const void*      data);

    void SetDescriptorUpdateTemplateInfo(VkDescriptorUpdateTemplate                  update_template,
                                         const VkDescriptorUpdateTemplateCreateInfo* create_info);

    void TrackUpdateDescriptorSetWithTemplate(VkDescriptorSet            set,
                                              VkDescriptorUpdateTemplate update_templat,
                                              const void*                data);

    void
    ProcessEnumeratePhysicalDevices(VkResult result, VkInstance instance, uint32_t count, VkPhysicalDevice* devices);

    VkMemoryPropertyFlags GetMemoryProperties(vulkan_wrappers::DeviceWrapper* device_wrapper,
                                              uint32_t                        memory_type_index);

    void ProcessHardwareBuffer(format::ThreadId thread_id, AHardwareBuffer* hardware_buffer, VkDevice device);
    void ProcessImportAndroidHardwareBuffer(VkDevice device, VkDeviceMemory memory, AHardwareBuffer* hardware_buffer);
    void ReleaseAndroidHardwareBuffer(AHardwareBuffer* hardware_buffer);
    bool CheckBindAlignment(VkDeviceSize memoryOffset);

    bool CheckCommandBufferWrapperForFrameBoundary(std::shared_lock<CommonCaptureManager::ApiCallMutexT>& current_lock,
                                                   const vulkan_wrappers::CommandBufferWrapper* command_buffer_wrapper);

    bool CheckPNextChainForFrameBoundary(std::shared_lock<CommonCaptureManager::ApiCallMutexT>& current_lock,
                                         const VkBaseInStructure*                               current);

  private:
    void QueueSubmitWriteFillMemoryCmd();

    static std::mutex                               instance_lock_;
    static VulkanCaptureManager*                    singleton_;
    static graphics::VulkanLayerTable               vulkan_layer_table_;
    std::set<vulkan_wrappers::DeviceMemoryWrapper*> mapped_memory_; // Track mapped memory for unassisted tracking mode.
    std::unique_ptr<VulkanStateTracker>             state_tracker_;
    HardwareBufferMap                               hardware_buffers_;
    std::mutex                                      deferred_operation_mutex;

<<<<<<< HEAD
#if defined(__ANDROID__)
    bool enable_hardwarebuffer_format_conversion_ = false;
    // format conversion is bound to a specific device instance
    std::unordered_map<VkDevice, std::unique_ptr<util::AHardwareBufferFormatConverter>> ahb_format_converter_;
#endif
=======
    // In default mode, the capture manager uses a shared mutex to capture every API function. As a result,
    // multiple threads may access the sparse resource maps concurrently. Therefore, we use a dedicated mutex
    // for write access to these maps.
    std::mutex sparse_resource_mutex;

#if ENABLE_OPENXR_SUPPORT
    std::mutex        fence_mutex;
    std::set<VkFence> valid_fences_;
#endif

    CaptureSettings::TraceSettings layer_settings_;
>>>>>>> bda1d41f
};

GFXRECON_END_NAMESPACE(encode)
GFXRECON_END_NAMESPACE(gfxrecon)

#endif // GFXRECON_ENCODE_VULKAN_CAPTURE_MANAGER_H<|MERGE_RESOLUTION|>--- conflicted
+++ resolved
@@ -1834,13 +1834,11 @@
     HardwareBufferMap                               hardware_buffers_;
     std::mutex                                      deferred_operation_mutex;
 
-<<<<<<< HEAD
 #if defined(__ANDROID__)
     bool enable_hardwarebuffer_format_conversion_ = false;
     // format conversion is bound to a specific device instance
     std::unordered_map<VkDevice, std::unique_ptr<util::AHardwareBufferFormatConverter>> ahb_format_converter_;
 #endif
-=======
     // In default mode, the capture manager uses a shared mutex to capture every API function. As a result,
     // multiple threads may access the sparse resource maps concurrently. Therefore, we use a dedicated mutex
     // for write access to these maps.
@@ -1852,7 +1850,6 @@
 #endif
 
     CaptureSettings::TraceSettings layer_settings_;
->>>>>>> bda1d41f
 };
 
 GFXRECON_END_NAMESPACE(encode)

###############################################################################
# Copyright (c) 2019 LunarG, Inc.
# Copyright (c) 2019 Advanced Micro Devices, Inc.
# All rights reserved
#
# Licensed under the Apache License, Version 2.0 (the "License");
# you may not use this file except in compliance with the License.
# You may obtain a copy of the License at
#
# http://www.apache.org/licenses/LICENSE-2.0
#
# Unless required by applicable law or agreed to in writing, software
# distributed under the License is distributed on an "AS IS" BASIS,
# WITHOUT WARRANTIES OR CONDITIONS OF ANY KIND, either express or implied.
# See the License for the specific language governing permissions and
# limitations under the License.
#
# Author: LunarG Team
# Author: AMD Developer Tools Team
# Description: CMake script for framework util target
###############################################################################

include(CheckLibraryExists)
add_library(gfxrecon_util STATIC "")

target_sources(gfxrecon_util
               PRIVATE
<<<<<<< HEAD
                   argument_parser.h
                   argument_parser.cpp
                   compressor.h
                   date_time.h
                   defines.h
                   file_output_stream.h
                   file_output_stream.cpp
                   file_path.h
                   file_path.cpp
                   hash.h
                   hash.cpp
                   keyboard.h
                   keyboard.cpp
                   logging.h
                   logging.cpp
                   lz4_compressor.h
                   lz4_compressor.cpp
                   zlib_compressor.h
                   zlib_compressor.cpp
                   zstd_compressor.h
                   zstd_compressor.cpp
                   memory_output_stream.h
                   memory_output_stream.cpp
                   output_stream.h
                   page_guard_manager.h
                   page_guard_manager.cpp
                   page_status_tracker.h
                   platform.h
                   settings_loader.h
                   settings_loader.cpp
                   $<$<BOOL:${XCB_FOUND}>:xcb_loader.h>
                   $<$<BOOL:${XCB_FOUND}>:xcb_loader.cpp>
                   $<$<BOOL:${XCB_FOUND}>:xcb_keysyms_loader.h>
                   $<$<BOOL:${XCB_FOUND}>:xcb_keysyms_loader.cpp>
                   $<$<BOOL:${WAYLAND_FOUND}>:wayland_loader.h>
                   $<$<BOOL:${WAYLAND_FOUND}>:wayland_loader.cpp>
                   asic_info_amdext_loader.h
                   asic_info_amdext_loader.cpp
=======
                    ${CMAKE_CURRENT_LIST_DIR}/argument_parser.h
                    ${CMAKE_CURRENT_LIST_DIR}/argument_parser.cpp
                    ${CMAKE_CURRENT_LIST_DIR}/compressor.h
                    ${CMAKE_CURRENT_LIST_DIR}/date_time.h
                    ${CMAKE_CURRENT_LIST_DIR}/defines.h
                    ${CMAKE_CURRENT_LIST_DIR}/file_output_stream.h
                    ${CMAKE_CURRENT_LIST_DIR}/file_output_stream.cpp
                    ${CMAKE_CURRENT_LIST_DIR}/file_path.h
                    ${CMAKE_CURRENT_LIST_DIR}/file_path.cpp
                    ${CMAKE_CURRENT_LIST_DIR}/logging.h
                    ${CMAKE_CURRENT_LIST_DIR}/logging.cpp
                    ${CMAKE_CURRENT_LIST_DIR}/lz4_compressor.h
                    ${CMAKE_CURRENT_LIST_DIR}/lz4_compressor.cpp
                    ${CMAKE_CURRENT_LIST_DIR}/zlib_compressor.h
                    ${CMAKE_CURRENT_LIST_DIR}/zlib_compressor.cpp
                    ${CMAKE_CURRENT_LIST_DIR}/memory_output_stream.h
                    ${CMAKE_CURRENT_LIST_DIR}/memory_output_stream.cpp
                    ${CMAKE_CURRENT_LIST_DIR}/output_stream.h
                    ${CMAKE_CURRENT_LIST_DIR}/page_guard_manager.h
                    ${CMAKE_CURRENT_LIST_DIR}/page_guard_manager.cpp
                    ${CMAKE_CURRENT_LIST_DIR}/page_status_tracker.h
                    ${CMAKE_CURRENT_LIST_DIR}/platform.h
                    ${CMAKE_CURRENT_LIST_DIR}/settings_loader.h
                    ${CMAKE_CURRENT_LIST_DIR}/settings_loader.cpp
                    ${CMAKE_CURRENT_LIST_DIR}/asic_info_amdext_loader.h
                    ${CMAKE_CURRENT_LIST_DIR}/asic_info_amdext_loader.cpp
>>>>>>> c5f5177c
              )

target_include_directories(gfxrecon_util
                           PUBLIC
                               ${CMAKE_SOURCE_DIR}/framework)

target_link_libraries(gfxrecon_util platform_specific ${CMAKE_DL_LIBS} $<$<BOOL:${WIN32}>:AMDEXT> $<$<BOOL:${WIN32}>:d3d11>)

if (UNIX AND NOT APPLE)
    # Check for clock_gettime in libc
    include(CheckLibraryExists)
    check_library_exists(c clock_gettime "" HAVE_GETTIME)
    if (NOT HAVE_GETTIME)
        # If not in libc, check librt
        check_library_exists(rt clock_gettime "" HAVE_GETTIME)
        if (HAVE_GETTIME)
            target_link_libraries(gfxrecon_util rt)
        else()
            message(WARNING "Function clock_gettime not found in either libc or librt")
        endif()
    endif()
endif()

if (TARGET LZ4::LZ4)
    target_compile_definitions(gfxrecon_util PUBLIC ENABLE_LZ4_COMPRESSION)
    target_link_libraries(gfxrecon_util LZ4::LZ4)
endif()

if (TARGET ZLIB::ZLIB)
    target_compile_definitions(gfxrecon_util
                               PUBLIC
                                   ENABLE_ZLIB_COMPRESSION
                                   $<$<BOOL:${WIN32}>:ZLIB_WINAPI>)
    target_link_libraries(gfxrecon_util ZLIB::ZLIB)
endif()

if (TARGET ZSTD::ZSTD)
    target_compile_definitions(gfxrecon_util PUBLIC ENABLE_ZSTD_COMPRESSION)
    target_link_libraries(gfxrecon_util ZSTD::ZSTD)
endif()

common_build_directives(gfxrecon_util)

add_executable(gfxrecon_util_test "")

target_sources(gfxrecon_util_test
    PRIVATE
        ${CMAKE_CURRENT_LIST_DIR}/test/main.cpp)

common_build_directives(gfxrecon_util_test)
common_test_directives(gfxrecon_util_test)<|MERGE_RESOLUTION|>--- conflicted
+++ resolved
@@ -25,73 +25,44 @@
 
 target_sources(gfxrecon_util
                PRIVATE
-<<<<<<< HEAD
-                   argument_parser.h
-                   argument_parser.cpp
-                   compressor.h
-                   date_time.h
-                   defines.h
-                   file_output_stream.h
-                   file_output_stream.cpp
-                   file_path.h
-                   file_path.cpp
-                   hash.h
-                   hash.cpp
-                   keyboard.h
-                   keyboard.cpp
-                   logging.h
-                   logging.cpp
-                   lz4_compressor.h
-                   lz4_compressor.cpp
-                   zlib_compressor.h
-                   zlib_compressor.cpp
-                   zstd_compressor.h
-                   zstd_compressor.cpp
-                   memory_output_stream.h
-                   memory_output_stream.cpp
-                   output_stream.h
-                   page_guard_manager.h
-                   page_guard_manager.cpp
-                   page_status_tracker.h
-                   platform.h
-                   settings_loader.h
-                   settings_loader.cpp
+                   ${CMAKE_CURRENT_LIST_DIR}/argument_parser.h
+                   ${CMAKE_CURRENT_LIST_DIR}/argument_parser.cpp
+                   ${CMAKE_CURRENT_LIST_DIR}/compressor.h
+                   ${CMAKE_CURRENT_LIST_DIR}/date_time.h
+                   ${CMAKE_CURRENT_LIST_DIR}/defines.h
+                   ${CMAKE_CURRENT_LIST_DIR}/file_output_stream.h
+                   ${CMAKE_CURRENT_LIST_DIR}/file_output_stream.cpp
+                   ${CMAKE_CURRENT_LIST_DIR}/file_path.h
+                   ${CMAKE_CURRENT_LIST_DIR}/file_path.cpp
+                   ${CMAKE_CURRENT_LIST_DIR}/hash.h
+                   ${CMAKE_CURRENT_LIST_DIR}/hash.cpp
+                   ${CMAKE_CURRENT_LIST_DIR}/keyboard.h
+                   ${CMAKE_CURRENT_LIST_DIR}/keyboard.cpp
+                   ${CMAKE_CURRENT_LIST_DIR}/logging.h
+                   ${CMAKE_CURRENT_LIST_DIR}/logging.cpp
+                   ${CMAKE_CURRENT_LIST_DIR}/lz4_compressor.h
+                   ${CMAKE_CURRENT_LIST_DIR}/lz4_compressor.cpp
+                   ${CMAKE_CURRENT_LIST_DIR}/zlib_compressor.h
+                   ${CMAKE_CURRENT_LIST_DIR}/zlib_compressor.cpp
+                   ${CMAKE_CURRENT_LIST_DIR}/zstd_compressor.h
+                   ${CMAKE_CURRENT_LIST_DIR}/zstd_compressor.cpp
+                   ${CMAKE_CURRENT_LIST_DIR}/memory_output_stream.h
+                   ${CMAKE_CURRENT_LIST_DIR}/memory_output_stream.cpp
+                   ${CMAKE_CURRENT_LIST_DIR}/output_stream.h
+                   ${CMAKE_CURRENT_LIST_DIR}/page_guard_manager.h
+                   ${CMAKE_CURRENT_LIST_DIR}/page_guard_manager.cpp
+                   ${CMAKE_CURRENT_LIST_DIR}/page_status_tracker.h
+                   ${CMAKE_CURRENT_LIST_DIR}/platform.h
+                   ${CMAKE_CURRENT_LIST_DIR}/settings_loader.h
+                   ${CMAKE_CURRENT_LIST_DIR}/settings_loader.cpp
                    $<$<BOOL:${XCB_FOUND}>:xcb_loader.h>
                    $<$<BOOL:${XCB_FOUND}>:xcb_loader.cpp>
                    $<$<BOOL:${XCB_FOUND}>:xcb_keysyms_loader.h>
                    $<$<BOOL:${XCB_FOUND}>:xcb_keysyms_loader.cpp>
                    $<$<BOOL:${WAYLAND_FOUND}>:wayland_loader.h>
                    $<$<BOOL:${WAYLAND_FOUND}>:wayland_loader.cpp>
-                   asic_info_amdext_loader.h
-                   asic_info_amdext_loader.cpp
-=======
-                    ${CMAKE_CURRENT_LIST_DIR}/argument_parser.h
-                    ${CMAKE_CURRENT_LIST_DIR}/argument_parser.cpp
-                    ${CMAKE_CURRENT_LIST_DIR}/compressor.h
-                    ${CMAKE_CURRENT_LIST_DIR}/date_time.h
-                    ${CMAKE_CURRENT_LIST_DIR}/defines.h
-                    ${CMAKE_CURRENT_LIST_DIR}/file_output_stream.h
-                    ${CMAKE_CURRENT_LIST_DIR}/file_output_stream.cpp
-                    ${CMAKE_CURRENT_LIST_DIR}/file_path.h
-                    ${CMAKE_CURRENT_LIST_DIR}/file_path.cpp
-                    ${CMAKE_CURRENT_LIST_DIR}/logging.h
-                    ${CMAKE_CURRENT_LIST_DIR}/logging.cpp
-                    ${CMAKE_CURRENT_LIST_DIR}/lz4_compressor.h
-                    ${CMAKE_CURRENT_LIST_DIR}/lz4_compressor.cpp
-                    ${CMAKE_CURRENT_LIST_DIR}/zlib_compressor.h
-                    ${CMAKE_CURRENT_LIST_DIR}/zlib_compressor.cpp
-                    ${CMAKE_CURRENT_LIST_DIR}/memory_output_stream.h
-                    ${CMAKE_CURRENT_LIST_DIR}/memory_output_stream.cpp
-                    ${CMAKE_CURRENT_LIST_DIR}/output_stream.h
-                    ${CMAKE_CURRENT_LIST_DIR}/page_guard_manager.h
-                    ${CMAKE_CURRENT_LIST_DIR}/page_guard_manager.cpp
-                    ${CMAKE_CURRENT_LIST_DIR}/page_status_tracker.h
-                    ${CMAKE_CURRENT_LIST_DIR}/platform.h
-                    ${CMAKE_CURRENT_LIST_DIR}/settings_loader.h
-                    ${CMAKE_CURRENT_LIST_DIR}/settings_loader.cpp
-                    ${CMAKE_CURRENT_LIST_DIR}/asic_info_amdext_loader.h
-                    ${CMAKE_CURRENT_LIST_DIR}/asic_info_amdext_loader.cpp
->>>>>>> c5f5177c
+                   ${CMAKE_CURRENT_LIST_DIR}/asic_info_amdext_loader.h
+                   ${CMAKE_CURRENT_LIST_DIR}/asic_info_amdext_loader.cpp
               )
 
 target_include_directories(gfxrecon_util
@@ -137,8 +108,7 @@
 
 add_executable(gfxrecon_util_test "")
 
-target_sources(gfxrecon_util_test
-    PRIVATE
+target_sources(gfxrecon_util_test PRIVATE
         ${CMAKE_CURRENT_LIST_DIR}/test/main.cpp)
 
 common_build_directives(gfxrecon_util_test)

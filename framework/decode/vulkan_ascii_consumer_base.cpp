--- conflicted
+++ resolved
@@ -40,21 +40,13 @@
     Destroy();
 }
 
-<<<<<<< HEAD
-void VulkanAsciiConsumerBase::Initialize(FILE* file, gfxrecon::util::ToStringFlags toStringFlags)
-=======
 void VulkanAsciiConsumerBase::Initialize(FILE*      file,
                                          const char gfxrVersion[],
                                          const char vulkanVersion[],
                                          const char inputFilepath[])
->>>>>>> 8f52665a
-{
-    // TODO : The formatting logic for Vulkan and D3D12 need a separate PR to refactor them together...
-    GFXRECON_UNREFERENCED_PARAMETER(toStringFlags);
+{
     assert(file);
     file_ = file;
-<<<<<<< HEAD
-=======
     if (file != nullptr)
     {
         // Emit the header object as the first line of the file:
@@ -66,21 +58,13 @@
                 vulkanVersion);
         fflush(file_);
     }
->>>>>>> 8f52665a
 }
 
 void VulkanAsciiConsumerBase::Destroy()
 {
-<<<<<<< HEAD
-    if (file_ != nullptr)
-    {
-        file_ = nullptr;
-    }
-=======
     // The file is owned elsewhere and was passed to Initialize() so don't close:
     file_ = nullptr;
     strStrm_.str(std::string{});
->>>>>>> 8f52665a
 }
 
 // clang-format off

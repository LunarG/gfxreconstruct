/*
** Copyright (c) 2018-2020 Valve Corporation
** Copyright (c) 2018-2023 LunarG, Inc.
** Copyright (c) 2023 Advanced Micro Devices, Inc. All rights reserved.
**
** Permission is hereby granted, free of charge, to any person obtaining a
** copy of this software and associated documentation files (the "Software"),
** to deal in the Software without restriction, including without limitation
** the rights to use, copy, modify, merge, publish, distribute, sublicense,
** and/or sell copies of the Software, and to permit persons to whom the
** Software is furnished to do so, subject to the following conditions:
**
** The above copyright notice and this permission notice shall be included in
** all copies or substantial portions of the Software.
**
** THE SOFTWARE IS PROVIDED "AS IS", WITHOUT WARRANTY OF ANY KIND, EXPRESS OR
** IMPLIED, INCLUDING BUT NOT LIMITED TO THE WARRANTIES OF MERCHANTABILITY,
** FITNESS FOR A PARTICULAR PURPOSE AND NONINFRINGEMENT. IN NO EVENT SHALL THE
** AUTHORS OR COPYRIGHT HOLDERS BE LIABLE FOR ANY CLAIM, DAMAGES OR OTHER
** LIABILITY, WHETHER IN AN ACTION OF CONTRACT, TORT OR OTHERWISE, ARISING
** FROM, OUT OF OR IN CONNECTION WITH THE SOFTWARE OR THE USE OR OTHER
** DEALINGS IN THE SOFTWARE.
*/

#ifndef GFXRECON_DECODE_VULKAN_REPLAY_CONSUMER_BASE_H
#define GFXRECON_DECODE_VULKAN_REPLAY_CONSUMER_BASE_H

#include "decode/handle_pointer_decoder.h"
#include "decode/pointer_decoder.h"
#include "decode/screenshot_handler.h"
#include "decode/swapchain_image_tracker.h"
#include "decode/vulkan_handle_mapping_util.h"
#include "decode/vulkan_object_info.h"
#include "decode/vulkan_object_info_table.h"
#include "decode/vulkan_replay_options.h"
#include "decode/vulkan_resource_allocator.h"
#include "decode/vulkan_resource_tracking_consumer.h"
#include "decode/vulkan_resource_initializer.h"
#include "decode/vulkan_swapchain.h"
#include "format/api_call_id.h"
#include "format/platform_types.h"
#include "generated/generated_vulkan_dispatch_table.h"
#include "generated/generated_vulkan_consumer.h"
#include "graphics/fps_info.h"
#include "util/defines.h"
#include "util/logging.h"
#include "decode/vulkan_acceleration_structure_builder.h"

#include "application/application.h"

#include "vulkan/vulkan.h"

#include <algorithm>
#include <cassert>
#include <functional>
#include <memory>
#include <string>
#include <unordered_map>
#include <unordered_set>
#include <vector>

// Types provided by this file are defined by format/platform_types.h when VK_USE_PLATFORM_ANDROID_KHR is not set.
#if defined(VK_USE_PLATFORM_ANDROID_KHR)
#include <android/hardware_buffer.h>
#endif

GFXRECON_BEGIN_NAMESPACE(gfxrecon)
GFXRECON_BEGIN_NAMESPACE(decode)

class VulkanReplayConsumerBase : public VulkanConsumer
{
  public:
    VulkanReplayConsumerBase(std::shared_ptr<application::Application> application, const VulkanReplayOptions& options);

    virtual ~VulkanReplayConsumerBase() override;

    virtual void Process_ExeFileInfo(util::filepath::FileInfo& info_record) override
    {
        gfxrecon::util::filepath::CheckReplayerName(info_record.AppName);
    }

    void SetFatalErrorHandler(std::function<void(const char*)> handler) { fatal_error_handler_ = handler; }

    void SetFpsInfo(graphics::FpsInfo* fps_info) { fps_info_ = fps_info; }

    virtual void WaitDevicesIdle() override;

    virtual void ProcessStateBeginMarker(uint64_t frame_number) override;

    virtual void ProcessStateEndMarker(uint64_t frame_number) override;

    virtual void ProcessDisplayMessageCommand(const std::string& message) override;

    virtual void
    ProcessFillMemoryCommand(uint64_t memory_id, uint64_t offset, uint64_t size, const uint8_t* data) override;

    virtual void ProcessResizeWindowCommand(format::HandleId surface_id, uint32_t width, uint32_t height) override;

    virtual void ProcessResizeWindowCommand2(format::HandleId surface_id,
                                             uint32_t         width,
                                             uint32_t         height,
                                             uint32_t         pre_transform) override;

    virtual void
    ProcessCreateHardwareBufferCommand(format::HandleId                                    memory_id,
                                       uint64_t                                            buffer_id,
                                       uint32_t                                            format,
                                       uint32_t                                            width,
                                       uint32_t                                            height,
                                       uint32_t                                            stride,
                                       uint64_t                                            usage,
                                       uint32_t                                            layers,
                                       const std::vector<format::HardwareBufferPlaneInfo>& plane_info) override;

    virtual void ProcessDestroyHardwareBufferCommand(uint64_t buffer_id) override;

    virtual void ProcessSetDevicePropertiesCommand(format::HandleId   physical_device_id,
                                                   uint32_t           api_version,
                                                   uint32_t           driver_version,
                                                   uint32_t           vendor_id,
                                                   uint32_t           device_id,
                                                   uint32_t           device_type,
                                                   const uint8_t      pipeline_cache_uuid[format::kUuidSize],
                                                   const std::string& device_name) override;

    virtual void
    ProcessSetDeviceMemoryPropertiesCommand(format::HandleId                             physical_device_id,
                                            const std::vector<format::DeviceMemoryType>& memory_types,
                                            const std::vector<format::DeviceMemoryHeap>& memory_heaps) override;

    virtual void
    ProcessSetOpaqueAddressCommand(format::HandleId device_id, format::HandleId object_id, uint64_t address) override;

    virtual void ProcessSetRayTracingShaderGroupHandlesCommand(format::HandleId device_id,
                                                               format::HandleId pipeline_id,
                                                               size_t           data_size,
                                                               const uint8_t*   data) override;

    virtual void
    ProcessSetSwapchainImageStateCommand(format::HandleId                                    device_id,
                                         format::HandleId                                    swapchain_id,
                                         uint32_t                                            last_presented_image,
                                         const std::vector<format::SwapchainImageStateInfo>& image_info) override;

    virtual void ProcessBeginResourceInitCommand(format::HandleId device_id,
                                                 uint64_t         max_resource_size,
                                                 uint64_t         max_copy_size) override;

    virtual void ProcessEndResourceInitCommand(format::HandleId device_id) override;

    virtual void ProcessInitBufferCommand(format::HandleId device_id,
                                          format::HandleId buffer_id,
                                          uint64_t         data_size,
                                          const uint8_t*   data) override;

    virtual void ProcessInitImageCommand(format::HandleId             device_id,
                                         format::HandleId             image_id,
                                         uint64_t                     data_size,
                                         uint32_t                     aspect,
                                         uint32_t                     layout,
                                         const std::vector<uint64_t>& level_sizes,
                                         const uint8_t*               data) override;

    virtual void Process_vkUpdateDescriptorSetWithTemplate(const ApiCallInfo&               call_info,
                                                           format::HandleId                 device,
                                                           format::HandleId                 descriptorSet,
                                                           format::HandleId                 descriptorUpdateTemplate,
                                                           DescriptorUpdateTemplateDecoder* pData) override;

    virtual void Process_vkCmdPushDescriptorSetWithTemplateKHR(const ApiCallInfo& call_info,
                                                               format::HandleId   commandBuffer,
                                                               format::HandleId   descriptorUpdateTemplate,
                                                               format::HandleId   layout,
                                                               uint32_t           set,
                                                               DescriptorUpdateTemplateDecoder* pData) override;

    virtual void Process_vkUpdateDescriptorSetWithTemplateKHR(const ApiCallInfo&               call_info,
                                                              format::HandleId                 device,
                                                              format::HandleId                 descriptorSet,
                                                              format::HandleId                 descriptorUpdateTemplate,
                                                              DescriptorUpdateTemplateDecoder* pData) override;
    virtual void Process_vkCreateRayTracingPipelinesKHR(
        const ApiCallInfo&                                               call_info,
        VkResult                                                         returnValue,
        format::HandleId                                                 device,
        format::HandleId                                                 deferredOperation,
        format::HandleId                                                 pipelineCache,
        uint32_t                                                         createInfoCount,
        StructPointerDecoder<Decoded_VkRayTracingPipelineCreateInfoKHR>* pCreateInfos,
        StructPointerDecoder<Decoded_VkAllocationCallbacks>*             pAllocator,
        HandlePointerDecoder<VkPipeline>*                                pPipelines) override;

    virtual void ProcessBuildVulkanAccelerationStructuresMetaCommand(
        format::HandleId                                                           device,
        uint32_t                                                                   info_count,
        StructPointerDecoder<Decoded_VkAccelerationStructureBuildGeometryInfoKHR>* pInfos,
        StructPointerDecoder<Decoded_VkAccelerationStructureBuildRangeInfoKHR*>*   ppRangeInfos,
        std::vector<std::vector<VkAccelerationStructureInstanceKHR>>&              instance_buffers_data) override;

    virtual void ProcessCopyVulkanAccelerationStructuresMetaCommand(
        format::HandleId device, StructPointerDecoder<Decoded_VkCopyAccelerationStructureInfoKHR>* copy_infos) override;

<<<<<<< HEAD
=======
    template <typename T>
    void AllowCompileDuringPipelineCreation(uint32_t create_info_count, const T* create_infos)
    {
        for (uint32_t i = 0; i < create_info_count; ++i)
        {
            if (create_infos[i].flags & VK_PIPELINE_CREATE_FAIL_ON_PIPELINE_COMPILE_REQUIRED_BIT)
            {
                T* create_infos_to_modify = const_cast<T*>(create_infos);
                create_infos_to_modify[i].flags &= (~VK_PIPELINE_CREATE_FAIL_ON_PIPELINE_COMPILE_REQUIRED_BIT);
            }
        }
    };

>>>>>>> 4e565246
  protected:
    const VulkanObjectInfoTable& GetObjectInfoTable() const { return object_info_table_; }

    VulkanObjectInfoTable& GetObjectInfoTable() { return object_info_table_; }

    const encode::VulkanInstanceTable* GetInstanceTable(const void* handle) const;

    const encode::VulkanDeviceTable* GetDeviceTable(const void* handle) const;

    void* PreProcessExternalObject(uint64_t object_id, format::ApiCallId call_id, const char* call_name);

    void PostProcessExternalObject(
        VkResult replay_reslt, uint64_t object_id, void* object, format::ApiCallId call_id, const char* call_name);

    const VkAllocationCallbacks*
    GetAllocationCallbacks(const StructPointerDecoder<Decoded_VkAllocationCallbacks>* original_callbacks);

    void CheckResult(const char* func_name, VkResult original, VkResult replay, const decode::ApiCallInfo& call_info);

    template <typename T>
    typename T::HandleType MapHandle(format::HandleId id,
                                     const T* (VulkanObjectInfoTable::*MapFunc)(format::HandleId) const) const
    {
        return handle_mapping::MapHandle(id, object_info_table_, MapFunc);
    }

    uint64_t MapHandle(uint64_t object, VkObjectType object_type)
    {
        return handle_mapping::MapHandle(object, object_type, object_info_table_);
    }

    uint64_t MapHandle(uint64_t object, VkDebugReportObjectTypeEXT object_type)
    {
        return handle_mapping::MapHandle(object, object_type, object_info_table_);
    }

    template <typename T>
    typename T::HandleType* MapHandles(HandlePointerDecoder<typename T::HandleType>* handles_pointer,
                                       size_t                                        handles_len,
                                       const T* (VulkanObjectInfoTable::*MapFunc)(format::HandleId) const) const
    {
        // This parameter is only referenced by debug builds.
        GFXRECON_UNREFERENCED_PARAMETER(handles_len);

        typename T::HandleType* handles = nullptr;

        if (handles_pointer != nullptr)
        {
            // The handle and ID array sizes are expected to be the same for mapping operations.
            assert(handles_len == handles_pointer->GetLength());

            handles = handle_mapping::MapHandleArray(handles_pointer, object_info_table_, MapFunc);
        }

        return handles;
    }

    template <typename T>
    void AddHandle(format::HandleId              parent_id,
                   const format::HandleId*       id,
                   const typename T::HandleType* handle,
                   T&&                           initial_info,
                   void (VulkanObjectInfoTable::*AddFunc)(T&&))
    {
        if ((id != nullptr) && (handle != nullptr))
        {
            handle_mapping::AddHandle(
                parent_id, *id, *handle, std::forward<T>(initial_info), &object_info_table_, AddFunc);
        }
    }

    template <typename T>
    void AddHandle(format::HandleId              parent_id,
                   const format::HandleId*       id,
                   const typename T::HandleType* handle,
                   void (VulkanObjectInfoTable::*AddFunc)(T&&))
    {
        if ((id != nullptr) && (handle != nullptr))
        {
            handle_mapping::AddHandle(parent_id, *id, *handle, &object_info_table_, AddFunc);
        }
    }

    template <typename T>
    void AddHandles(format::HandleId              parent_id,
                    const format::HandleId*       ids,
                    size_t                        ids_len,
                    const typename T::HandleType* handles,
                    size_t                        handles_len,
                    std::vector<T>&&              initial_infos,
                    void (VulkanObjectInfoTable::*AddFunc)(T&&))
    {
        handle_mapping::AddHandleArray(
            parent_id, ids, ids_len, handles, handles_len, std::move(initial_infos), &object_info_table_, AddFunc);
    }

    template <typename T>
    void AddHandles(format::HandleId              parent_id,
                    const format::HandleId*       ids,
                    size_t                        ids_len,
                    const typename T::HandleType* handles,
                    size_t                        handles_len,
                    void (VulkanObjectInfoTable::*AddFunc)(T&&))
    {
        handle_mapping::AddHandleArray(parent_id, ids, ids_len, handles, handles_len, &object_info_table_, AddFunc);
    }

    template <typename S, typename T>
    void AddPoolHandles(format::HandleId              parent_id,
                        format::HandleId              pool_id,
                        const format::HandleId*       ids,
                        size_t                        ids_len,
                        const typename T::HandleType* handles,
                        size_t                        handles_len,
                        std::vector<T>&&              initial_infos,
                        S* (VulkanObjectInfoTable::*GetPoolInfoFunc)(format::HandleId),
                        void (VulkanObjectInfoTable::*AddFunc)(T&&))
    {
        handle_mapping::AddHandleArray(parent_id,
                                       pool_id,
                                       ids,
                                       ids_len,
                                       handles,
                                       handles_len,
                                       std::move(initial_infos),
                                       &object_info_table_,
                                       GetPoolInfoFunc,
                                       AddFunc);
    }

    template <typename S, typename T>
    void AddPoolHandles(format::HandleId              parent_id,
                        format::HandleId              pool_id,
                        const format::HandleId*       ids,
                        size_t                        ids_len,
                        const typename T::HandleType* handles,
                        size_t                        handles_len,
                        S* (VulkanObjectInfoTable::*GetPoolInfoFunc)(format::HandleId),
                        void (VulkanObjectInfoTable::*AddFunc)(T&&))
    {
        handle_mapping::AddHandleArray(
            parent_id, pool_id, ids, ids_len, handles, handles_len, &object_info_table_, GetPoolInfoFunc, AddFunc);
    }

    void RemoveHandle(format::HandleId id, void (VulkanObjectInfoTable::*RemoveFunc)(format::HandleId))
    {
        handle_mapping::RemoveHandle(id, &object_info_table_, RemoveFunc);
    }

    template <typename T>
    void RemovePoolHandle(format::HandleId id,
                          T* (VulkanObjectInfoTable::*GetPoolInfoFunc)(format::HandleId),
                          void (VulkanObjectInfoTable::*RemovePoolFunc)(format::HandleId),
                          void (VulkanObjectInfoTable::*RemoveObjectFunc)(format::HandleId))
    {
        handle_mapping::RemovePoolHandle(id, &object_info_table_, GetPoolInfoFunc, RemovePoolFunc, RemoveObjectFunc);
    }

    template <typename S, typename T>
    void RemovePoolHandles(format::HandleId                                    pool_id,
                           const HandlePointerDecoder<typename T::HandleType>* handles_pointer,
                           size_t                                              handles_len,
                           S* (VulkanObjectInfoTable::*GetPoolInfoFunc)(format::HandleId),
                           void (VulkanObjectInfoTable::*RemoveFunc)(format::HandleId))
    {
        // This parameter is only referenced by debug builds.
        GFXRECON_UNREFERENCED_PARAMETER(handles_len);

        if (handles_pointer != nullptr)
        {
            // The handle and ID array sizes are expected to be the same for mapping operations.
            assert(handles_len == handles_pointer->GetLength());
            handle_mapping::RemoveHandleArray<S, T>(
                pool_id, handles_pointer, &object_info_table_, GetPoolInfoFunc, RemoveFunc);
        }
    }

    template <typename HandleInfoT>
    void SetOutputArrayCount(format::HandleId handle_id,
                             uint32_t         index,
                             size_t           count,
                             HandleInfoT* (VulkanObjectInfoTable::*HandleInfoFunc)(format::HandleId))
    {
        HandleInfoT* info = (object_info_table_.*HandleInfoFunc)(handle_id);
        if (info != nullptr)
        {
            info->array_counts[index] = static_cast<size_t>(count);
        }
    }

    template <typename CountT, typename HandleInfoT, typename ArrayT>
    CountT GetOutputArrayCount(const char*                   func_name,
                               VkResult                      original_result,
                               format::HandleId              handle_id,
                               uint32_t                      index,
                               const PointerDecoder<CountT>* original_count,
                               const ArrayT*                 original_array,
                               const HandleInfoT* (VulkanObjectInfoTable::*HandleInfoFunc)(format::HandleId) const)
    {
        assert((original_count != nullptr) && (original_array != nullptr));

        CountT replay_count = 0;

        if (!original_count->IsNull() && !original_array->IsNull())
        {
            // When the array parameter is not null, start with array count set equal to the capture count and then
            // adjust if the replay count is different.
            replay_count = (*original_count->GetPointer());

            // Only adjust the replay array count if the call succeeded on capture so that errors generated at capture,
            // such as VK_INCOMPLETE, continue to be generated at replay.
            if (original_result == VK_SUCCESS)
            {
                const HandleInfoT* info = (object_info_table_.*HandleInfoFunc)(handle_id);
                if (info != nullptr)
                {
                    auto entry = info->array_counts.find(index);
                    if ((entry != info->array_counts.end()) && (entry->second != replay_count))
                    {
                        GFXRECON_LOG_INFO("Replay adjusted the %s array count: capture count = %" PRIuPTR
                                          ", replay count = %" PRIuPTR,
                                          func_name,
                                          static_cast<size_t>(replay_count),
                                          entry->second);
                        replay_count = static_cast<CountT>(entry->second);
                    }
                }
            }
        }

        return replay_count;
    }

    //
    // Replay function overrides provided to the replay consumer code generator with replay_overrides.json
    //

    VkResult OverrideCreateInstance(VkResult                                                   original_result,
                                    const StructPointerDecoder<Decoded_VkInstanceCreateInfo>*  pCreateInfo,
                                    const StructPointerDecoder<Decoded_VkAllocationCallbacks>* pAllocator,
                                    HandlePointerDecoder<VkInstance>*                          pInstance);

    VkResult OverrideCreateDevice(VkResult                                                   original_result,
                                  PhysicalDeviceInfo*                                        physical_device_info,
                                  const StructPointerDecoder<Decoded_VkDeviceCreateInfo>*    pCreateInfo,
                                  const StructPointerDecoder<Decoded_VkAllocationCallbacks>* pAllocator,
                                  HandlePointerDecoder<VkDevice>*                            pDevice);

    void OverrideDestroyDevice(PFN_vkDestroyDevice                                        func,
                               const DeviceInfo*                                          device_info,
                               const StructPointerDecoder<Decoded_VkAllocationCallbacks>* pAllocator);

    VkResult OverrideEnumeratePhysicalDevices(PFN_vkEnumeratePhysicalDevices          func,
                                              VkResult                                original_result,
                                              InstanceInfo*                           instance_info,
                                              PointerDecoder<uint32_t>*               pPhysicalDeviceCount,
                                              HandlePointerDecoder<VkPhysicalDevice>* pPhysicalDevices);

    VkResult OverrideEnumeratePhysicalDeviceGroups(
        PFN_vkEnumeratePhysicalDeviceGroups                            func,
        VkResult                                                       original_result,
        InstanceInfo*                                                  instance_info,
        PointerDecoder<uint32_t>*                                      pPhysicalDeviceGroupCount,
        StructPointerDecoder<Decoded_VkPhysicalDeviceGroupProperties>* pPhysicalDeviceGroupProperties);

    void OverrideGetPhysicalDeviceProperties(PFN_vkGetPhysicalDeviceProperties func,
                                             PhysicalDeviceInfo*               physical_device_info,
                                             StructPointerDecoder<Decoded_VkPhysicalDeviceProperties>* pProperties);

    void OverrideGetPhysicalDeviceProperties2(PFN_vkGetPhysicalDeviceProperties2 func,
                                              PhysicalDeviceInfo*                physical_device_info,
                                              StructPointerDecoder<Decoded_VkPhysicalDeviceProperties2>* pProperties);

    void OverrideGetPhysicalDeviceMemoryProperties(
        PFN_vkGetPhysicalDeviceMemoryProperties                         func,
        PhysicalDeviceInfo*                                             physical_device_info,
        StructPointerDecoder<Decoded_VkPhysicalDeviceMemoryProperties>* pMemoryProperties);

    void OverrideGetPhysicalDeviceMemoryProperties2(
        PFN_vkGetPhysicalDeviceMemoryProperties2                         func,
        PhysicalDeviceInfo*                                              physical_device_info,
        StructPointerDecoder<Decoded_VkPhysicalDeviceMemoryProperties2>* pMemoryProperties);

    VkResult OverrideGetPhysicalDeviceSurfaceCapabilitiesKHR(
        PFN_vkGetPhysicalDeviceSurfaceCapabilitiesKHR           func,
        VkResult                                                original_result,
        PhysicalDeviceInfo*                                     physical_device_info,
        SurfaceKHRInfo*                                         surface_info,
        StructPointerDecoder<Decoded_VkSurfaceCapabilitiesKHR>* pSurfaceCapabilities);

    VkResult OverrideGetPhysicalDeviceSurfaceCapabilities2KHR(
        PFN_vkGetPhysicalDeviceSurfaceCapabilities2KHR                 func,
        VkResult                                                       original_result,
        PhysicalDeviceInfo*                                            physical_device_info,
        StructPointerDecoder<Decoded_VkPhysicalDeviceSurfaceInfo2KHR>* pSurfaceInfo,
        StructPointerDecoder<Decoded_VkSurfaceCapabilities2KHR>*       pSurfaceCapabilities);

    VkResult OverrideGetPhysicalDeviceToolProperties(
        PFN_vkGetPhysicalDeviceToolProperties                         func,
        VkResult                                                      original_result,
        const PhysicalDeviceInfo*                                     physical_device_info,
        PointerDecoder<uint32_t>*                                     pToolCount,
        StructPointerDecoder<Decoded_VkPhysicalDeviceToolProperties>* pToolProperties);

    void OverrideGetDeviceQueue(PFN_vkGetDeviceQueue           func,
                                DeviceInfo*                    device_info,
                                uint32_t                       queueFamilyIndex,
                                uint32_t                       queueIndex,
                                HandlePointerDecoder<VkQueue>* pQueue);
    void OverrideGetDeviceQueue2(PFN_vkGetDeviceQueue2                             func,
                                 DeviceInfo*                                       device_info,
                                 StructPointerDecoder<Decoded_VkDeviceQueueInfo2>* pQueueInfo,
                                 HandlePointerDecoder<VkQueue>*                    pQueue);

    VkResult OverrideWaitForFences(PFN_vkWaitForFences                  func,
                                   VkResult                             original_result,
                                   const DeviceInfo*                    device_info,
                                   uint32_t                             fenceCount,
                                   const HandlePointerDecoder<VkFence>* pFences,
                                   VkBool32                             waitAll,
                                   uint64_t                             timeout);

    VkResult OverrideGetFenceStatus(PFN_vkGetFenceStatus func,
                                    VkResult             original_result,
                                    const DeviceInfo*    device_info,
                                    const FenceInfo*     fence_info);

    VkResult OverrideGetEventStatus(PFN_vkGetEventStatus func,
                                    VkResult             original_result,
                                    const DeviceInfo*    device_info,
                                    const EventInfo*     event_info);

    VkResult OverrideGetQueryPoolResults(PFN_vkGetQueryPoolResults func,
                                         VkResult                  original_result,
                                         const DeviceInfo*         device_info,
                                         const QueryPoolInfo*      query_pool_info,
                                         uint32_t                  firstQuery,
                                         uint32_t                  queryCount,
                                         size_t                    dataSize,
                                         PointerDecoder<uint8_t>*  pData,
                                         VkDeviceSize              stride,
                                         VkQueryResultFlags        flags);

    void OverrideCmdCopyQueryPoolResults(PFN_vkCmdCopyQueryPoolResults func,
                                         const CommandBufferInfo*      command_buffer_info,
                                         const QueryPoolInfo*          query_pool_info,
                                         uint32_t                      firstQuery,
                                         uint32_t                      queryCount,
                                         BufferInfo*                   dst_buffer_info,
                                         VkDeviceSize                  dstOffset,
                                         VkDeviceSize                  stride,
                                         VkQueryResultFlags            flags);

    VkResult OverrideQueueSubmit(PFN_vkQueueSubmit                                 func,
                                 VkResult                                          original_result,
                                 const QueueInfo*                                  queue_info,
                                 uint32_t                                          submitCount,
                                 const StructPointerDecoder<Decoded_VkSubmitInfo>* pSubmits,
                                 const FenceInfo*                                  fence_info);

    VkResult OverrideQueueSubmit2(PFN_vkQueueSubmit2                                 func,
                                  VkResult                                           original_result,
                                  const QueueInfo*                                   queue_info,
                                  uint32_t                                           submitCount,
                                  const StructPointerDecoder<Decoded_VkSubmitInfo2>* pSubmits,
                                  const FenceInfo*                                   fence_info);

    VkResult OverrideQueueBindSparse(PFN_vkQueueBindSparse                                 func,
                                     VkResult                                              original_result,
                                     const QueueInfo*                                      queue_info,
                                     uint32_t                                              bindInfoCount,
                                     const StructPointerDecoder<Decoded_VkBindSparseInfo>* pBindInfo,
                                     const FenceInfo*                                      fence_info);

    VkResult OverrideCreateDescriptorPool(PFN_vkCreateDescriptorPool func,
                                          VkResult                   original_result,
                                          const DeviceInfo*          device_info,
                                          const StructPointerDecoder<Decoded_VkDescriptorPoolCreateInfo>* pCreateInfo,
                                          const StructPointerDecoder<Decoded_VkAllocationCallbacks>*      pAllocator,
                                          HandlePointerDecoder<VkDescriptorPool>* pDescriptorPool);

    void OverrideDestroyDescriptorPool(PFN_vkDestroyDescriptorPool                                func,
                                       const DeviceInfo*                                          device_info,
                                       DescriptorPoolInfo*                                        descriptor_pool_info,
                                       const StructPointerDecoder<Decoded_VkAllocationCallbacks>* pAllocator);

    VkResult
    OverrideAllocateDescriptorSets(PFN_vkAllocateDescriptorSets                                     func,
                                   VkResult                                                         original_result,
                                   const DeviceInfo*                                                device_info,
                                   const StructPointerDecoder<Decoded_VkDescriptorSetAllocateInfo>* pAllocateInfo,
                                   HandlePointerDecoder<VkDescriptorSet>*                           pDescriptorSets);

    VkResult
    OverrideAllocateCommandBuffers(PFN_vkAllocateCommandBuffers                                     func,
                                   VkResult                                                         original_result,
                                   const DeviceInfo*                                                device_info,
                                   const StructPointerDecoder<Decoded_VkCommandBufferAllocateInfo>* pAllocateInfo,
                                   HandlePointerDecoder<VkCommandBuffer>*                           pCommandBuffers);

    VkResult OverrideAllocateMemory(PFN_vkAllocateMemory                                       func,
                                    VkResult                                                   original_result,
                                    const DeviceInfo*                                          device_info,
                                    const StructPointerDecoder<Decoded_VkMemoryAllocateInfo>*  pAllocateInfo,
                                    const StructPointerDecoder<Decoded_VkAllocationCallbacks>* pAllocator,
                                    HandlePointerDecoder<VkDeviceMemory>*                      pMemory);

    VkResult OverrideMapMemory(PFN_vkMapMemory   func,
                               VkResult          original_result,
                               const DeviceInfo* device_info,
                               DeviceMemoryInfo* memory_info,
                               VkDeviceSize      offset,
                               VkDeviceSize      size,
                               VkMemoryMapFlags  flags,
                               void**            ppData);

    void OverrideUnmapMemory(PFN_vkUnmapMemory func, const DeviceInfo* device_info, DeviceMemoryInfo* memory_info);

    VkResult OverrideFlushMappedMemoryRanges(PFN_vkFlushMappedMemoryRanges                            func,
                                             VkResult                                                 original_result,
                                             const DeviceInfo*                                        device_info,
                                             uint32_t                                                 memoryRangeCount,
                                             const StructPointerDecoder<Decoded_VkMappedMemoryRange>* pMemoryRanges);

    VkResult
    OverrideInvalidateMappedMemoryRanges(PFN_vkInvalidateMappedMemoryRanges                       func,
                                         VkResult                                                 original_result,
                                         const DeviceInfo*                                        device_info,
                                         uint32_t                                                 memoryRangeCount,
                                         const StructPointerDecoder<Decoded_VkMappedMemoryRange>* pMemoryRanges);

    void OverrideFreeMemory(PFN_vkFreeMemory                                           func,
                            const DeviceInfo*                                          device_info,
                            DeviceMemoryInfo*                                          memory_info,
                            const StructPointerDecoder<Decoded_VkAllocationCallbacks>* pAllocator);

    VkResult OverrideBindBufferMemory(PFN_vkBindBufferMemory func,
                                      VkResult               original_result,
                                      const DeviceInfo*      device_info,
                                      BufferInfo*            buffer_info,
                                      DeviceMemoryInfo*      memory_info,
                                      VkDeviceSize           memoryOffset);

    VkResult OverrideBindBufferMemory2(PFN_vkBindBufferMemory2                                     func,
                                       VkResult                                                    original_result,
                                       const DeviceInfo*                                           device_info,
                                       uint32_t                                                    bindInfoCount,
                                       const StructPointerDecoder<Decoded_VkBindBufferMemoryInfo>* pBindInfos);

    VkResult OverrideBindImageMemory(PFN_vkBindImageMemory func,
                                     VkResult              original_result,
                                     const DeviceInfo*     device_info,
                                     ImageInfo*            image_info,
                                     DeviceMemoryInfo*     memory_info,
                                     VkDeviceSize          memoryOffset);

    VkResult OverrideBindImageMemory2(PFN_vkBindImageMemory2                                     func,
                                      VkResult                                                   original_result,
                                      const DeviceInfo*                                          device_info,
                                      uint32_t                                                   bindInfoCount,
                                      const StructPointerDecoder<Decoded_VkBindImageMemoryInfo>* pBindInfos);

    VkResult OverrideCreateBuffer(PFN_vkCreateBuffer                                         func,
                                  VkResult                                                   original_result,
                                  const DeviceInfo*                                          device_info,
                                  const StructPointerDecoder<Decoded_VkBufferCreateInfo>*    pCreateInfo,
                                  const StructPointerDecoder<Decoded_VkAllocationCallbacks>* pAllocator,
                                  HandlePointerDecoder<VkBuffer>*                            pBuffer);

    void OverrideDestroyBuffer(PFN_vkDestroyBuffer                                        func,
                               const DeviceInfo*                                          device_info,
                               BufferInfo*                                                buffer_info,
                               const StructPointerDecoder<Decoded_VkAllocationCallbacks>* pAllocator);

    VkResult OverrideCreateImage(PFN_vkCreateImage                                          func,
                                 VkResult                                                   original_result,
                                 const DeviceInfo*                                          device_info,
                                 const StructPointerDecoder<Decoded_VkImageCreateInfo>*     pCreateInfo,
                                 const StructPointerDecoder<Decoded_VkAllocationCallbacks>* pAllocator,
                                 HandlePointerDecoder<VkImage>*                             pImage);

    void OverrideDestroyImage(PFN_vkDestroyImage                                         func,
                              const DeviceInfo*                                          device_info,
                              ImageInfo*                                                 image_info,
                              const StructPointerDecoder<Decoded_VkAllocationCallbacks>* pAllocator);

    void OverrideGetImageSubresourceLayout(PFN_vkGetImageSubresourceLayout                         func,
                                           const DeviceInfo*                                       device_info,
                                           const ImageInfo*                                        image_info,
                                           const StructPointerDecoder<Decoded_VkImageSubresource>* pSubresource,
                                           StructPointerDecoder<Decoded_VkSubresourceLayout>*      pLayout);

    VkResult OverrideCreateRenderPass(PFN_vkCreateRenderPass                                      func,
                                      VkResult                                                    original_result,
                                      const DeviceInfo*                                           device_info,
                                      const StructPointerDecoder<Decoded_VkRenderPassCreateInfo>* pCreateInfo,
                                      const StructPointerDecoder<Decoded_VkAllocationCallbacks>*  pAllocator,
                                      HandlePointerDecoder<VkRenderPass>*                         pRenderPass);

    VkResult OverrideCreateRenderPass2(PFN_vkCreateRenderPass2                                      func,
                                       VkResult                                                     original_result,
                                       const DeviceInfo*                                            device_info,
                                       const StructPointerDecoder<Decoded_VkRenderPassCreateInfo2>* pCreateInfo,
                                       const StructPointerDecoder<Decoded_VkAllocationCallbacks>*   pAllocator,
                                       HandlePointerDecoder<VkRenderPass>*                          pRenderPass);

    void OverrideCmdPipelineBarrier(PFN_vkCmdPipelineBarrier                                   func,
                                    CommandBufferInfo*                                         command_buffer_info,
                                    VkPipelineStageFlags                                       srcStageMask,
                                    VkPipelineStageFlags                                       dstStageMask,
                                    VkDependencyFlags                                          dependencyFlags,
                                    uint32_t                                                   memoryBarrierCount,
                                    const StructPointerDecoder<Decoded_VkMemoryBarrier>*       pMemoryBarriers,
                                    uint32_t                                                   bufferMemoryBarrierCount,
                                    const StructPointerDecoder<Decoded_VkBufferMemoryBarrier>* pBufferMemoryBarriers,
                                    uint32_t                                                   imageMemoryBarrierCount,
                                    const StructPointerDecoder<Decoded_VkImageMemoryBarrier>*  pImageMemoryBarriers);

    VkResult OverrideCreateDescriptorUpdateTemplate(
        PFN_vkCreateDescriptorUpdateTemplate                                      func,
        VkResult                                                                  original_result,
        const DeviceInfo*                                                         device_info,
        const StructPointerDecoder<Decoded_VkDescriptorUpdateTemplateCreateInfo>* pCreateInfo,
        const StructPointerDecoder<Decoded_VkAllocationCallbacks>*                pAllocator,
        HandlePointerDecoder<VkDescriptorUpdateTemplate>*                         pDescriptorUpdateTemplate);

    void OverrideDestroyDescriptorUpdateTemplate(PFN_vkDestroyDescriptorUpdateTemplate func,
                                                 const DeviceInfo*                     device_info,
                                                 const DescriptorUpdateTemplateInfo*   descriptor_update_template_info,
                                                 const StructPointerDecoder<Decoded_VkAllocationCallbacks>* pAllocator);

    VkResult OverrideCreateShaderModule(PFN_vkCreateShaderModule                                      func,
                                        VkResult                                                      original_result,
                                        const DeviceInfo*                                             device_info,
                                        const StructPointerDecoder<Decoded_VkShaderModuleCreateInfo>* pCreateInfo,
                                        const StructPointerDecoder<Decoded_VkAllocationCallbacks>*    pAllocator,
                                        HandlePointerDecoder<VkShaderModule>*                         pShaderModule);

    VkResult OverrideGetPipelineCacheData(PFN_vkGetPipelineCacheData func,
                                          VkResult                   original_result,
                                          const DeviceInfo*          device_info,
                                          const PipelineCacheInfo*   pipeline_cache_info,
                                          PointerDecoder<size_t>*    pDataSize,
                                          PointerDecoder<uint8_t>*   pData);

    VkResult OverrideCreatePipelineCache(PFN_vkCreatePipelineCache                                      func,
                                         VkResult                                                       original_result,
                                         const DeviceInfo*                                              device_info,
                                         const StructPointerDecoder<Decoded_VkPipelineCacheCreateInfo>* pCreateInfo,
                                         const StructPointerDecoder<Decoded_VkAllocationCallbacks>*     pAllocator,
                                         HandlePointerDecoder<VkPipelineCache>*                         pPipelineCache);

    VkResult OverrideResetDescriptorPool(PFN_vkResetDescriptorPool  func,
                                         VkResult                   original_result,
                                         const DeviceInfo*          device_info,
                                         DescriptorPoolInfo*        pool_info,
                                         VkDescriptorPoolResetFlags flags);

    VkResult OverrideCreateDebugReportCallbackEXT(
        PFN_vkCreateDebugReportCallbackEXT                                      func,
        VkResult                                                                original_result,
        const InstanceInfo*                                                     instance_info,
        const StructPointerDecoder<Decoded_VkDebugReportCallbackCreateInfoEXT>* pCreateInfo,
        const StructPointerDecoder<Decoded_VkAllocationCallbacks>*              pAllocator,
        HandlePointerDecoder<VkDebugReportCallbackEXT>*                         pCallback);

    VkResult OverrideCreateDebugUtilsMessengerEXT(
        PFN_vkCreateDebugUtilsMessengerEXT                                      func,
        VkResult                                                                original_result,
        const InstanceInfo*                                                     instance_info,
        const StructPointerDecoder<Decoded_VkDebugUtilsMessengerCreateInfoEXT>* pCreateInfo,
        const StructPointerDecoder<Decoded_VkAllocationCallbacks>*              pAllocator,
        HandlePointerDecoder<VkDebugUtilsMessengerEXT>*                         pMessenger);

    VkResult OverrideCreateSwapchainKHR(PFN_vkCreateSwapchainKHR                                      func,
                                        VkResult                                                      original_result,
                                        DeviceInfo*                                                   device_info,
                                        const StructPointerDecoder<Decoded_VkSwapchainCreateInfoKHR>* pCreateInfo,
                                        const StructPointerDecoder<Decoded_VkAllocationCallbacks>*    pAllocator,
                                        HandlePointerDecoder<VkSwapchainKHR>*                         pSwapchain);

    VkResult
    OverrideCreateSharedSwapchainsKHR(PFN_vkCreateSharedSwapchainsKHR                               func,
                                      VkResult                                                      original_result,
                                      DeviceInfo*                                                   device_info,
                                      uint32_t                                                      swapchainCount,
                                      const StructPointerDecoder<Decoded_VkSwapchainCreateInfoKHR>* pCreateInfos,
                                      const StructPointerDecoder<Decoded_VkAllocationCallbacks>*    pAllocator,
                                      HandlePointerDecoder<VkSwapchainKHR>*                         pSwapchains);

    void OverrideDestroySwapchainKHR(PFN_vkDestroySwapchainKHR                                  func,
                                     DeviceInfo*                                                device_info,
                                     SwapchainKHRInfo*                                          swapchain_info,
                                     const StructPointerDecoder<Decoded_VkAllocationCallbacks>* pAllocator);

    VkResult OverrideGetSwapchainImagesKHR(PFN_vkGetSwapchainImagesKHR    func,
                                           VkResult                       original_result,
                                           const DeviceInfo*              device_info,
                                           SwapchainKHRInfo*              swapchain_info,
                                           PointerDecoder<uint32_t>*      pSwapchainImageCount,
                                           HandlePointerDecoder<VkImage>* pSwapchainImages);

    VkResult OverrideAcquireNextImageKHR(PFN_vkAcquireNextImageKHR func,
                                         VkResult                  original_result,
                                         const DeviceInfo*         device_info,
                                         SwapchainKHRInfo*         swapchain_info,
                                         uint64_t                  timeout,
                                         SemaphoreInfo*            semaphore_info,
                                         FenceInfo*                fence_info,
                                         PointerDecoder<uint32_t>* pImageIndex);

    VkResult OverrideAcquireNextImage2KHR(PFN_vkAcquireNextImage2KHR func,
                                          VkResult                   original_result,
                                          const DeviceInfo*          device_info,
                                          const StructPointerDecoder<Decoded_VkAcquireNextImageInfoKHR>* pAcquireInfo,
                                          PointerDecoder<uint32_t>*                                      pImageIndex);

    VkResult OverrideQueuePresentKHR(PFN_vkQueuePresentKHR                                 func,
                                     VkResult                                              original_result,
                                     const QueueInfo*                                      queue_info,
                                     const StructPointerDecoder<Decoded_VkPresentInfoKHR>* pPresentInfo);

    VkResult OverrideImportSemaphoreFdKHR(
        PFN_vkImportSemaphoreFdKHR                                      func,
        VkResult                                                        original_result,
        const DeviceInfo*                                               device_info,
        const StructPointerDecoder<Decoded_VkImportSemaphoreFdInfoKHR>* pImportSemaphoreFdInfo);

    VkResult OverrideGetSemaphoreFdKHR(PFN_vkGetSemaphoreFdKHR                                      func,
                                       VkResult                                                     original_result,
                                       const DeviceInfo*                                            device_info,
                                       const StructPointerDecoder<Decoded_VkSemaphoreGetFdInfoKHR>* pGetFdInfo,
                                       const PointerDecoder<int>*                                   pFd);

    VkResult OverrideImportSemaphoreWin32HandleKHR(
        PFN_vkImportSemaphoreWin32HandleKHR                                      func,
        VkResult                                                                 original_result,
        const DeviceInfo*                                                        device_info,
        const StructPointerDecoder<Decoded_VkImportSemaphoreWin32HandleInfoKHR>* pImportSemaphoreWin32HandleInfo);

    VkResult OverrideGetSemaphoreWin32HandleKHR(
        PFN_vkGetSemaphoreWin32HandleKHR                                      func,
        VkResult                                                              original_result,
        const DeviceInfo*                                                     device_info,
        const StructPointerDecoder<Decoded_VkSemaphoreGetWin32HandleInfoKHR>* pGetWin32HandleInfo,
        const PointerDecoder<uint64_t, void*>*                                pHandle);

    VkResult OverrideGetRandROutputDisplayEXT(PFN_vkGetRandROutputDisplayEXT      func,
                                              VkResult                            original_result,
                                              const PhysicalDeviceInfo*           physicalDevice,
                                              Display*                            dpy,
                                              RROutput                            rrOutput,
                                              HandlePointerDecoder<VkDisplayKHR>* pDisplay);

    // Window/Surface related overrides, which can transform the window/surface type from the platform
    // specific type found in the trace file to the platform specific type used for replay.
    VkResult
    OverrideCreateAndroidSurfaceKHR(PFN_vkCreateAndroidSurfaceKHR                                      func,
                                    VkResult                                                           original_result,
                                    InstanceInfo*                                                      instance_info,
                                    const StructPointerDecoder<Decoded_VkAndroidSurfaceCreateInfoKHR>* pCreateInfo,
                                    const StructPointerDecoder<Decoded_VkAllocationCallbacks>*         pAllocator,
                                    HandlePointerDecoder<VkSurfaceKHR>*                                pSurface);

    VkResult OverrideCreateWin32SurfaceKHR(PFN_vkCreateWin32SurfaceKHR func,
                                           VkResult                    original_result,
                                           InstanceInfo*               instance_info,
                                           const StructPointerDecoder<Decoded_VkWin32SurfaceCreateInfoKHR>* pCreateInfo,
                                           const StructPointerDecoder<Decoded_VkAllocationCallbacks>*       pAllocator,
                                           HandlePointerDecoder<VkSurfaceKHR>*                              pSurface);

    VkBool32
    OverrideGetPhysicalDeviceWin32PresentationSupportKHR(PFN_vkGetPhysicalDeviceWin32PresentationSupportKHR func,
                                                         const PhysicalDeviceInfo* physical_device_info,
                                                         uint32_t                  queueFamilyIndex);

    VkResult OverrideCreateXcbSurfaceKHR(PFN_vkCreateXcbSurfaceKHR                                      func,
                                         VkResult                                                       original_result,
                                         InstanceInfo*                                                  instance_info,
                                         const StructPointerDecoder<Decoded_VkXcbSurfaceCreateInfoKHR>* pCreateInfo,
                                         const StructPointerDecoder<Decoded_VkAllocationCallbacks>*     pAllocator,
                                         HandlePointerDecoder<VkSurfaceKHR>*                            pSurface);

    VkBool32 OverrideGetPhysicalDeviceXcbPresentationSupportKHR(PFN_vkGetPhysicalDeviceXcbPresentationSupportKHR func,
                                                                const PhysicalDeviceInfo* physical_device_info,
                                                                uint32_t                  queueFamilyIndex,
                                                                xcb_connection_t*         connection,
                                                                xcb_visualid_t            visual_id);

    VkResult OverrideCreateXlibSurfaceKHR(PFN_vkCreateXlibSurfaceKHR func,
                                          VkResult                   original_result,
                                          InstanceInfo*              instance_info,
                                          const StructPointerDecoder<Decoded_VkXlibSurfaceCreateInfoKHR>* pCreateInfo,
                                          const StructPointerDecoder<Decoded_VkAllocationCallbacks>*      pAllocator,
                                          HandlePointerDecoder<VkSurfaceKHR>*                             pSurface);

    VkBool32 OverrideGetPhysicalDeviceXlibPresentationSupportKHR(PFN_vkGetPhysicalDeviceXlibPresentationSupportKHR func,
                                                                 const PhysicalDeviceInfo* physical_device_info,
                                                                 uint32_t                  queueFamilyIndex,
                                                                 Display*                  dpy,
                                                                 VisualID                  visualID);

    VkResult
    OverrideCreateWaylandSurfaceKHR(PFN_vkCreateWaylandSurfaceKHR                                      func,
                                    VkResult                                                           original_result,
                                    InstanceInfo*                                                      instance_info,
                                    const StructPointerDecoder<Decoded_VkWaylandSurfaceCreateInfoKHR>* pCreateInfo,
                                    const StructPointerDecoder<Decoded_VkAllocationCallbacks>*         pAllocator,
                                    HandlePointerDecoder<VkSurfaceKHR>*                                pSurface);

    VkResult
    OverrideCreateDisplayPlaneSurfaceKHR(PFN_vkCreateDisplayPlaneSurfaceKHR func,
                                         VkResult                           original_result,
                                         InstanceInfo*                      instance_info,
                                         const StructPointerDecoder<Decoded_VkDisplaySurfaceCreateInfoKHR>* pCreateInfo,
                                         const StructPointerDecoder<Decoded_VkAllocationCallbacks>*         pAllocator,
                                         HandlePointerDecoder<VkSurfaceKHR>*                                pSurface);

    VkResult
    OverrideCreateHeadlessSurfaceEXT(PFN_vkCreateHeadlessSurfaceEXT func,
                                     VkResult                       original_result,
                                     InstanceInfo*                  instance_info,
                                     const StructPointerDecoder<Decoded_VkHeadlessSurfaceCreateInfoEXT>* pCreateInfo,
                                     const StructPointerDecoder<Decoded_VkAllocationCallbacks>*          pAllocator,
                                     HandlePointerDecoder<VkSurfaceKHR>*                                 pSurface);

    VkBool32
    OverrideGetPhysicalDeviceWaylandPresentationSupportKHR(PFN_vkGetPhysicalDeviceWaylandPresentationSupportKHR func,
                                                           const PhysicalDeviceInfo* physical_device_info,
                                                           uint32_t                  queueFamilyIndex,
                                                           struct wl_display*        display);

    VkResult OverrideCreateMetalSurfaceEXT(PFN_vkCreateMetalSurfaceEXT func,
                                           VkResult                    original_result,
                                           InstanceInfo*               instance_info,
                                           const StructPointerDecoder<Decoded_VkMetalSurfaceCreateInfoEXT>* pCreateInfo,
                                           const StructPointerDecoder<Decoded_VkAllocationCallbacks>*       pAllocator,
                                           HandlePointerDecoder<VkSurfaceKHR>*                              pSurface);

    void OverrideDestroySurfaceKHR(PFN_vkDestroySurfaceKHR                                    func,
                                   InstanceInfo*                                              instance_info,
                                   const SurfaceKHRInfo*                                      surface_info,
                                   const StructPointerDecoder<Decoded_VkAllocationCallbacks>* pAllocator);

    VkResult OverrideCreateAccelerationStructureKHR(
        PFN_vkCreateAccelerationStructureKHR                                      func,
        VkResult                                                                  original_result,
        const DeviceInfo*                                                         device_info,
        const StructPointerDecoder<Decoded_VkAccelerationStructureCreateInfoKHR>* pCreateInfo,
        const StructPointerDecoder<Decoded_VkAllocationCallbacks>*                pAllocator,
        HandlePointerDecoder<VkAccelerationStructureKHR>*                         pAccelerationStructureKHR);

    void OverrideCmdBuildAccelerationStructuresKHR(
        PFN_vkCmdBuildAccelerationStructuresKHR                                    func,
        CommandBufferInfo*                                                         command_buffer_info,
        uint32_t                                                                   infoCount,
        StructPointerDecoder<Decoded_VkAccelerationStructureBuildGeometryInfoKHR>* pInfos,
        StructPointerDecoder<Decoded_VkAccelerationStructureBuildRangeInfoKHR*>*   ppBuildRangeInfos);

    void
    OverrideCmdCopyAccelerationStructureKHR(PFN_vkCmdCopyAccelerationStructureKHR func,
                                            CommandBufferInfo*                    command_buffer_info,
                                            StructPointerDecoder<Decoded_VkCopyAccelerationStructureInfoKHR>* pInfo);

    void OverrideCmdWriteAccelerationStructuresPropertiesKHR(
        PFN_vkCmdWriteAccelerationStructuresPropertiesKHR func,
        CommandBufferInfo*                                command_buffer_info,
        uint32_t                                          count,
        HandlePointerDecoder<VkAccelerationStructureKHR>* pAccelerationStructures,
        VkQueryType                                       queryType,
        gfxrecon::decode::QueryPoolInfo*                  query_pool_info,
        uint32_t                                          firstQuery);

    VkResult OverrideCreateRayTracingPipelinesKHR(
        PFN_vkCreateRayTracingPipelinesKHR                                     func,
        VkResult                                                               original_result,
        const DeviceInfo*                                                      device_info,
        DeferredOperationKHRInfo*                                              deferred_operation_info,
        const PipelineCacheInfo*                                               pipeline_cache_info,
        uint32_t                                                               createInfoCount,
        const StructPointerDecoder<Decoded_VkRayTracingPipelineCreateInfoKHR>* pCreateInfos,
        const StructPointerDecoder<Decoded_VkAllocationCallbacks>*             pAllocator,
        HandlePointerDecoder<VkPipeline>*                                      pPipelines);

    VkResult OverrideDeferredOperationJoinKHR(PFN_vkDeferredOperationJoinKHR func,
                                              VkResult                       original_result,
                                              const DeviceInfo*              device_info,
                                              DeferredOperationKHRInfo*      deferred_operation_info);

    VkDeviceAddress
    OverrideGetBufferDeviceAddress(PFN_vkGetBufferDeviceAddress                                   func,
                                   VkDeviceAddress                                                returnValue,
                                   const DeviceInfo*                                              device_info,
                                   const StructPointerDecoder<Decoded_VkBufferDeviceAddressInfo>* pInfo);

    void OverrideGetAccelerationStructureDeviceAddressKHR(
        PFN_vkGetAccelerationStructureDeviceAddressKHR                                   func,
        VkDeviceAddress                                                                  original_result,
        const DeviceInfo*                                                                device_info,
        const StructPointerDecoder<Decoded_VkAccelerationStructureDeviceAddressInfoKHR>* pInfo);

    VkResult OverrideGetRayTracingShaderGroupHandlesKHR(PFN_vkGetRayTracingShaderGroupHandlesKHR func,
                                                        VkResult                                 original_result,
                                                        const DeviceInfo*                        device_info,
                                                        const PipelineInfo*                      pipeline_info,
                                                        uint32_t                                 firstGroup,
                                                        uint32_t                                 groupCount,
                                                        size_t                                   dataSize,
                                                        PointerDecoder<uint8_t>*                 pData);
    VkResult OverrideGetAndroidHardwareBufferPropertiesANDROID(
        PFN_vkGetAndroidHardwareBufferPropertiesANDROID                         func,
        VkResult                                                                original_result,
        const DeviceInfo*                                                       device_info,
        const struct AHardwareBuffer*                                           hardware_buffer,
        StructPointerDecoder<Decoded_VkAndroidHardwareBufferPropertiesANDROID>* pProperties);

    void ClearCommandBufferInfo(CommandBufferInfo* command_buffer_info);

    VkResult OverrideBeginCommandBuffer(PFN_vkBeginCommandBuffer                                func,
                                        VkResult                                                original_result,
                                        CommandBufferInfo*                                      command_buffer_info,
                                        StructPointerDecoder<Decoded_VkCommandBufferBeginInfo>* begin_info_decoder);

    VkResult OverrideResetCommandBuffer(PFN_vkResetCommandBuffer  func,
                                        VkResult                  original_result,
                                        CommandBufferInfo*        command_buffer_info,
                                        VkCommandBufferResetFlags flags);

    void     OverrideCmdDebugMarkerInsertEXT(PFN_vkCmdDebugMarkerInsertEXT                             func,
                                             CommandBufferInfo*                                        command_buffer_info,
                                             StructPointerDecoder<Decoded_VkDebugMarkerMarkerInfoEXT>* marker_info_decoder);
    VkResult OverrideWaitSemaphores(PFN_vkWaitSemaphores                                     func,
                                    VkResult                                                 original_result,
                                    const DeviceInfo*                                        device_info,
                                    const StructPointerDecoder<Decoded_VkSemaphoreWaitInfo>* pInfo,
                                    uint64_t                                                 timeout);

    VkResult OverrideAcquireProfilingLockKHR(PFN_vkAcquireProfilingLockKHR func,
                                             VkResult                      original_result,
                                             const DeviceInfo*             device_info,
                                             const StructPointerDecoder<Decoded_VkAcquireProfilingLockInfoKHR>* pInfo);

    VkResult OverrideWaitForPresentKHR(PFN_vkWaitForPresentKHR func,
                                       VkResult                original_result,
                                       const DeviceInfo*       device_info,
                                       SwapchainKHRInfo*       swapchain_info,
                                       uint64_t                presentid,
                                       uint64_t                timeout);

    void OverrideCmdBeginRenderPass(PFN_vkCmdBeginRenderPass                             func,
                                    CommandBufferInfo*                                   command_buffer_info,
                                    StructPointerDecoder<Decoded_VkRenderPassBeginInfo>* render_pass_begin_info_decoder,
                                    VkSubpassContents                                    contents);

    VkResult OverrideCreateImageView(PFN_vkCreateImageView                                func,
                                     VkResult                                             original_result,
                                     const DeviceInfo*                                    device_info,
                                     StructPointerDecoder<Decoded_VkImageViewCreateInfo>* create_info_decoder,
                                     StructPointerDecoder<Decoded_VkAllocationCallbacks>* allocator_decoder,
                                     HandlePointerDecoder<VkImageView>*                   view_decoder);

    VkResult OverrideCreateFramebuffer(PFN_vkCreateFramebuffer                                func,
                                       VkResult                                               original_result,
                                       const DeviceInfo*                                      device_info,
                                       StructPointerDecoder<Decoded_VkFramebufferCreateInfo>* create_info_decoder,
                                       StructPointerDecoder<Decoded_VkAllocationCallbacks>*   allocator_decoder,
                                       HandlePointerDecoder<VkFramebuffer>*                   frame_buffer_decoder);

<<<<<<< HEAD
=======
    void OverrideFrameBoundaryANDROID(PFN_vkFrameBoundaryANDROID func,
                                      const DeviceInfo*          device_info,
                                      const SemaphoreInfo*       semaphore_info,
                                      const ImageInfo*           image_info);

>>>>>>> 4e565246
    void OverrideDestroyAccelerationStructureKHR(PFN_vkDestroyAccelerationStructureKHR func,
                                                 const DeviceInfo*                     device_info,
                                                 const AccelerationStructureKHRInfo*   acceleration_structure_info,
                                                 StructPointerDecoder<Decoded_VkAllocationCallbacks>* pAllocator);

    void OverrideUpdateDescriptorSets(PFN_vkUpdateDescriptorSets                          func,
                                      const DeviceInfo*                                   device_info,
                                      uint32_t                                            descriptor_write_count,
                                      StructPointerDecoder<Decoded_VkWriteDescriptorSet>* descriptor_writes_decoder,
                                      uint32_t                                            descriptor_copy_count,
                                      StructPointerDecoder<Decoded_VkCopyDescriptorSet>*  descriptor_copies_decoder);

    void
<<<<<<< HEAD
    OverrideCmdTraceRaysKHR(PFN_vkCmdTraceRaysKHR                                          func,
                            CommandBufferInfo*                                             in_commandBuffer,
                            StructPointerDecoder<Decoded_VkStridedDeviceAddressRegionKHR>* pRaygenShaderBindingTable,
                            StructPointerDecoder<Decoded_VkStridedDeviceAddressRegionKHR>* pMissShaderBindingTable,
                            StructPointerDecoder<Decoded_VkStridedDeviceAddressRegionKHR>* pHitShaderBindingTable,
                            StructPointerDecoder<Decoded_VkStridedDeviceAddressRegionKHR>* pCallableShaderBindingTable,
                            uint32_t                                                       width,
                            uint32_t                                                       height,
                            uint32_t                                                       depth);
=======
                              OverrideCmdTraceRaysKHR(PFN_vkCmdTraceRaysKHR                                          func,
                                                      CommandBufferInfo*                                             in_commandBuffer,
                                                      StructPointerDecoder<Decoded_VkStridedDeviceAddressRegionKHR>* pRaygenShaderBindingTable,
                                                      StructPointerDecoder<Decoded_VkStridedDeviceAddressRegionKHR>* pMissShaderBindingTable,
                                                      StructPointerDecoder<Decoded_VkStridedDeviceAddressRegionKHR>* pHitShaderBindingTable,
                                                      StructPointerDecoder<Decoded_VkStridedDeviceAddressRegionKHR>* pCallableShaderBindingTable,
                                                      uint32_t                                                       width,
                                                      uint32_t                                                       height,
                                                      uint32_t                                                       depth);
>>>>>>> 4e565246

    const VulkanReplayOptions options_;

  private:
    void RaiseFatalError(const char* message) const;

    void InitializeLoader();

    void AddInstanceTable(VkInstance instance);

    void AddDeviceTable(VkDevice device, PFN_vkGetDeviceProcAddr gpa);

    PFN_vkGetDeviceProcAddr GetDeviceAddrProc(VkPhysicalDevice physical_device);

    PFN_vkCreateDevice GetCreateDeviceProc(VkPhysicalDevice physical_device);

    void SetInstancePhysicalDeviceEntries(InstanceInfo*           instance_info,
                                          size_t                  capture_device_count,
                                          const format::HandleId* capture_devices,
                                          size_t                  replay_device_count,
                                          const VkPhysicalDevice* replay_devices);

    void CheckReplayDeviceInfo(PhysicalDeviceInfo* physical_device_info);

    void SetPhysicalDeviceInstanceInfo(InstanceInfo*       instance_info,
                                       PhysicalDeviceInfo* physical_device_info,
                                       VkPhysicalDevice    replay_device);

    void SetPhysicalDeviceProperties(PhysicalDeviceInfo*               physical_device_info,
                                     const VkPhysicalDeviceProperties* capture_properties,
                                     const VkPhysicalDeviceProperties* replay_properties);

    void SetPhysicalDeviceMemoryProperties(PhysicalDeviceInfo*                     physical_device_info,
                                           const VkPhysicalDeviceMemoryProperties* capture_properties,
                                           const VkPhysicalDeviceMemoryProperties* replay_properties);

    // Can override PhysicalDeviceInfo::handle and PhysicalDeviceInfo::replay_device_info based on comparison between
    // capture and replay physical device properties or GPU override settings.
    void SelectPhysicalDevice(PhysicalDeviceInfo* physical_device_info);

    void SelectPhysicalDeviceGroup(PhysicalDeviceInfo*                  physical_device_info,
                                   const std::vector<format::HandleId>& capture_device_group,
                                   std::vector<VkPhysicalDevice>&       replay_device_group);

    bool GetOverrideDevice(InstanceInfo* instance_info, PhysicalDeviceInfo* physical_device_info);

    bool GetOverrideDeviceGroup(InstanceInfo*                  instance_info,
                                PhysicalDeviceInfo*            physical_device_info,
                                std::vector<VkPhysicalDevice>& replay_device_group);

    void GetMatchingDevice(InstanceInfo* instance_info, PhysicalDeviceInfo* physical_device_info);

    void GetMatchingDeviceGroup(InstanceInfo*                        instance_info,
                                PhysicalDeviceInfo*                  physical_device_info,
                                const std::vector<format::HandleId>& capture_device_group,
                                std::vector<VkPhysicalDevice>&       replay_device_group);

    void CheckPhysicalDeviceCompatibility(PhysicalDeviceInfo* physical_device_info);

    void CheckPhysicalDeviceGroupCompatibility(InstanceInfo*                        instance_info,
                                               const std::vector<format::HandleId>& capture_device_group,
                                               const std::vector<VkPhysicalDevice>& replay_device_group);

    bool CheckTrimDeviceExtensions(VkPhysicalDevice physical_device, std::vector<std::string>* extensions);

    void InitializeResourceAllocator(const PhysicalDeviceInfo*       physical_device_info,
                                     VkDevice                        device,
                                     const std::vector<std::string>& enabled_device_extensions,
                                     VulkanResourceAllocator*        allocator);

    void MapDescriptorUpdateTemplateHandles(const DescriptorUpdateTemplateInfo* update_template_info,
                                            DescriptorUpdateTemplateDecoder*    decoder);

    void GetImportedSemaphores(const HandlePointerDecoder<VkSemaphore>& semaphore_data,
                               std::vector<const SemaphoreInfo*>*       imported_semaphores);

    void GetImportedSemaphores(const StructPointerDecoder<Decoded_VkSemaphoreSubmitInfo>* semaphore_info_data,
                               std::vector<const SemaphoreInfo*>*                         imported_semaphores);

    void GetShadowSemaphores(const HandlePointerDecoder<VkSemaphore>& semaphore_data,
                             std::vector<const SemaphoreInfo*>*       shadow_semaphores);

    void GetShadowSemaphores(const StructPointerDecoder<Decoded_VkSemaphoreSubmitInfo>* semaphore_info_data,
                             std::vector<const SemaphoreInfo*>*                         shadow_semaphores);

    void TrackSemaphoreForwardProgress(const HandlePointerDecoder<VkSemaphore>& semaphore_data,
                                       std::vector<const SemaphoreInfo*>*       removed_semaphores);

    void TrackSemaphoreForwardProgress(const StructPointerDecoder<Decoded_VkSemaphoreSubmitInfo>* semaphore_info_data,
                                       std::vector<const SemaphoreInfo*>*                         removed_semaphores);

    void GetNonForwardProgress(const HandlePointerDecoder<VkSemaphore>& semaphore_data,
                               std::vector<const SemaphoreInfo*>*       non_forward_progress_semaphores);

    void GetNonForwardProgress(const StructPointerDecoder<Decoded_VkSemaphoreSubmitInfo>* semaphore_info_data,
                               std::vector<const SemaphoreInfo*>* non_forward_progress_semaphores);

    VkResult CreateSwapchainImage(const DeviceInfo*        device_info,
                                  const VkImageCreateInfo* image_create_info,
                                  VkImage*                 image,
                                  ImageInfo*               image_info);

    void ProcessCreateInstanceDebugCallbackInfo(const Decoded_VkInstanceCreateInfo* instance_info);

    void ProcessSwapchainFullScreenExclusiveInfo(const Decoded_VkSwapchainCreateInfoKHR* swapchain_info);

    void ProcessImportAndroidHardwareBufferInfo(const Decoded_VkMemoryAllocateInfo* allocate_info);

    void SetSwapchainWindowSize(const Decoded_VkSwapchainCreateInfoKHR* swapchain_info);

    void InitializeScreenshotHandler();

    void WriteScreenshots(const Decoded_VkPresentInfoKHR* meta_info) const;

    bool CheckCommandBufferInfoForFrameBoundary(const CommandBufferInfo* command_buffer_info);
    bool CheckPNextChainForFrameBoundary(const DeviceInfo* device_info, const PNextNode* pnext);

  private:
    struct HardwareBufferInfo
    {
        format::HandleId memory_id;
        AHardwareBuffer* hardware_buffer;
    };

    struct HardwareBufferPlaneInfo
    {
        uint64_t capture_offset;
        uint64_t replay_offset;
        uint32_t capture_row_pitch;
        uint32_t replay_row_pitch;
        uint32_t height;
    };

    struct HardwareBufferMemoryInfo
    {
        AHardwareBuffer*                     hardware_buffer;
        bool                                 compatible_strides;
        std::vector<HardwareBufferPlaneInfo> plane_info;
    };

    typedef std::unordered_map<uint64_t, HardwareBufferInfo>               HardwareBufferMap;
    typedef std::unordered_map<format::HandleId, HardwareBufferMemoryInfo> HardwareBufferMemoryMap;

  private:
    util::platform::LibraryHandle                                              loader_handle_;
    PFN_vkGetInstanceProcAddr                                                  get_instance_proc_addr_;
    PFN_vkCreateInstance                                                       create_instance_proc_;
    std::unordered_map<encode::VulkanDispatchKey, PFN_vkGetDeviceProcAddr>     get_device_proc_addrs_;
    std::unordered_map<encode::VulkanDispatchKey, PFN_vkCreateDevice>          create_device_procs_;
    std::unordered_map<encode::VulkanDispatchKey, encode::VulkanInstanceTable> instance_tables_;
    std::unordered_map<encode::VulkanDispatchKey, encode::VulkanDeviceTable>   device_tables_;
    std::function<void(const char*)>                                           fatal_error_handler_;
    std::shared_ptr<application::Application>                                  application_;
    VulkanObjectInfoTable                                                      object_info_table_;
    bool                                                                       loading_trim_state_;
    bool                                                                       replaying_trimmed_capture_;
    SwapchainImageTracker                                                      swapchain_image_tracker_;
    HardwareBufferMap                                                          hardware_buffers_;
    HardwareBufferMemoryMap                                                    hardware_buffer_memory_info_;
    std::unique_ptr<ScreenshotHandler>                                         screenshot_handler_;
    std::unique_ptr<VulkanSwapchain>                                           swapchain_;
    std::string                                                                screenshot_file_prefix_;
    graphics::FpsInfo*                                                         fps_info_;

    // Imported semaphores are semaphores that are used to track external memory.
    // During replay, the external memory is not present (we have no Fds or handles to valid
    // data), so we ignore those semaphores when they are encountered.
    bool have_imported_semaphores_;

    // Used to track if any shadow sync objects are active to avoid checking if not needed.
    // SHadowed objects are ignored when they would have been unsignaled (waited on).
    // [Currently set during a call to AcquireNextImage if the VkSurfaceKHR is VK_NULL_HANDLE.
    std::unordered_set<VkSemaphore> shadow_semaphores_;
    std::unordered_set<VkFence>     shadow_fences_;

    // Used to track allocated external memory if replay uses VkImportMemoryHostPointerInfoEXT
    std::unordered_map<VkDeviceMemory, std::pair<void*, size_t>> external_memory_;

    // Temporary data used by OverrideQueuePresentKHR
    std::vector<VkSwapchainKHR>       valid_swapchains_;
    std::vector<uint32_t>             modified_image_indices_;
    std::vector<uint32_t>             modified_device_masks_;
    std::vector<VkPresentRegionKHR>   modified_regions_;
    std::vector<VkPresentTimeGOOGLE>  modified_times_;
    std::vector<const SemaphoreInfo*> removed_semaphores_;
    std::unordered_set<uint32_t>      removed_swapchain_indices_;
    std::vector<uint32_t>             capture_image_indices_;
    std::vector<SwapchainKHRInfo*>    swapchain_infos_;

    // map acceleration structure builders for each device
    std::unordered_map<format::HandleId, std::unique_ptr<VulkanAccelerationStructureBuilder>>
        acceleration_structure_builders_;

<<<<<<< HEAD
=======
  protected:
    // Used by pipeline cache handling, there are the following two cases for the flag to be set:
    //
    //    1. Replay with command line option --opcd or --omit-pipeline-cache-data and some
    //       pipeline cache data was really omitted.
    //
    //    2. Replay without command line option --opcd or --omit-pipeline-cache-data and there is
    //       at least one vkCreatePipelineCache call with valid initial pipeline cache data and
    //       the initial cache data has no corresponding replay time cache data.
    bool omitted_pipeline_cache_data_;

    // Temporary data used by pipeline cache data handling
    // The following capture time data used for calling VisitPipelineCacheInfo as input parameters
    // , replay time data used as output result.
    uint32_t             capture_pipeline_cache_data_hash_ = 0;
    uint32_t             capture_pipeline_cache_data_size_ = 0;
    void*                capture_pipeline_cache_data_;
    bool                 matched_replay_cache_data_exist_ = false;
    std::vector<uint8_t> matched_replay_cache_data_;
>>>>>>> 4e565246
};

GFXRECON_END_NAMESPACE(decode)
GFXRECON_END_NAMESPACE(gfxrecon)

#endif // GFXRECON_DECODE_VULKAN_REPLAY_CONSUMER_BASE_H<|MERGE_RESOLUTION|>--- conflicted
+++ resolved
@@ -200,8 +200,6 @@
     virtual void ProcessCopyVulkanAccelerationStructuresMetaCommand(
         format::HandleId device, StructPointerDecoder<Decoded_VkCopyAccelerationStructureInfoKHR>* copy_infos) override;
 
-<<<<<<< HEAD
-=======
     template <typename T>
     void AllowCompileDuringPipelineCreation(uint32_t create_info_count, const T* create_infos)
     {
@@ -215,7 +213,6 @@
         }
     };
 
->>>>>>> 4e565246
   protected:
     const VulkanObjectInfoTable& GetObjectInfoTable() const { return object_info_table_; }
 
@@ -1084,14 +1081,11 @@
                                        StructPointerDecoder<Decoded_VkAllocationCallbacks>*   allocator_decoder,
                                        HandlePointerDecoder<VkFramebuffer>*                   frame_buffer_decoder);
 
-<<<<<<< HEAD
-=======
     void OverrideFrameBoundaryANDROID(PFN_vkFrameBoundaryANDROID func,
                                       const DeviceInfo*          device_info,
                                       const SemaphoreInfo*       semaphore_info,
                                       const ImageInfo*           image_info);
 
->>>>>>> 4e565246
     void OverrideDestroyAccelerationStructureKHR(PFN_vkDestroyAccelerationStructureKHR func,
                                                  const DeviceInfo*                     device_info,
                                                  const AccelerationStructureKHRInfo*   acceleration_structure_info,
@@ -1105,7 +1099,6 @@
                                       StructPointerDecoder<Decoded_VkCopyDescriptorSet>*  descriptor_copies_decoder);
 
     void
-<<<<<<< HEAD
     OverrideCmdTraceRaysKHR(PFN_vkCmdTraceRaysKHR                                          func,
                             CommandBufferInfo*                                             in_commandBuffer,
                             StructPointerDecoder<Decoded_VkStridedDeviceAddressRegionKHR>* pRaygenShaderBindingTable,
@@ -1115,17 +1108,6 @@
                             uint32_t                                                       width,
                             uint32_t                                                       height,
                             uint32_t                                                       depth);
-=======
-                              OverrideCmdTraceRaysKHR(PFN_vkCmdTraceRaysKHR                                          func,
-                                                      CommandBufferInfo*                                             in_commandBuffer,
-                                                      StructPointerDecoder<Decoded_VkStridedDeviceAddressRegionKHR>* pRaygenShaderBindingTable,
-                                                      StructPointerDecoder<Decoded_VkStridedDeviceAddressRegionKHR>* pMissShaderBindingTable,
-                                                      StructPointerDecoder<Decoded_VkStridedDeviceAddressRegionKHR>* pHitShaderBindingTable,
-                                                      StructPointerDecoder<Decoded_VkStridedDeviceAddressRegionKHR>* pCallableShaderBindingTable,
-                                                      uint32_t                                                       width,
-                                                      uint32_t                                                       height,
-                                                      uint32_t                                                       depth);
->>>>>>> 4e565246
 
     const VulkanReplayOptions options_;
 
@@ -1319,8 +1301,6 @@
     std::unordered_map<format::HandleId, std::unique_ptr<VulkanAccelerationStructureBuilder>>
         acceleration_structure_builders_;
 
-<<<<<<< HEAD
-=======
   protected:
     // Used by pipeline cache handling, there are the following two cases for the flag to be set:
     //
@@ -1340,7 +1320,6 @@
     void*                capture_pipeline_cache_data_;
     bool                 matched_replay_cache_data_exist_ = false;
     std::vector<uint8_t> matched_replay_cache_data_;
->>>>>>> 4e565246
 };
 
 GFXRECON_END_NAMESPACE(decode)

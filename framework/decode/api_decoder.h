/*
** Copyright (c) 2018-2020 Valve Corporation
** Copyright (c) 2018-2020 LunarG, Inc.
** Copyright (c) 2025 Advanced Micro Devices, Inc. All rights reserved.
**
** Permission is hereby granted, free of charge, to any person obtaining a
** copy of this software and associated documentation files (the "Software"),
** to deal in the Software without restriction, including without limitation
** the rights to use, copy, modify, merge, publish, distribute, sublicense,
** and/or sell copies of the Software, and to permit persons to whom the
** Software is furnished to do so, subject to the following conditions:
**
** The above copyright notice and this permission notice shall be included in
** all copies or substantial portions of the Software.
**
** THE SOFTWARE IS PROVIDED "AS IS", WITHOUT WARRANTY OF ANY KIND, EXPRESS OR
** IMPLIED, INCLUDING BUT NOT LIMITED TO THE WARRANTIES OF MERCHANTABILITY,
** FITNESS FOR A PARTICULAR PURPOSE AND NONINFRINGEMENT. IN NO EVENT SHALL THE
** AUTHORS OR COPYRIGHT HOLDERS BE LIABLE FOR ANY CLAIM, DAMAGES OR OTHER
** LIABILITY, WHETHER IN AN ACTION OF CONTRACT, TORT OR OTHERWISE, ARISING
** FROM, OUT OF OR IN CONNECTION WITH THE SOFTWARE OR THE USE OR OTHER
** DEALINGS IN THE SOFTWARE.
*/

#ifndef GFXRECON_API_DECODE_DECODER_H
#define GFXRECON_API_DECODE_DECODER_H

#include "format/api_call_id.h"
#include "format/format.h"
#include "util/defines.h"

#include "vulkan/vulkan.h"

#include <string>

GFXRECON_BEGIN_NAMESPACE(gfxrecon)
GFXRECON_BEGIN_NAMESPACE(decode)

struct ApiCallInfo
{
    /// The block index of a function call. Stream processors like FileProcessor
    /// must set this before dispatching function calls to decoders.
    /// @note This is lightly used: only for a log output in replay and for JSON
    /// Convert.
    /// @see ApiDecoder::SetCurrentBlockIndex() which can pass the block index
    /// to decoders so it is available for any block type, not just API calls.
    uint64_t index{ 0 };

    /// Thread id of captured function call.
    format::ThreadId thread_id{ 0 };
};

class ApiDecoder
{
  public:
    virtual ~ApiDecoder() {}

    virtual void WaitIdle() = 0;

    virtual bool IsComplete(uint64_t block_index) = 0;

    virtual bool SupportsApiCall(format::ApiCallId id) = 0;

    virtual bool SupportsMetaDataId(format::MetaDataId meta_data_id) = 0;

    virtual void DecodeFunctionCall(format::ApiCallId  id,
                                    const ApiCallInfo& call_info,
                                    const uint8_t*     buffer,
                                    size_t             buffer_size) = 0;

    virtual void DecodeMethodCall(format::ApiCallId  call_id,
                                  format::HandleId   object_id,
                                  const ApiCallInfo& call_options,
                                  const uint8_t*     parameter_buffer,
                                  size_t             buffer_size)
    {}

    virtual void DispatchStateBeginMarker(uint64_t frame_number) = 0;

    virtual void DispatchStateEndMarker(uint64_t frame_number) = 0;

    virtual void DispatchFrameEndMarker(uint64_t frame_number) = 0;

    virtual void DispatchDisplayMessageCommand(format::ThreadId thread_id, const std::string& message) = 0;

    virtual void DispatchDriverInfo(format::ThreadId thread_id, format::DriverInfoBlock& info) = 0;

    virtual void DispatchExeFileInfo(format::ThreadId thread_id, format::ExeFileInfoBlock& info) = 0;

    virtual void DispatchFillMemoryCommand(
        format::ThreadId thread_id, uint64_t memory_id, uint64_t offset, uint64_t size, const uint8_t* data) = 0;

    virtual void
    DispatchFillMemoryResourceValueCommand(const format::FillMemoryResourceValueCommandHeader& command_header,
                                           const uint8_t*                                      data) = 0;

    virtual void DispatchResizeWindowCommand(format::ThreadId thread_id,
                                             format::HandleId surface_id,
                                             uint32_t         width,
                                             uint32_t         height) = 0;

    virtual void DispatchResizeWindowCommand2(format::ThreadId thread_id,
                                              format::HandleId surface_id,
                                              uint32_t         width,
                                              uint32_t         height,
                                              uint32_t         pre_transform) = 0;

    virtual void
    DispatchCreateHardwareBufferCommand(format::ThreadId                                    thread_id,
                                        format::HandleId                                    device_id,
                                        format::HandleId                                    memory_id,
                                        uint64_t                                            buffer_id,
                                        uint32_t                                            format,
                                        uint32_t                                            width,
                                        uint32_t                                            height,
                                        uint32_t                                            stride,
                                        uint64_t                                            usage,
                                        uint32_t                                            layers,
                                        const std::vector<format::HardwareBufferPlaneInfo>& plane_info) = 0;

    virtual void DispatchDestroyHardwareBufferCommand(format::ThreadId thread_id, uint64_t buffer_id) = 0;

    virtual void DispatchCreateHeapAllocationCommand(format::ThreadId thread_id,
                                                     uint64_t         allocation_id,
                                                     uint64_t         allocation_size) = 0;

    virtual void DispatchSetDevicePropertiesCommand(format::ThreadId   thread_id,
                                                    format::HandleId   physical_device_id,
                                                    uint32_t           api_version,
                                                    uint32_t           driver_version,
                                                    uint32_t           vendor_id,
                                                    uint32_t           device_id,
                                                    uint32_t           device_type,
                                                    const uint8_t      pipeline_cache_uuid[format::kUuidSize],
                                                    const std::string& device_name) = 0;

    virtual void
    DispatchSetDeviceMemoryPropertiesCommand(format::ThreadId                             thread_id,
                                             format::HandleId                             physical_device_id,
                                             const std::vector<format::DeviceMemoryType>& memory_types,
                                             const std::vector<format::DeviceMemoryHeap>& memory_heaps) = 0;

    virtual void DispatchSetOpaqueAddressCommand(format::ThreadId thread_id,
                                                 format::HandleId device_id,
                                                 format::HandleId object_id,
                                                 uint64_t         address) = 0;

    virtual void DispatchSetRayTracingShaderGroupHandlesCommand(format::ThreadId thread_id,
                                                                format::HandleId device_id,
                                                                format::HandleId buffer_id,
                                                                size_t           data_size,
                                                                const uint8_t*   data) = 0;

    virtual void
    DispatchSetSwapchainImageStateCommand(format::ThreadId                                    thread_id,
                                          format::HandleId                                    device_id,
                                          format::HandleId                                    swapchain_id,
                                          uint32_t                                            last_presented_image,
                                          const std::vector<format::SwapchainImageStateInfo>& image_state) = 0;

    virtual void DispatchBeginResourceInitCommand(format::ThreadId thread_id,
                                                  format::HandleId device_id,
                                                  uint64_t         max_resource_size,
                                                  uint64_t         max_copy_size) = 0;

    virtual void DispatchEndResourceInitCommand(format::ThreadId thread_id, format::HandleId device_id) = 0;

    virtual void DispatchInitBufferCommand(format::ThreadId thread_id,
                                           format::HandleId device_id,
                                           format::HandleId buffer_id,
                                           uint64_t         data_size,
                                           const uint8_t*   data) = 0;

    virtual void DispatchInitImageCommand(format::ThreadId             thread_id,
                                          format::HandleId             device_id,
                                          format::HandleId             image_id,
                                          uint64_t                     data_size,
                                          uint32_t                     aspect,
                                          uint32_t                     layout,
                                          const std::vector<uint64_t>& level_sizes,
                                          const uint8_t*               data) = 0;

    virtual void DispatchInitSubresourceCommand(const format::InitSubresourceCommandHeader& command_header,
                                                const uint8_t*                              data) = 0;

    virtual void DispatchInitDx12AccelerationStructureCommand(
        const format::InitDx12AccelerationStructureCommandHeader&       command_header,
        std::vector<format::InitDx12AccelerationStructureGeometryDesc>& geometry_descs,
        const uint8_t*                                                  build_inputs_data) = 0;

    virtual void DispatchGetDxgiAdapterInfo(const format::DxgiAdapterInfoCommandHeader& adapter_info_header) {};

    virtual void DispatchGetDx12RuntimeInfo(const format::Dx12RuntimeInfoCommandHeader& runtime_info_header) {};

    virtual void DispatchExecuteBlocksFromFile(format::ThreadId   thread_id,
                                               uint32_t           n_blocks,
                                               int64_t            offset,
                                               const std::string& filename) {};

    virtual void SetCurrentBlockIndex(uint64_t block_index) {};

    virtual void SetCurrentApiCallId(format::ApiCallId api_call_id) {};

    virtual void DispatchSetTlasToBlasDependencyCommand(format::HandleId                     tlas,
                                                        const std::vector<format::HandleId>& blases) {};

    virtual void DispatchSetEnvironmentVariablesCommand(format::SetEnvironmentVariablesCommand& header,
                                                        const char*                             env_string) {};

    virtual void DispatchVulkanAccelerationStructuresBuildMetaCommand(const uint8_t* parameter_buffer,
                                                                      size_t         buffer_size) {};

    virtual void DispatchVulkanAccelerationStructuresCopyMetaCommand(const uint8_t* parameter_buffer,
                                                                     size_t         buffer_size) {};

    virtual void DispatchVulkanAccelerationStructuresWritePropertiesMetaCommand(const uint8_t* parameter_buffer,
<<<<<<< HEAD
                                                                                size_t         buffer_size) {};

    virtual void DispatchInitializeMetaCommand(format::InitializeMetaCommand& header,
                                               const uint8_t*                 initialization_parameters_data) {};
=======
                                                                                size_t         buffer_size){};

    virtual void DispatchViewRelativeLocation(format::ThreadId thread_id, format::ViewRelativeLocation& location){};
>>>>>>> cbccdc63
};

GFXRECON_END_NAMESPACE(decode)
GFXRECON_END_NAMESPACE(gfxrecon)

#endif // GFXRECON_API_DECODE_DECODER_H<|MERGE_RESOLUTION|>--- conflicted
+++ resolved
@@ -214,16 +214,12 @@
                                                                      size_t         buffer_size) {};
 
     virtual void DispatchVulkanAccelerationStructuresWritePropertiesMetaCommand(const uint8_t* parameter_buffer,
-<<<<<<< HEAD
                                                                                 size_t         buffer_size) {};
+
+    virtual void DispatchViewRelativeLocation(format::ThreadId thread_id, format::ViewRelativeLocation& location) {};
 
     virtual void DispatchInitializeMetaCommand(format::InitializeMetaCommand& header,
                                                const uint8_t*                 initialization_parameters_data) {};
-=======
-                                                                                size_t         buffer_size){};
-
-    virtual void DispatchViewRelativeLocation(format::ThreadId thread_id, format::ViewRelativeLocation& location){};
->>>>>>> cbccdc63
 };
 
 GFXRECON_END_NAMESPACE(decode)

/*
** Copyright (c) 2018-2022 Valve Corporation
** Copyright (c) 2018-2022 LunarG, Inc.
**
** Permission is hereby granted, free of charge, to any person obtaining a
** copy of this software and associated documentation files (the "Software"),
** to deal in the Software without restriction, including without limitation
** the rights to use, copy, modify, merge, publish, distribute, sublicense,
** and/or sell copies of the Software, and to permit persons to whom the
** Software is furnished to do so, subject to the following conditions:
**
** The above copyright notice and this permission notice shall be included in
** all copies or substantial portions of the Software.
**
** THE SOFTWARE IS PROVIDED "AS IS", WITHOUT WARRANTY OF ANY KIND, EXPRESS OR
** IMPLIED, INCLUDING BUT NOT LIMITED TO THE WARRANTIES OF MERCHANTABILITY,
** FITNESS FOR A PARTICULAR PURPOSE AND NONINFRINGEMENT. IN NO EVENT SHALL THE
** AUTHORS OR COPYRIGHT HOLDERS BE LIABLE FOR ANY CLAIM, DAMAGES OR OTHER
** LIABILITY, WHETHER IN AN ACTION OF CONTRACT, TORT OR OTHERWISE, ARISING
** FROM, OUT OF OR IN CONNECTION WITH THE SOFTWARE OR THE USE OR OTHER
** DEALINGS IN THE SOFTWARE.
*/

#ifndef GFXRECON_DECODE_VULKAN_ASCII_CONSUMER_BASE_H
#define GFXRECON_DECODE_VULKAN_ASCII_CONSUMER_BASE_H

#include "format/platform_types.h"
#include "generated/generated_vulkan_consumer.h"
#include "util/defines.h"
#include "util/to_string.h"

#include "vulkan/vulkan.h"

#include <cstdio>
#include <string>

GFXRECON_BEGIN_NAMESPACE(gfxrecon)
GFXRECON_BEGIN_NAMESPACE(decode)

class VulkanAsciiConsumerBase : public VulkanConsumer
{
  public:
    VulkanAsciiConsumerBase();

    virtual ~VulkanAsciiConsumerBase() override;

<<<<<<< HEAD
    void Initialize(FILE* file, gfxrecon::util::ToStringFlags toStringFlags);
=======
    /// @brief  Initialize the consumer for writing to the file passed in.
    /// @param file A file to output to. The caller retains ownership. Do not close this.
    /// @param gfxrVersion The version of the GFXReconstruct project the convert tool was built from,
    /// including the branch and git commit in the case of a development build.
    /// @param vulkanVersion The version of Vulkan Headers that is being built against.
    /// @param inputFilepath The path to the source file as passed to the application.
    void Initialize(FILE* file, const char gfxrVersion[], const char vulkanVersion[], const char inputFilepath[]);
>>>>>>> 8f52665a

    void Destroy();

    bool IsValid() const { return (file_ != nullptr); }

    virtual void
    Process_vkAllocateCommandBuffers(const ApiCallInfo&                                         call_info,
                                     VkResult                                                   returnValue,
                                     format::HandleId                                           device,
                                     StructPointerDecoder<Decoded_VkCommandBufferAllocateInfo>* pAllocateInfo,
                                     HandlePointerDecoder<VkCommandBuffer>* pCommandBuffers) override;

    virtual void
    Process_vkAllocateDescriptorSets(const ApiCallInfo&                                         call_info,
                                     VkResult                                                   returnValue,
                                     format::HandleId                                           device,
                                     StructPointerDecoder<Decoded_VkDescriptorSetAllocateInfo>* pAllocateInfo,
                                     HandlePointerDecoder<VkDescriptorSet>* pDescriptorSets) override;

    virtual void Process_vkCmdBuildAccelerationStructuresIndirectKHR(
        const ApiCallInfo&                                                         call_info,
        format::HandleId                                                           commandBuffer,
        uint32_t                                                                   infoCount,
        StructPointerDecoder<Decoded_VkAccelerationStructureBuildGeometryInfoKHR>* pInfos,
        PointerDecoder<VkDeviceAddress>*                                           pIndirectDeviceAddresses,
        PointerDecoder<uint32_t>*                                                  pIndirectStrides,
        PointerDecoder<uint32_t*>*                                                 ppMaxPrimitiveCounts) override;

    virtual void Process_vkCmdBuildAccelerationStructuresKHR(
        const ApiCallInfo&                                                         call_info,
        format::HandleId                                                           commandBuffer,
        uint32_t                                                                   infoCount,
        StructPointerDecoder<Decoded_VkAccelerationStructureBuildGeometryInfoKHR>* pInfos,
        StructPointerDecoder<Decoded_VkAccelerationStructureBuildRangeInfoKHR*>*   ppBuildRangeInfos) override;

    virtual void Process_vkCmdPushDescriptorSetWithTemplateKHR(const ApiCallInfo& call_info,
                                                               format::HandleId   commandBuffer,
                                                               format::HandleId   descriptorUpdateTemplate,
                                                               format::HandleId   layout,
                                                               uint32_t           set,
                                                               DescriptorUpdateTemplateDecoder* pData) override;

    virtual void Process_vkGetAccelerationStructureBuildSizesKHR(
        const ApiCallInfo&                                                         call_info,
        format::HandleId                                                           device,
        VkAccelerationStructureBuildTypeKHR                                        buildType,
        StructPointerDecoder<Decoded_VkAccelerationStructureBuildGeometryInfoKHR>* pBuildInfo,
        PointerDecoder<uint32_t>*                                                  pMaxPrimitiveCounts,
        StructPointerDecoder<Decoded_VkAccelerationStructureBuildSizesInfoKHR>*    pSizeInfo) override;

    virtual void Process_vkUpdateDescriptorSetWithTemplate(const ApiCallInfo&               call_info,
                                                           format::HandleId                 device,
                                                           format::HandleId                 descriptorSet,
                                                           format::HandleId                 descriptorUpdateTemplate,
                                                           DescriptorUpdateTemplateDecoder* pData) override;

    virtual void Process_vkUpdateDescriptorSetWithTemplateKHR(const ApiCallInfo&               call_info,
                                                              format::HandleId                 device,
                                                              format::HandleId                 descriptorSet,
                                                              format::HandleId                 descriptorUpdateTemplate,
                                                              DescriptorUpdateTemplateDecoder* pData) override;

  protected:
    template <typename ToStringFunctionType>
    inline void WriteApiCallToFile(const ApiCallInfo& call_info,
                                   const std::string& functionName,
                                   /// @todo Remove toStringFlags, tabCount, tabSize
                                   util::ToStringFlags        toStringFlags,
                                   const uint32_t&            tabCount,
                                   const uint32_t             tabSize,
                                   const ToStringFunctionType toStringFunction,
                                   /// The formatted return string value excluding trailing comma
                                   const std::string& return_val = std::string())
    {
<<<<<<< HEAD
        // TODO : The formatting logic for Vulkan and D3D12 need a separate PR to refactor them together...
        GFXRECON_UNREFERENCED_PARAMETER(call_info);
        using namespace util;
        fprintf(file_, "%s\n", (call_info.index ? "," : ""));
        fprintf(file_, "\"[%s]%s\":", std::to_string(call_info.index).c_str(), functionName.c_str());
        fprintf(file_, "%s", GetWhitespaceString(toStringFlags).c_str());
        fprintf(file_, "%s", ObjectToString(toStringFlags, tabCount, tabSize, toStringFunction).c_str());
=======
        // Output the start of a function call line, up to the arguments:
        if (return_val.empty())
        {
            fprintf(file_,
                    "{\"index\":%llu,\"vkFunc\":{\"name\":\"%s\",\"args\":{",
                    (long long unsigned int)call_info.index,
                    functionName.c_str());
        }
        else
        {
            fprintf(file_,
                    "{\"index\":%llu,\"vkFunc\":{\"name\":\"%s\",\"return\":\"%s\",\"args\":{",
                    (long long unsigned int)call_info.index,
                    functionName.c_str(),
                    return_val.c_str());
        }

        // Reset the per-call reusable stringstream and use it to capture the full tree of
        // the function arguments including pNexts and struct pointers:
        strStrm_.str(std::string{});
        toStringFunction(strStrm_);

        // Dump the captured argument string into the file and close the argument,
        // nested, and top-level braces:
        fputs(strStrm_.str().c_str(), file_);
        fputs("}}}\n", file_);

        // Push out the whole line to the next tool in any pipeline we may be chained
        // into so it can start processing it or to file:
        fflush(file_);
>>>>>>> 8f52665a
    }

  private:
    /// File to write textual representation of capture out to.
    /// @note This is passed to us in Initialize() and owned elsewhere.
    FILE* file_{ nullptr };
    /// Reusable string stream for formatting top-level objects like vkFuncs into.
    std::stringstream strStrm_;
};

GFXRECON_END_NAMESPACE(decode)
GFXRECON_END_NAMESPACE(gfxrecon)

#endif // GFXRECON_DECODE_VULKAN_ASCII_CONSUMER_BASE_H<|MERGE_RESOLUTION|>--- conflicted
+++ resolved
@@ -44,9 +44,6 @@
 
     virtual ~VulkanAsciiConsumerBase() override;
 
-<<<<<<< HEAD
-    void Initialize(FILE* file, gfxrecon::util::ToStringFlags toStringFlags);
-=======
     /// @brief  Initialize the consumer for writing to the file passed in.
     /// @param file A file to output to. The caller retains ownership. Do not close this.
     /// @param gfxrVersion The version of the GFXReconstruct project the convert tool was built from,
@@ -54,7 +51,6 @@
     /// @param vulkanVersion The version of Vulkan Headers that is being built against.
     /// @param inputFilepath The path to the source file as passed to the application.
     void Initialize(FILE* file, const char gfxrVersion[], const char vulkanVersion[], const char inputFilepath[]);
->>>>>>> 8f52665a
 
     void Destroy();
 
@@ -129,15 +125,6 @@
                                    /// The formatted return string value excluding trailing comma
                                    const std::string& return_val = std::string())
     {
-<<<<<<< HEAD
-        // TODO : The formatting logic for Vulkan and D3D12 need a separate PR to refactor them together...
-        GFXRECON_UNREFERENCED_PARAMETER(call_info);
-        using namespace util;
-        fprintf(file_, "%s\n", (call_info.index ? "," : ""));
-        fprintf(file_, "\"[%s]%s\":", std::to_string(call_info.index).c_str(), functionName.c_str());
-        fprintf(file_, "%s", GetWhitespaceString(toStringFlags).c_str());
-        fprintf(file_, "%s", ObjectToString(toStringFlags, tabCount, tabSize, toStringFunction).c_str());
-=======
         // Output the start of a function call line, up to the arguments:
         if (return_val.empty())
         {
@@ -168,7 +155,6 @@
         // Push out the whole line to the next tool in any pipeline we may be chained
         // into so it can start processing it or to file:
         fflush(file_);
->>>>>>> 8f52665a
     }
 
   private:

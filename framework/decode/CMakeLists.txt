--- conflicted
+++ resolved
@@ -2,56 +2,55 @@
 
 target_sources(gfxrecon_decode
                PRIVATE
-<<<<<<< HEAD
-                   api_decoder.h
-                   copy_shaders.h
-                   custom_vulkan_struct_decoders.h
-                   custom_vulkan_struct_decoders.cpp
-                   custom_vulkan_struct_decoders_forward.h
-                   custom_vulkan_struct_handle_mappers.h
-                   custom_vulkan_struct_handle_mappers.cpp
-                   compression_converter.h
-                   compression_converter.cpp
-                   descriptor_update_template_decoder.h
-                   descriptor_update_template_decoder.cpp
-                   file_processor.h
-                   file_processor.cpp
-                   handle_pointer_decoder.h
-                   pnext_node.h
-                   pnext_typed_node.h
-                   pointer_decoder_base.h
-                   pointer_decoder.h
-                   portability.h
-                   portability.cpp
-                   resource_util.h
-                   resource_util.cpp
-                   string_array_decoder.h
-                   string_decoder.h
-                   struct_pointer_decoder.h
-                   swapchain_image_tracker.h
-                   value_decoder.h
-                   vulkan_ascii_consumer_base.h
-                   vulkan_ascii_consumer_base.cpp
-                   vulkan_consumer_base.h
-                   vulkan_decoder_base.h
-                   vulkan_decoder_base.cpp
-                   vulkan_default_allocator.h
-                   vulkan_default_allocator.cpp
-                   vulkan_enum_util.h
-                   vulkan_handle_mapping_util.h
-                   vulkan_object_info.h
-                   vulkan_object_info_table.h
-                   vulkan_rebind_allocator.h
-                   vulkan_rebind_allocator.cpp
-                   vulkan_remap_allocator.h
-                   vulkan_remap_allocator.cpp
-                   vulkan_replay_consumer_base.h
-                   vulkan_replay_consumer_base.cpp
-                   vulkan_replay_options.h
-                   vulkan_resource_allocator.h
-                   vulkan_resource_initializer.h
-                   vulkan_resource_initializer.cpp
-                   window.h
+                   ${CMAKE_CURRENT_LIST_DIR}/api_decoder.h
+                   ${CMAKE_CURRENT_LIST_DIR}/copy_shaders.h
+                   ${CMAKE_CURRENT_LIST_DIR}/custom_vulkan_struct_decoders.h
+                   ${CMAKE_CURRENT_LIST_DIR}/custom_vulkan_struct_decoders.cpp
+                   ${CMAKE_CURRENT_LIST_DIR}/custom_vulkan_struct_decoders_forward.h
+                   ${CMAKE_CURRENT_LIST_DIR}/custom_vulkan_struct_handle_mappers.h
+                   ${CMAKE_CURRENT_LIST_DIR}/custom_vulkan_struct_handle_mappers.cpp
+                   ${CMAKE_CURRENT_LIST_DIR}/compression_converter.h
+                   ${CMAKE_CURRENT_LIST_DIR}/compression_converter.cpp
+                   ${CMAKE_CURRENT_LIST_DIR}/descriptor_update_template_decoder.h
+                   ${CMAKE_CURRENT_LIST_DIR}/descriptor_update_template_decoder.cpp
+                   ${CMAKE_CURRENT_LIST_DIR}/file_processor.h
+                   ${CMAKE_CURRENT_LIST_DIR}/file_processor.cpp
+                   ${CMAKE_CURRENT_LIST_DIR}/handle_pointer_decoder.h
+                   ${CMAKE_CURRENT_LIST_DIR}/pnext_node.h
+                   ${CMAKE_CURRENT_LIST_DIR}/pnext_typed_node.h
+                   ${CMAKE_CURRENT_LIST_DIR}/pointer_decoder_base.h
+                   ${CMAKE_CURRENT_LIST_DIR}/pointer_decoder.h
+                   ${CMAKE_CURRENT_LIST_DIR}/portability.h
+                   ${CMAKE_CURRENT_LIST_DIR}/portability.cpp
+                   ${CMAKE_CURRENT_LIST_DIR}/resource_util.h
+                   ${CMAKE_CURRENT_LIST_DIR}/resource_util.cpp
+                   ${CMAKE_CURRENT_LIST_DIR}/string_array_decoder.h
+                   ${CMAKE_CURRENT_LIST_DIR}/string_decoder.h
+                   ${CMAKE_CURRENT_LIST_DIR}/struct_pointer_decoder.h
+                   ${CMAKE_CURRENT_LIST_DIR}/swapchain_image_tracker.h
+                   ${CMAKE_CURRENT_LIST_DIR}/value_decoder.h
+                   ${CMAKE_CURRENT_LIST_DIR}/vulkan_ascii_consumer_base.h
+                   ${CMAKE_CURRENT_LIST_DIR}/vulkan_ascii_consumer_base.cpp
+                   ${CMAKE_CURRENT_LIST_DIR}/vulkan_consumer_base.h
+                   ${CMAKE_CURRENT_LIST_DIR}/vulkan_decoder_base.h
+                   ${CMAKE_CURRENT_LIST_DIR}/vulkan_decoder_base.cpp
+                   ${CMAKE_CURRENT_LIST_DIR}/vulkan_default_allocator.h
+                   ${CMAKE_CURRENT_LIST_DIR}/vulkan_default_allocator.cpp
+                   ${CMAKE_CURRENT_LIST_DIR}/vulkan_enum_util.h
+                   ${CMAKE_CURRENT_LIST_DIR}/vulkan_handle_mapping_util.h
+                   ${CMAKE_CURRENT_LIST_DIR}/vulkan_object_info.h
+                   ${CMAKE_CURRENT_LIST_DIR}/vulkan_object_info_table.h
+                   ${CMAKE_CURRENT_LIST_DIR}/vulkan_rebind_allocator.h
+                   ${CMAKE_CURRENT_LIST_DIR}/vulkan_rebind_allocator.cpp
+                   ${CMAKE_CURRENT_LIST_DIR}/vulkan_remap_allocator.h
+                   ${CMAKE_CURRENT_LIST_DIR}/vulkan_remap_allocator.cpp
+                   ${CMAKE_CURRENT_LIST_DIR}/vulkan_replay_consumer_base.h
+                   ${CMAKE_CURRENT_LIST_DIR}/vulkan_replay_consumer_base.cpp
+                   ${CMAKE_CURRENT_LIST_DIR}/vulkan_replay_options.h
+                   ${CMAKE_CURRENT_LIST_DIR}/vulkan_resource_allocator.h
+                   ${CMAKE_CURRENT_LIST_DIR}/vulkan_resource_initializer.h
+                   ${CMAKE_CURRENT_LIST_DIR}/vulkan_resource_initializer.cpp
+                   ${CMAKE_CURRENT_LIST_DIR}/window.h
                    ${CMAKE_SOURCE_DIR}/framework/generated/generated_vulkan_ascii_consumer.h
                    ${CMAKE_SOURCE_DIR}/framework/generated/generated_vulkan_ascii_consumer.cpp
                    ${CMAKE_SOURCE_DIR}/framework/generated/generated_vulkan_consumer.h
@@ -65,58 +64,6 @@
                    ${CMAKE_SOURCE_DIR}/framework/generated/generated_vulkan_struct_handle_mappers.h
                    ${CMAKE_SOURCE_DIR}/framework/generated/generated_vulkan_struct_handle_mappers.cpp
                    ${CMAKE_SOURCE_DIR}/framework/generated/generated_decode_pnext_struct.cpp
-=======
-                    ${CMAKE_CURRENT_LIST_DIR}/api_decoder.h
-                    ${CMAKE_CURRENT_LIST_DIR}/copy_shaders.h
-                    ${CMAKE_CURRENT_LIST_DIR}/custom_vulkan_struct_decoders.h
-                    ${CMAKE_CURRENT_LIST_DIR}/custom_vulkan_struct_decoders.cpp
-                    ${CMAKE_CURRENT_LIST_DIR}/custom_vulkan_struct_decoders_forward.h
-                    ${CMAKE_CURRENT_LIST_DIR}/custom_vulkan_struct_handle_mappers.h
-                    ${CMAKE_CURRENT_LIST_DIR}/custom_vulkan_struct_handle_mappers.cpp
-                    ${CMAKE_CURRENT_LIST_DIR}/compression_converter.h
-                    ${CMAKE_CURRENT_LIST_DIR}/compression_converter.cpp
-                    ${CMAKE_CURRENT_LIST_DIR}/descriptor_update_template_decoder.h
-                    ${CMAKE_CURRENT_LIST_DIR}/descriptor_update_template_decoder.cpp
-                    ${CMAKE_CURRENT_LIST_DIR}/file_processor.h
-                    ${CMAKE_CURRENT_LIST_DIR}/file_processor.cpp
-                    ${CMAKE_CURRENT_LIST_DIR}/handle_pointer_decoder.h
-                    ${CMAKE_CURRENT_LIST_DIR}/pnext_node.h
-                    ${CMAKE_CURRENT_LIST_DIR}/pnext_typed_node.h
-                    ${CMAKE_CURRENT_LIST_DIR}/pointer_decoder_base.h
-                    ${CMAKE_CURRENT_LIST_DIR}/pointer_decoder.h
-                    ${CMAKE_CURRENT_LIST_DIR}/string_array_decoder.h
-                    ${CMAKE_CURRENT_LIST_DIR}/string_decoder.h
-                    ${CMAKE_CURRENT_LIST_DIR}/struct_pointer_decoder.h
-                    ${CMAKE_CURRENT_LIST_DIR}/struct_pointer_decoder_nvx.h
-                    ${CMAKE_CURRENT_LIST_DIR}/swapchain_image_tracker.h
-                    ${CMAKE_CURRENT_LIST_DIR}/value_decoder.h
-                    ${CMAKE_CURRENT_LIST_DIR}/vulkan_ascii_consumer_base.h
-                    ${CMAKE_CURRENT_LIST_DIR}/vulkan_ascii_consumer_base.cpp
-                    ${CMAKE_CURRENT_LIST_DIR}/vulkan_consumer_base.h
-                    ${CMAKE_CURRENT_LIST_DIR}/vulkan_decoder_base.h
-                    ${CMAKE_CURRENT_LIST_DIR}/vulkan_decoder_base.cpp
-                    ${CMAKE_CURRENT_LIST_DIR}/vulkan_enum_util.h
-                    ${CMAKE_CURRENT_LIST_DIR}/vulkan_object_mapper.h
-                    ${CMAKE_CURRENT_LIST_DIR}/vulkan_replay_consumer_base.h
-                    ${CMAKE_CURRENT_LIST_DIR}/vulkan_replay_consumer_base.cpp
-                    ${CMAKE_CURRENT_LIST_DIR}/vulkan_replay_options.h
-                    ${CMAKE_CURRENT_LIST_DIR}/vulkan_resource_initializer.h
-                    ${CMAKE_CURRENT_LIST_DIR}/vulkan_resource_initializer.cpp
-                    ${CMAKE_CURRENT_LIST_DIR}/window.h
-                    ${CMAKE_SOURCE_DIR}/framework/generated/generated_vulkan_ascii_consumer.h
-                    ${CMAKE_SOURCE_DIR}/framework/generated/generated_vulkan_ascii_consumer.cpp
-                    ${CMAKE_SOURCE_DIR}/framework/generated/generated_vulkan_consumer.h
-                    ${CMAKE_SOURCE_DIR}/framework/generated/generated_vulkan_decoder.h
-                    ${CMAKE_SOURCE_DIR}/framework/generated/generated_vulkan_decoder.cpp
-                    ${CMAKE_SOURCE_DIR}/framework/generated/generated_vulkan_replay_consumer.h
-                    ${CMAKE_SOURCE_DIR}/framework/generated/generated_vulkan_replay_consumer.cpp
-                    ${CMAKE_SOURCE_DIR}/framework/generated/generated_vulkan_struct_decoders_forward.h
-                    ${CMAKE_SOURCE_DIR}/framework/generated/generated_vulkan_struct_decoders.h
-                    ${CMAKE_SOURCE_DIR}/framework/generated/generated_vulkan_struct_decoders.cpp
-                    ${CMAKE_SOURCE_DIR}/framework/generated/generated_vulkan_struct_handle_mappers.h
-                    ${CMAKE_SOURCE_DIR}/framework/generated/generated_vulkan_struct_handle_mappers.cpp
-                    ${CMAKE_SOURCE_DIR}/framework/generated/generated_decode_pnext_struct.cpp
->>>>>>> c5f5177c
               )
 
 if (MSVC AND (MSVC_VERSION LESS 1910))

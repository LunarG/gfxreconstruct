add_library(gfxrecon_decode STATIC "")

target_sources(gfxrecon_decode
               PRIVATE
                   api_decoder.h
                   custom_vulkan_struct_decoders.h
                   custom_vulkan_struct_decoders.cpp
                   custom_vulkan_struct_decoders_forward.h
                   compression_converter.h
                   compression_converter.cpp
                   descriptor_update_template_decoder.h
                   descriptor_update_template_decoder.cpp
                   file_processor.h
                   file_processor.cpp
                   handle_pointer_decoder.h
                   pnext_node.h
                   pnext_typed_node.h
                   pointer_decoder_base.h
                   pointer_decoder.h
                   string_array_decoder.h
                   string_decoder.h
                   struct_pointer_decoder.h
                   struct_pointer_decoder_nvx.h
                   value_decoder.h
                   vulkan_ascii_consumer_base.h
                   vulkan_ascii_consumer_base.cpp
                   vulkan_consumer_base.h
                   vulkan_decoder_base.h
                   vulkan_decoder_base.cpp
                   vulkan_enum_util.h
                   vulkan_object_mapper.h
                   vulkan_replay_consumer_base.h
                   vulkan_replay_consumer_base.cpp
                   window.h
                   ${CMAKE_SOURCE_DIR}/framework/generated/generated_vulkan_ascii_consumer.h
                   ${CMAKE_SOURCE_DIR}/framework/generated/generated_vulkan_ascii_consumer.cpp
                   ${CMAKE_SOURCE_DIR}/framework/generated/generated_vulkan_consumer.h
                   ${CMAKE_SOURCE_DIR}/framework/generated/generated_vulkan_decoder.h
                   ${CMAKE_SOURCE_DIR}/framework/generated/generated_vulkan_decoder.cpp
                   ${CMAKE_SOURCE_DIR}/framework/generated/generated_vulkan_replay_consumer.h
                   ${CMAKE_SOURCE_DIR}/framework/generated/generated_vulkan_replay_consumer.cpp
                   ${CMAKE_SOURCE_DIR}/framework/generated/generated_vulkan_struct_decoders_forward.h
                   ${CMAKE_SOURCE_DIR}/framework/generated/generated_vulkan_struct_decoders.h
                   ${CMAKE_SOURCE_DIR}/framework/generated/generated_vulkan_struct_decoders.cpp
                   ${CMAKE_SOURCE_DIR}/framework/generated/generated_vulkan_struct_handle_mappers.h
                   ${CMAKE_SOURCE_DIR}/framework/generated/generated_vulkan_struct_handle_mappers.cpp
                   ${CMAKE_SOURCE_DIR}/framework/generated/generated_decode_pnext_struct.cpp
              )

target_include_directories(gfxrecon_decode
                           PUBLIC
                               ${CMAKE_SOURCE_DIR}/framework)

<<<<<<< HEAD
target_link_libraries(gfxrecon_decode gfxrecon_format gfxrecon_util volk vulkan_registry platform_specific)

target_build_directives(gfxrecon_decode)
=======
target_link_libraries(gfxrecon_decode gfxrecon_format gfxrecon_util vulkan_registry platform_specific)
>>>>>>> 3538b2b5
<|MERGE_RESOLUTION|>--- conflicted
+++ resolved
@@ -51,10 +51,6 @@
                            PUBLIC
                                ${CMAKE_SOURCE_DIR}/framework)
 
-<<<<<<< HEAD
-target_link_libraries(gfxrecon_decode gfxrecon_format gfxrecon_util volk vulkan_registry platform_specific)
+target_link_libraries(gfxrecon_decode gfxrecon_format gfxrecon_util vulkan_registry platform_specific)
 
-target_build_directives(gfxrecon_decode)
-=======
-target_link_libraries(gfxrecon_decode gfxrecon_format gfxrecon_util vulkan_registry platform_specific)
->>>>>>> 3538b2b5
+target_build_directives(gfxrecon_decode)
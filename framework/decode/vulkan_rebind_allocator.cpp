/*
** Copyright (c) 2020 LunarG, Inc.
**
** Permission is hereby granted, free of charge, to any person obtaining a
** copy of this software and associated documentation files (the "Software"),
** to deal in the Software without restriction, including without limitation
** the rights to use, copy, modify, merge, publish, distribute, sublicense,
** and/or sell copies of the Software, and to permit persons to whom the
** Software is furnished to do so, subject to the following conditions:
**
** The above copyright notice and this permission notice shall be included in
** all copies or substantial portions of the Software.
**
** THE SOFTWARE IS PROVIDED "AS IS", WITHOUT WARRANTY OF ANY KIND, EXPRESS OR
** IMPLIED, INCLUDING BUT NOT LIMITED TO THE WARRANTIES OF MERCHANTABILITY,
** FITNESS FOR A PARTICULAR PURPOSE AND NONINFRINGEMENT. IN NO EVENT SHALL THE
** AUTHORS OR COPYRIGHT HOLDERS BE LIABLE FOR ANY CLAIM, DAMAGES OR OTHER
** LIABILITY, WHETHER IN AN ACTION OF CONTRACT, TORT OR OTHERWISE, ARISING
** FROM, OUT OF OR IN CONNECTION WITH THE SOFTWARE OR THE USE OR OTHER
** DEALINGS IN THE SOFTWARE.
*/

// Define VMA_ASSERT for use in vk_mem_alloc.h
// For debug compiles, VMA_ASSERT failure is treated as a warning.
// For release compiles, VMA_ASSERT failure is a no-op.
// The expr_ parameter can be in the form of 'condition && "error string"'.
// The error string will be printed if condition is false.
#include "util/logging.h"
#ifdef NDEBUG
#define VMA_ASSERT(expr_)
#else
#define VMA_ASSERT(expr_)                                                \
    if (!static_cast<bool>(expr_))                                       \
    {                                                                    \
        std::string msg = __FILE__ ":" + std::to_string(__LINE__) + " "; \
        if (strchr(#expr_, '"'))                                         \
        {                                                                \
            msg += strchr(#expr_, '"');                                  \
        }                                                                \
        else                                                             \
        {                                                                \
            msg += #expr_;                                               \
        }                                                                \
        GFXRECON_LOG_ERROR(msg.c_str());                                 \
    }
#endif

// This file needs to be included first to ensure it is processed with the VMA_IMPLEMENTATION directive, in case it is
// indirectly included by other include files.
#define VMA_IMPLEMENTATION
#include "vk_mem_alloc.h"

#include "decode/vulkan_rebind_allocator.h"

#include "decode/resource_util.h"
#include "decode/vulkan_enum_util.h"
#include "format/format.h"
#include "format/format_util.h"
#include "util/alignment_utils.h"
#include "util/platform.h"
#include "graphics/vulkan_util.h"
#include "graphics/vulkan_resources_util.h"
#include "graphics/vulkan_struct_get_pnext.h"

#include "generated/generated_vulkan_enum_to_string.h"

#include <algorithm>
#include <cassert>
#include <unordered_set>

GFXRECON_BEGIN_NAMESPACE(gfxrecon)
GFXRECON_BEGIN_NAMESPACE(decode)

constexpr format::HandleId kPlaceholderHandleId = static_cast<format::HandleId>(~0ul);
constexpr uintptr_t        kPlaceholderAddress  = static_cast<uintptr_t>(~0ul);

VulkanRebindAllocator::VulkanRebindAllocator() :
    device_(VK_NULL_HANDLE), allocator_(VK_NULL_HANDLE), vma_functions_{},
    capture_device_type_(VK_PHYSICAL_DEVICE_TYPE_OTHER), capture_memory_properties_{}, replay_memory_properties_{}
{}

VkResult VulkanRebindAllocator::Initialize(uint32_t                                api_version,
                                           VkInstance                              instance,
                                           VkPhysicalDevice                        physical_device,
                                           VkDevice                                device,
                                           const std::vector<std::string>&         enabled_device_extensions,
                                           VkPhysicalDeviceType                    capture_device_type,
                                           const VkPhysicalDeviceMemoryProperties& capture_memory_properties,
                                           const VkPhysicalDeviceMemoryProperties& replay_memory_properties,
                                           const Functions&                        functions)
{
    VkResult result = VK_ERROR_INITIALIZATION_FAILED;

    if ((capture_memory_properties.memoryTypeCount == 0) || (replay_memory_properties.memoryTypeCount == 0))
    {
        GFXRECON_LOG_FATAL("Capture file does not contain physical device memory properties and cannot be used with "
                           "memory translation.");
    }
    else if (allocator_ == VK_NULL_HANDLE)
    {
        device_                    = device;
        functions_                 = functions;
        capture_device_type_       = capture_device_type;
        capture_memory_properties_ = capture_memory_properties;
        replay_memory_properties_  = replay_memory_properties;

        vma_functions_.vkGetPhysicalDeviceProperties           = functions_.get_physical_device_properties;
        vma_functions_.vkGetPhysicalDeviceMemoryProperties     = functions_.get_physical_device_memory_properties;
        vma_functions_.vkAllocateMemory                        = functions_.allocate_memory;
        vma_functions_.vkFreeMemory                            = functions_.free_memory;
        vma_functions_.vkMapMemory                             = functions_.map_memory;
        vma_functions_.vkUnmapMemory                           = functions_.unmap_memory;
        vma_functions_.vkFlushMappedMemoryRanges               = functions_.flush_memory_ranges;
        vma_functions_.vkInvalidateMappedMemoryRanges          = functions_.invalidate_memory_ranges;
        vma_functions_.vkBindBufferMemory                      = functions_.bind_buffer_memory;
        vma_functions_.vkBindImageMemory                       = functions_.bind_image_memory;
        vma_functions_.vkGetBufferMemoryRequirements           = functions_.get_buffer_memory_requirements;
        vma_functions_.vkGetImageMemoryRequirements            = functions_.get_image_memory_requirements;
        vma_functions_.vkCreateBuffer                          = functions_.create_buffer;
        vma_functions_.vkDestroyBuffer                         = functions_.destroy_buffer;
        vma_functions_.vkCreateImage                           = functions_.create_image;
        vma_functions_.vkDestroyImage                          = functions_.destroy_image;
        vma_functions_.vkCmdCopyBuffer                         = functions_.cmd_copy_buffer;
        vma_functions_.vkGetBufferMemoryRequirements2KHR       = functions_.get_buffer_memory_requirements2;
        vma_functions_.vkGetImageMemoryRequirements2KHR        = functions_.get_image_memory_requirements2;
        vma_functions_.vkBindBufferMemory2KHR                  = functions_.bind_buffer_memory2;
        vma_functions_.vkBindImageMemory2KHR                   = functions_.bind_image_memory2;
        vma_functions_.vkGetPhysicalDeviceMemoryProperties2KHR = functions_.get_physical_device_memory_properties2;
        vma_functions_.vkGetInstanceProcAddr                   = functions_.get_instance_proc_addr;
        vma_functions_.vkGetDeviceProcAddr                     = functions_.get_device_proc_addr;

        VmaAllocatorCreateInfo create_info = {};

        create_info.physicalDevice   = physical_device;
        create_info.device           = device;
        create_info.pVulkanFunctions = &vma_functions_;
        create_info.instance         = instance;
        create_info.vulkanApiVersion = api_version;

        uint32_t queue_family_count = 0;
        functions_.get_physical_device_queue_family_properties(physical_device, &queue_family_count, nullptr);

        std::vector<VkQueueFamilyProperties> queue_family_properties(queue_family_count);
        functions_.get_physical_device_queue_family_properties(
            physical_device, &queue_family_count, queue_family_properties.data());

        staging_queue_family_ = 0;
        for (const VkQueueFamilyProperties& elt : queue_family_properties)
        {
            if (elt.queueFlags & (VK_QUEUE_GRAPHICS_BIT | VK_QUEUE_TRANSFER_BIT))
            {
                break;
            }
            staging_queue_family_++;
        }

        VkCommandPoolCreateInfo cmd_pool_info = {};
        cmd_pool_info.sType                   = VK_STRUCTURE_TYPE_COMMAND_POOL_CREATE_INFO;
        cmd_pool_info.flags                   = VK_COMMAND_POOL_CREATE_RESET_COMMAND_BUFFER_BIT;
        cmd_pool_info.queueFamilyIndex        = staging_queue_family_;

        result = functions_.create_command_pool(device_, &cmd_pool_info, NULL, &cmd_pool_);
        assert(result == VK_SUCCESS);

        functions_.get_device_queue(device_, staging_queue_family_, 0, &staging_queue_);

        // Select creation flags from enabled extensions.
        bool have_memory_reqs2         = false;
        bool have_dedicated_allocation = false;

        for (const auto& entry : enabled_device_extensions)
        {
            if (entry == VK_KHR_GET_MEMORY_REQUIREMENTS_2_EXTENSION_NAME)
            {
                have_memory_reqs2 = true;
            }
            else if (entry == VK_KHR_DEDICATED_ALLOCATION_EXTENSION_NAME)
            {
                have_dedicated_allocation = true;
            }
            else if (entry == VK_KHR_BIND_MEMORY_2_EXTENSION_NAME)
            {
                create_info.flags |= VMA_ALLOCATOR_CREATE_KHR_BIND_MEMORY2_BIT;
            }
            else if (entry == VK_EXT_MEMORY_BUDGET_EXTENSION_NAME)
            {
                // Note that this assumes that the VK_KHR_get_physical_device_properties2 instance extension was also
                // enabled by the captured application.
                create_info.flags |= VMA_ALLOCATOR_CREATE_EXT_MEMORY_BUDGET_BIT;
            }
            else if (entry == VK_AMD_DEVICE_COHERENT_MEMORY_EXTENSION_NAME)
            {
                create_info.flags |= VMA_ALLOCATOR_CREATE_AMD_DEVICE_COHERENT_MEMORY_BIT;
            }
            else if (entry == VK_KHR_BUFFER_DEVICE_ADDRESS_EXTENSION_NAME)
            {
                create_info.flags |= VMA_ALLOCATOR_CREATE_BUFFER_DEVICE_ADDRESS_BIT;
            }
        }

        if (api_version >= VK_API_VERSION_1_2)
        {
            // when core (1.2+), use the feature unconditionally
            create_info.flags |= VMA_ALLOCATOR_CREATE_BUFFER_DEVICE_ADDRESS_BIT;
        }

        if (have_memory_reqs2 && have_dedicated_allocation)
        {
            create_info.flags |= VMA_ALLOCATOR_CREATE_KHR_DEDICATED_ALLOCATION_BIT;
        }

        result = vmaCreateAllocator(&create_info, &allocator_);
    }

    return result;
}

void VulkanRebindAllocator::Destroy()
{
<<<<<<< HEAD
    for (auto& semaphore : queue_bind_sparse_semaphores)
    {
        functions_.destroy_semaphore(device_, semaphore, nullptr);
    }
    queue_bind_sparse_semaphores.clear();

    ClearStagingResources();

=======
    functions_.free_command_buffers(device_, cmd_pool_, 1, &cmd_buffer_);
>>>>>>> 28ad0882
    functions_.destroy_command_pool(device_, cmd_pool_, nullptr);

    if (allocator_ != VK_NULL_HANDLE)
    {
        vmaDestroyAllocator(allocator_);
        allocator_ = VK_NULL_HANDLE;
    }

    device_ = VK_NULL_HANDLE;
}

VkResult VulkanRebindAllocator::CreateBuffer(const VkBufferCreateInfo*    create_info,
                                             const VkAllocationCallbacks* allocation_callbacks,
                                             format::HandleId             capture_id,
                                             VkBuffer*                    buffer,
                                             ResourceData*                allocator_data)
{
    GFXRECON_UNREFERENCED_PARAMETER(allocation_callbacks);
    GFXRECON_UNREFERENCED_PARAMETER(capture_id);

    VkResult result = VK_ERROR_INITIALIZATION_FAILED;

    if ((create_info != nullptr) && (buffer != nullptr) && (allocator_data != nullptr))
    {
        auto modified_info = *create_info;
        modified_info.size = util::aligned_value(create_info->size, min_buffer_alignment_);

        result = functions_.create_buffer(device_, &modified_info, allocator_->GetAllocationCallbacks(), buffer);

        if (result >= 0)
        {
            auto resource_alloc_info         = new ResourceAllocInfo;
            resource_alloc_info->usage       = create_info->usage;
            resource_alloc_info->object_type = VK_OBJECT_TYPE_BUFFER;
            (*allocator_data)                = reinterpret_cast<uintptr_t>(resource_alloc_info);

            if (create_info->pNext != nullptr)
            {
                resource_alloc_info->uses_extensions = true;
            }
        }
    }

    return result;
}

void VulkanRebindAllocator::DestroyBuffer(VkBuffer                     buffer,
                                          const VkAllocationCallbacks* allocation_callbacks,
                                          ResourceData                 allocator_data)
{
    GFXRECON_UNREFERENCED_PARAMETER(allocation_callbacks);
    GFXRECON_ASSERT(buffer != VK_NULL_HANDLE);

    if (allocator_data != 0)
    {
        auto resource_alloc_info = reinterpret_cast<ResourceAllocInfo*>(allocator_data);
        RemoveVmaMemoryInfo(*resource_alloc_info, VK_HANDLE_TO_UINT64(buffer));
        delete resource_alloc_info;
    }

    vmaDestroyBuffer(allocator_, buffer, VK_NULL_HANDLE);
}

VkResult VulkanRebindAllocator::CreateImage(const VkImageCreateInfo*     create_info,
                                            const VkAllocationCallbacks* allocation_callbacks,
                                            format::HandleId             capture_id,
                                            VkImage*                     image,
                                            ResourceData*                allocator_data)
{
    GFXRECON_UNREFERENCED_PARAMETER(allocation_callbacks);
    GFXRECON_UNREFERENCED_PARAMETER(capture_id);

    VkResult result = VK_ERROR_INITIALIZATION_FAILED;

    if ((create_info != nullptr) && (image != nullptr) && (allocator_data != nullptr))
    {
        result = functions_.create_image(device_, create_info, allocator_->GetAllocationCallbacks(), image);

        if (result >= 0)
        {
            auto resource_alloc_info         = new ResourceAllocInfo;
            resource_alloc_info->usage       = create_info->usage;
            resource_alloc_info->tiling      = create_info->tiling;
            resource_alloc_info->height      = create_info->extent.height;
            resource_alloc_info->format      = create_info->format;
            resource_alloc_info->object_type = VK_OBJECT_TYPE_IMAGE;
            (*allocator_data)                = reinterpret_cast<uintptr_t>(resource_alloc_info);

            if (create_info->pNext != nullptr)
            {
                resource_alloc_info->uses_extensions = true;
            }
        }
    }

    return result;
}

void VulkanRebindAllocator::DestroyImage(VkImage                      image,
                                         const VkAllocationCallbacks* allocation_callbacks,
                                         ResourceData                 allocator_data)
{
    GFXRECON_UNREFERENCED_PARAMETER(allocation_callbacks);
    GFXRECON_ASSERT(image != VK_NULL_HANDLE);

    if (allocator_data != 0)
    {
        auto resource_alloc_info = reinterpret_cast<ResourceAllocInfo*>(allocator_data);
        RemoveVmaMemoryInfo(*resource_alloc_info, VK_HANDLE_TO_UINT64(image));
        delete resource_alloc_info;
    }

    vmaDestroyImage(allocator_, image, VK_NULL_HANDLE);
}

VkResult VulkanRebindAllocator::CreateVideoSession(const VkVideoSessionCreateInfoKHR* create_info,
                                                   const VkAllocationCallbacks*       allocation_callbacks,
                                                   format::HandleId                   capture_id,
                                                   VkVideoSessionKHR*                 session,
                                                   ResourceData*                      allocator_data)
{
    GFXRECON_UNREFERENCED_PARAMETER(allocation_callbacks);
    GFXRECON_UNREFERENCED_PARAMETER(capture_id);

    VkResult result = VK_ERROR_INITIALIZATION_FAILED;

    if ((create_info != nullptr) && (session != nullptr) && (allocator_data != nullptr))
    {
        result = functions_.create_video_session(device_, create_info, allocator_->GetAllocationCallbacks(), session);

        if (result >= 0)
        {
            auto resource_alloc_info         = new ResourceAllocInfo;
            resource_alloc_info->object_type = VK_OBJECT_TYPE_VIDEO_SESSION_KHR;
            (*allocator_data)                = reinterpret_cast<uintptr_t>(resource_alloc_info);

            if (create_info->pNext != nullptr)
            {
                resource_alloc_info->uses_extensions = true;
            }
        }
    }

    return result;
}

void VulkanRebindAllocator::DestroyVideoSession(VkVideoSessionKHR            session,
                                                const VkAllocationCallbacks* allocation_callbacks,
                                                ResourceData                 allocator_data)
{
    GFXRECON_UNREFERENCED_PARAMETER(allocation_callbacks);
    GFXRECON_ASSERT(session != VK_NULL_HANDLE);

    if (allocator_data != 0)
    {
        auto* resource_alloc_info = reinterpret_cast<ResourceAllocInfo*>(allocator_data);
        RemoveVmaMemoryInfo(*resource_alloc_info, VK_HANDLE_TO_UINT64(session));
        delete resource_alloc_info;
    }

    functions_.destroy_video_session(allocator_->m_hDevice, session, allocator_->GetAllocationCallbacks());
}

void VulkanRebindAllocator::GetBufferMemoryRequirements(VkBuffer              buffer,
                                                        VkMemoryRequirements* memory_requirements,
                                                        ResourceData          allocator_data)
{
    if (allocator_data != 0)
    {
        auto resource_alloc_info = reinterpret_cast<ResourceAllocInfo*>(allocator_data);

        if (resource_alloc_info->capture_mem_reqs.empty())
        {
            resource_alloc_info->capture_mem_reqs.resize(1);
        }
        resource_alloc_info->capture_mem_reqs[0] = *memory_requirements;
    }
    functions_.get_buffer_memory_requirements(device_, buffer, memory_requirements);
}

void VulkanRebindAllocator::GetBufferMemoryRequirements2(const VkBufferMemoryRequirementsInfo2* info,
                                                         VkMemoryRequirements2*                 memory_requirements,
                                                         ResourceData                           allocator_data)
{
    if (allocator_data != 0)
    {
        auto resource_alloc_info = reinterpret_cast<ResourceAllocInfo*>(allocator_data);

        if (resource_alloc_info->capture_mem_reqs.empty())
        {
            resource_alloc_info->capture_mem_reqs.resize(1);
        }
        resource_alloc_info->capture_mem_reqs[0] = memory_requirements->memoryRequirements;
    }
    functions_.get_buffer_memory_requirements2(device_, info, memory_requirements);
}

void VulkanRebindAllocator::GetImageSubresourceLayout(VkImage                    image,
                                                      const VkImageSubresource*  subresource,
                                                      VkSubresourceLayout*       layout,
                                                      const VkSubresourceLayout* original_layout,
                                                      ResourceData               allocator_data)
{
    GFXRECON_UNREFERENCED_PARAMETER(allocator_data);

    functions_.get_image_subresource_layout(device_, image, subresource, layout);

    if ((allocator_data != 0) && (layout != nullptr) && (original_layout != nullptr))
    {
        auto        resource_alloc_info = reinterpret_cast<ResourceAllocInfo*>(allocator_data);
        const auto& layouts             = resource_alloc_info->layouts;

        auto comparison_func = [subresource](const SubresourceLayouts& entry) -> bool {
            const auto& key = entry.subresource;
            return (subresource->aspectMask == key.aspectMask) && (subresource->arrayLayer == key.arrayLayer) &&
                   (subresource->mipLevel == key.mipLevel);
        };

        if (std::find_if(layouts.begin(), layouts.end(), comparison_func) == layouts.end())
        {
            SubresourceLayouts layouts;
            layouts.subresource = *subresource;
            layouts.original    = *original_layout;
            layouts.rebind      = *layout;

            resource_alloc_info->layouts.emplace_back(std::move(layouts));
        }
    }
}

void VulkanRebindAllocator::GetImageMemoryRequirements(VkImage               image,
                                                       VkMemoryRequirements* memory_requirements,
                                                       ResourceData          allocator_data)
{
    if (allocator_data != 0)
    {
        auto resource_alloc_info = reinterpret_cast<ResourceAllocInfo*>(allocator_data);

        if (resource_alloc_info->capture_mem_reqs.empty())
        {
            resource_alloc_info->capture_mem_reqs.resize(1);
        }
        resource_alloc_info->capture_mem_reqs[0] = *memory_requirements;
    }
    functions_.get_image_memory_requirements(device_, image, memory_requirements);
}

void VulkanRebindAllocator::GetImageMemoryRequirements2(const VkImageMemoryRequirementsInfo2* info,
                                                        VkMemoryRequirements2*                memory_requirements,
                                                        ResourceData                          allocator_data)
{
    if (allocator_data != 0)
    {
        auto resource_alloc_info = reinterpret_cast<ResourceAllocInfo*>(allocator_data);

        if (resource_alloc_info->capture_mem_reqs.empty())
        {
            resource_alloc_info->capture_mem_reqs.resize(1);
        }
        resource_alloc_info->capture_mem_reqs[0] = memory_requirements->memoryRequirements;
    }
    functions_.get_image_memory_requirements2(device_, info, memory_requirements);
}

VkResult
VulkanRebindAllocator::GetVideoSessionMemoryRequirementsKHR(VkVideoSessionKHR video_session,
                                                            uint32_t*         memory_requirements_count,
                                                            VkVideoSessionMemoryRequirementsKHR* memory_requirements,
                                                            ResourceData                         allocator_data)
{
    if (allocator_data != 0 && *memory_requirements_count > 0)
    {
        auto resource_alloc_info = reinterpret_cast<ResourceAllocInfo*>(allocator_data);

        resource_alloc_info->capture_mem_reqs.resize(*memory_requirements_count);

        for (uint32_t i = 0; i < *memory_requirements_count; ++i)
        {
            resource_alloc_info->capture_mem_reqs[i] = memory_requirements[i].memoryRequirements;
        }
    }
    return functions_.get_video_session_memory_requirements(
        device_, video_session, memory_requirements_count, memory_requirements);
}

VkResult VulkanRebindAllocator::AllocateMemory(const VkMemoryAllocateInfo*  allocate_info,
                                               const VkAllocationCallbacks* allocation_callbacks,
                                               format::HandleId             capture_id,
                                               VkDeviceMemory*              memory,
                                               MemoryData*                  allocator_data)
{
    GFXRECON_UNREFERENCED_PARAMETER(allocation_callbacks);
    GFXRECON_UNREFERENCED_PARAMETER(capture_id);

    VkResult result = VK_ERROR_INITIALIZATION_FAILED;

    if ((allocate_info != nullptr) && (memory != nullptr) && (allocator_data != nullptr))
    {
        // With rebinding, memory allocations are managed by VMA.  We just store the size and memory type index for the
        // VkDeviceMemory object here.  If the VkDeviceMemory object is mapped, the size will be used to create a system
        // memory allocation that will be used to reconstruct the content of the original memory object.  The
        // reconstructed data will be used to populate the memory allocations created by VMA.
        auto memory_alloc_info             = new MemoryAllocInfo;
        memory_alloc_info->capture_id      = capture_id;
        memory_alloc_info->allocation_size = allocate_info->allocationSize;
        memory_alloc_info->original_index  = allocate_info->memoryTypeIndex;
        memory_alloc_info->is_free         = false;

        (*memory)         = format::FromHandleId<VkDeviceMemory>(kPlaceholderHandleId);
        (*allocator_data) = reinterpret_cast<uintptr_t>(memory_alloc_info);

        result = VK_SUCCESS;

        // Track android hardware buffer
        if (auto import_ahb_info =
                graphics::vulkan_struct_get_pnext<VkImportAndroidHardwareBufferInfoANDROID>(allocate_info))
        {
            memory_alloc_info->ahb = import_ahb_info->buffer;
        }
    }

    return result;
}

void VulkanRebindAllocator::FreeMemory(VkDeviceMemory               memory,
                                       const VkAllocationCallbacks* allocation_callbacks,
                                       MemoryData                   allocator_data)
{
    GFXRECON_UNREFERENCED_PARAMETER(allocation_callbacks);

    if (allocator_data != 0)
    {
        // Clear references from resources to the allocation info and cleanup allocation info memory.
        auto memory_alloc_info = reinterpret_cast<MemoryAllocInfo*>(allocator_data);

        if (memory_alloc_info->ahb)
        {
            functions_.free_memory(device_, memory_alloc_info->ahb_memory, allocator_->GetAllocationCallbacks());
        }
        memory_alloc_info->is_free = true;

        // All objects are destroyed and the memory is freed, so delete the MemoryAllocInfo.
        if (memory_alloc_info->original_objects.empty())
        {
            delete memory_alloc_info;
        }
    }
}

VkResult
VulkanRebindAllocator::AllocateMemoryForBuffer(VkBuffer                                buffer,
                                               VkDeviceSize                            memory_offset,
                                               const VkPhysicalDeviceMemoryProperties& device_memory_properties,
                                               ResourceAllocInfo&                      resource_alloc_info,
                                               MemoryAllocInfo&                        memory_alloc_info,
                                               VmaMemoryInfo**                         vma_mem_info)
{
    VkMemoryRequirements capture_req = {};
    if (resource_alloc_info.capture_mem_reqs.size() > 0)
    {
        capture_req = resource_alloc_info.capture_mem_reqs[0];
    }

    VkMemoryRequirements replay_req                    = {};
    bool                 requires_dedicated_allocation = false;
    bool                 prefers_dedicated_allocation  = false;
    allocator_->GetBufferMemoryRequirements(
        buffer, replay_req, requires_dedicated_allocation, prefers_dedicated_allocation);

    replay_req.alignment = std::max<VkDeviceSize>(replay_req.alignment, min_buffer_alignment_);

    VmaAllocationCreateInfo create_info{};
    create_info.flags = 0;
    create_info.usage =
        GetBufferMemoryUsage(resource_alloc_info.usage,
                             device_memory_properties.memoryTypes[memory_alloc_info.original_index].propertyFlags,
                             replay_req);
    create_info.requiredFlags  = 0;
    create_info.preferredFlags = 0;
    create_info.memoryTypeBits = 0;
    create_info.pool           = VK_NULL_HANDLE;
    create_info.pUserData      = nullptr;

    if (FindVmaMemoryInfo(memory_alloc_info,
                          memory_offset,
                          capture_req,
                          replay_req,
                          requires_dedicated_allocation,
                          prefers_dedicated_allocation,
                          create_info,
                          vma_mem_info))
    {
        return VK_SUCCESS;
    }

    VmaMemoryInfo mem_info                      = {};
    mem_info.memory_info                        = &memory_alloc_info;
    mem_info.capture_mem_req                    = capture_req;
    mem_info.replay_mem_req                     = replay_req;
    mem_info.requires_dedicated_allocation      = requires_dedicated_allocation;
    mem_info.prefers_dedicated_allocation       = prefers_dedicated_allocation;
    mem_info.alc_create_info                    = create_info;
    mem_info.offset_from_original_device_memory = memory_offset;

    auto result =
        vmaAllocateMemoryForBuffer(allocator_, buffer, &create_info, &mem_info.allocation, &mem_info.allocation_info);

    if (result >= 0)
    {
        memory_alloc_info.vma_mem_infos.emplace_back(std::make_unique<VmaMemoryInfo>(mem_info));
        *vma_mem_info = memory_alloc_info.vma_mem_infos.back().get();
    }
    return result;
}

void VulkanRebindAllocator::UpdateAllocInfo(ResourceAllocInfo&     resource_alloc_info,
                                            uint64_t               object_handle,
                                            MemoryInfoType         memory_info_type,
                                            MemoryAllocInfo&       memory_alloc_info,
                                            VmaMemoryInfo&         vma_mem_info,
                                            VkMemoryPropertyFlags& bind_memory_property)
{
    resource_alloc_info.memory_info_type = memory_info_type;

    switch (memory_info_type)
    {
        case MemoryInfoType::kBasic:
        {
            if (resource_alloc_info.bound_memory_infos.empty())
            {
                resource_alloc_info.bound_memory_infos.resize(1);
            }
            resource_alloc_info.bound_memory_infos[0] = &vma_mem_info;
            ++vma_mem_info.reference_count;
            break;
        }
        case MemoryInfoType::kSparse:
        case MemoryInfoType::kVideoSession:
        {
            bool is_found = false;
            for (const auto& mem_info : resource_alloc_info.bound_memory_infos)
            {
                if (mem_info == &vma_mem_info)
                {
                    is_found = true;
                    break;
                }
            }

            if (!is_found)
            {
                resource_alloc_info.bound_memory_infos.push_back(&vma_mem_info);
                ++vma_mem_info.reference_count;
            }
            break;
        }
        default:
            break;
    }

    VkMemoryPropertyFlags property_flags =
        replay_memory_properties_.memoryTypes[vma_mem_info.allocation_info.memoryType].propertyFlags;

    if ((property_flags & VK_MEMORY_PROPERTY_HOST_VISIBLE_BIT) == VK_MEMORY_PROPERTY_HOST_VISIBLE_BIT)
    {
        vma_mem_info.is_host_visible = true;
    }

    memory_alloc_info.original_objects.insert(std::make_pair(object_handle, &resource_alloc_info));

    if (memory_alloc_info.original_content != nullptr)
    {
        // Memory has been mapped and written prior to bind.  Copy the original content to the new
        // allocation to ensure it contains the correct data.

        // If the buffer is bigger at replay time than at capture time, you don't want to read
        // memory_alloc_info->original_content out of bounds
        VkDeviceSize copy_size =
            std::min(vma_mem_info.allocation_info.size,
                     memory_alloc_info.allocation_size - vma_mem_info.offset_from_original_device_memory);

        WriteBoundResource(&resource_alloc_info,
                           &vma_mem_info,
                           vma_mem_info.offset_from_original_device_memory,
                           0,
                           copy_size,
                           memory_alloc_info.original_content.get());
    }

    bind_memory_property = property_flags;

    SetBindingDebugUtilsNameAndTag(
        &memory_alloc_info, &resource_alloc_info, vma_mem_info.allocation_info.deviceMemory, object_handle);
}

VkResult VulkanRebindAllocator::BindBufferMemory(VkBuffer                                buffer,
                                                 VkDeviceMemory                          memory,
                                                 VkDeviceSize                            memory_offset,
                                                 ResourceData                            allocator_buffer_data,
                                                 MemoryData                              allocator_memory_data,
                                                 VkMemoryPropertyFlags*                  bind_memory_properties,
                                                 const VkPhysicalDeviceMemoryProperties& device_memory_properties)
{
    GFXRECON_UNREFERENCED_PARAMETER(memory);

    VkResult result = VK_ERROR_INITIALIZATION_FAILED;

    if ((buffer != VK_NULL_HANDLE) && (allocator_buffer_data != 0) && (allocator_memory_data != 0) &&
        (bind_memory_properties != nullptr))
    {
        auto           resource_alloc_info = reinterpret_cast<ResourceAllocInfo*>(allocator_buffer_data);
        auto           memory_alloc_info   = reinterpret_cast<MemoryAllocInfo*>(allocator_memory_data);
        VmaMemoryInfo* vma_mem_info        = nullptr;

        result = AllocateMemoryForBuffer(
            buffer, memory_offset, device_memory_properties, *resource_alloc_info, *memory_alloc_info, &vma_mem_info);

        if (result >= 0)
        {
            GFXRECON_ASSERT(vma_mem_info);

            auto offset = GetRebindOffsetFromVMA(memory_offset, *vma_mem_info);

            result = vmaBindBufferMemory2(allocator_, vma_mem_info->allocation, offset, buffer, nullptr);

            if (result >= 0)
            {
                UpdateAllocInfo(*resource_alloc_info,
                                VK_HANDLE_TO_UINT64(buffer),
                                MemoryInfoType::kBasic,
                                *memory_alloc_info,
                                *vma_mem_info,
                                *bind_memory_properties);
            }
        }
        else
        {
            GFXRECON_LOG_WARNING("AllocateMemory failed: %s in Rebind BindBufferMemory.",
                                 util::ToString<VkResult>(result).c_str());
        }
    }

    return result;
}

VkResult VulkanRebindAllocator::BindBufferMemory2(uint32_t                      bind_info_count,
                                                  const VkBindBufferMemoryInfo* bind_infos,
                                                  const ResourceData*           allocator_buffer_datas,
                                                  const MemoryData*             allocator_memory_datas,
                                                  VkMemoryPropertyFlags*        bind_memory_properties)
{
    VkResult result = VK_ERROR_INITIALIZATION_FAILED;

    if ((bind_infos != nullptr) && (allocator_buffer_datas != nullptr) && (allocator_memory_datas != nullptr) &&
        (bind_memory_properties != nullptr))
    {
        for (uint32_t i = 0; i < bind_info_count; ++i)
        {
            VkBuffer  buffer                = bind_infos[i].buffer;
            uintptr_t allocator_buffer_data = allocator_buffer_datas[i];
            uintptr_t allocator_memory_data = allocator_memory_datas[i];

            if ((buffer != VK_NULL_HANDLE) && (allocator_buffer_data != 0) && (allocator_memory_data != 0))
            {
                auto           resource_alloc_info = reinterpret_cast<ResourceAllocInfo*>(allocator_buffer_data);
                auto           memory_alloc_info   = reinterpret_cast<MemoryAllocInfo*>(allocator_memory_data);
                VmaMemoryInfo* vma_mem_info        = nullptr;

                result = AllocateMemoryForBuffer(buffer,
                                                 bind_infos[i].memoryOffset,
                                                 capture_memory_properties_,
                                                 *resource_alloc_info,
                                                 *memory_alloc_info,
                                                 &vma_mem_info);

                if (result >= 0)
                {
                    GFXRECON_ASSERT(vma_mem_info);

                    auto bind_info = &bind_infos[i];
                    auto offset    = GetRebindOffsetFromVMA(bind_info->memoryOffset, *vma_mem_info);

                    result =
                        vmaBindBufferMemory2(allocator_, vma_mem_info->allocation, offset, buffer, bind_info->pNext);

                    if (result >= 0)
                    {
                        UpdateAllocInfo(*resource_alloc_info,
                                        VK_HANDLE_TO_UINT64(buffer),
                                        MemoryInfoType::kBasic,
                                        *memory_alloc_info,
                                        *vma_mem_info,
                                        bind_memory_properties[i]);
                    }
                }
                else
                {
                    GFXRECON_LOG_WARNING("AllocateMemory failed: %s in Rebind BindBufferMemory2.",
                                         util::ToString<VkResult>(result).c_str());
                }
            }
        }
    }

    return result;
}

VkResult VulkanRebindAllocator::AllocateAHBMemory(MemoryAllocInfo* memory_alloc_info, const VkImage image)
{
    GFXRECON_ASSERT(memory_alloc_info->ahb != nullptr);

    VkImportAndroidHardwareBufferInfoANDROID importAHBInfo;
    importAHBInfo.sType  = VK_STRUCTURE_TYPE_IMPORT_ANDROID_HARDWARE_BUFFER_INFO_ANDROID;
    importAHBInfo.pNext  = nullptr;
    importAHBInfo.buffer = memory_alloc_info->ahb;

    VkMemoryDedicatedAllocateInfo dedicatedAllocateInfo{};
    dedicatedAllocateInfo.sType = VK_STRUCTURE_TYPE_MEMORY_DEDICATED_ALLOCATE_INFO;
    dedicatedAllocateInfo.pNext = &importAHBInfo;
    dedicatedAllocateInfo.image = image;

    VkAndroidHardwareBufferPropertiesANDROID androidHardwareBufferProperties;
    androidHardwareBufferProperties.sType = VK_STRUCTURE_TYPE_ANDROID_HARDWARE_BUFFER_PROPERTIES_ANDROID;
    androidHardwareBufferProperties.pNext = nullptr;
    functions_.get_android_hardware_buffer_properties(
        device_, memory_alloc_info->ahb, &androidHardwareBufferProperties);

    VkMemoryAllocateInfo allocate_info{};
    allocate_info.sType           = VK_STRUCTURE_TYPE_MEMORY_ALLOCATE_INFO;
    allocate_info.pNext           = &dedicatedAllocateInfo;
    allocate_info.allocationSize  = androidHardwareBufferProperties.allocationSize;
    allocate_info.memoryTypeIndex = replay_memory_properties_.memoryTypeCount;
    for (uint32_t i = 0; i < replay_memory_properties_.memoryTypeCount; ++i)
    {
        if ((androidHardwareBufferProperties.memoryTypeBits & (1 << i)) &&
            (replay_memory_properties_.memoryTypes[i].propertyFlags & VK_MEMORY_PROPERTY_DEVICE_LOCAL_BIT) ==
                VK_MEMORY_PROPERTY_DEVICE_LOCAL_BIT)
        {
            allocate_info.memoryTypeIndex = i;
        }
    }
    assert(allocate_info.memoryTypeIndex < replay_memory_properties_.memoryTypeCount);
    VkResult result = functions_.allocate_memory(device_, &allocate_info, nullptr, &memory_alloc_info->ahb_memory);
    return result;
}

VkResult VulkanRebindAllocator::AllocateMemoryForImage(VkImage                                 image,
                                                       VkDeviceSize                            memory_offset,
                                                       const VkPhysicalDeviceMemoryProperties& device_memory_properties,
                                                       ResourceAllocInfo&                      resource_alloc_info,
                                                       MemoryAllocInfo&                        memory_alloc_info,
                                                       VmaMemoryInfo**                         vma_mem_info)
{
    VkMemoryRequirements capture_req = {};
    if (resource_alloc_info.capture_mem_reqs.size() > 0)
    {
        capture_req = resource_alloc_info.capture_mem_reqs[0];
    }

    VkMemoryRequirements replay_req                    = {};
    bool                 requires_dedicated_allocation = false;
    bool                 prefers_dedicated_allocation  = false;
    allocator_->GetImageMemoryRequirements(
        image, replay_req, requires_dedicated_allocation, prefers_dedicated_allocation);

    VmaAllocationCreateInfo create_info{};
    create_info.flags = 0;
    create_info.usage =
        GetImageMemoryUsage(resource_alloc_info.usage,
                            resource_alloc_info.tiling,
                            device_memory_properties.memoryTypes[memory_alloc_info.original_index].propertyFlags,
                            replay_req);
    create_info.requiredFlags  = 0;
    create_info.preferredFlags = 0;
    create_info.memoryTypeBits = 0;
    create_info.pool           = VK_NULL_HANDLE;
    create_info.pUserData      = nullptr;

    if (FindVmaMemoryInfo(memory_alloc_info,
                          memory_offset,
                          capture_req,
                          replay_req,
                          requires_dedicated_allocation,
                          prefers_dedicated_allocation,
                          create_info,
                          vma_mem_info))
    {
        return VK_SUCCESS;
    }

    VmaMemoryInfo mem_info                      = {};
    mem_info.memory_info                        = &memory_alloc_info;
    mem_info.capture_mem_req                    = capture_req;
    mem_info.replay_mem_req                     = replay_req;
    mem_info.requires_dedicated_allocation      = requires_dedicated_allocation;
    mem_info.prefers_dedicated_allocation       = prefers_dedicated_allocation;
    mem_info.alc_create_info                    = create_info;
    mem_info.offset_from_original_device_memory = memory_offset;

    auto result =
        vmaAllocateMemoryForImage(allocator_, image, &create_info, &mem_info.allocation, &mem_info.allocation_info);

    if (result >= 0)
    {
        memory_alloc_info.vma_mem_infos.emplace_back(std::make_unique<VmaMemoryInfo>(mem_info));
        *vma_mem_info = memory_alloc_info.vma_mem_infos.back().get();
    }
    return result;
}

VkDeviceSize VulkanRebindAllocator::GetRebindOffsetFromVMA(VkDeviceSize         original_offset,
                                                           const VmaMemoryInfo& vma_mem_info)
{
    return original_offset - vma_mem_info.offset_from_original_device_memory;
}

VkDeviceSize VulkanRebindAllocator::GetRebindOffsetFromOriginalDeviceMemory(VkDeviceSize         original_offset,
                                                                            const VmaMemoryInfo& vma_mem_info)
{
    return GetRebindOffsetFromVMA(original_offset, vma_mem_info) + vma_mem_info.allocation_info.offset;
}

VkResult VulkanRebindAllocator::BindImageMemory(VkImage                                 image,
                                                VkDeviceMemory                          memory,
                                                VkDeviceSize                            memory_offset,
                                                ResourceData                            allocator_image_data,
                                                MemoryData                              allocator_memory_data,
                                                VkMemoryPropertyFlags*                  bind_memory_properties,
                                                const VkPhysicalDeviceMemoryProperties& device_memory_properties)
{
    GFXRECON_UNREFERENCED_PARAMETER(memory);

    VkResult result = VK_ERROR_INITIALIZATION_FAILED;

    if ((image != VK_NULL_HANDLE) && (allocator_image_data != 0) && (allocator_memory_data != 0) &&
        (bind_memory_properties != nullptr))
    {
        auto memory_alloc_info = reinterpret_cast<MemoryAllocInfo*>(allocator_memory_data);

        if (memory_alloc_info->ahb)
        {
            result = AllocateAHBMemory(memory_alloc_info, image);

            if (result >= 0)
            {
                result = functions_.bind_image_memory(device_, image, memory_alloc_info->ahb_memory, memory_offset);
            }
        }
        else
        {
            auto           resource_alloc_info = reinterpret_cast<ResourceAllocInfo*>(allocator_image_data);
            VmaMemoryInfo* vma_mem_info        = nullptr;

            result = AllocateMemoryForImage(image,
                                            memory_offset,
                                            device_memory_properties,
                                            *resource_alloc_info,
                                            *memory_alloc_info,
                                            &vma_mem_info);

            if (result >= 0)
            {
                GFXRECON_ASSERT(vma_mem_info);

                auto offset = GetRebindOffsetFromVMA(memory_offset, *vma_mem_info);

                result = vmaBindImageMemory2(allocator_, vma_mem_info->allocation, offset, image, nullptr);

                if (result >= 0)
                {
                    UpdateAllocInfo(*resource_alloc_info,
                                    VK_HANDLE_TO_UINT64(image),
                                    MemoryInfoType::kBasic,
                                    *memory_alloc_info,
                                    *vma_mem_info,
                                    *bind_memory_properties);
                }
            }
            else
            {
                GFXRECON_LOG_WARNING("AllocateMemory failed: %s in Rebind BindImageMemory.",
                                     util::ToString<VkResult>(result).c_str());
            }
        }
    }

    return result;
}

VkResult VulkanRebindAllocator::BindImageMemory2(uint32_t                     bind_info_count,
                                                 const VkBindImageMemoryInfo* bind_infos,
                                                 const ResourceData*          allocator_image_datas,
                                                 const MemoryData*            allocator_memory_datas,
                                                 VkMemoryPropertyFlags*       bind_memory_properties)
{
    VkResult result = VK_ERROR_INITIALIZATION_FAILED;

    if ((bind_infos != nullptr) && (allocator_image_datas != nullptr) && (allocator_memory_datas != nullptr) &&
        (bind_memory_properties != nullptr))
    {
        for (uint32_t i = 0; i < bind_info_count; ++i)
        {
            VkImage   image                 = bind_infos[i].image;
            uintptr_t allocator_image_data  = allocator_image_datas[i];
            uintptr_t allocator_memory_data = allocator_memory_datas[i];

            if ((image != VK_NULL_HANDLE) && (allocator_image_data != 0) && (allocator_memory_data != 0))
            {
                auto         memory_alloc_info = reinterpret_cast<MemoryAllocInfo*>(allocator_memory_data);
                VkDeviceSize memory_offset     = bind_infos[i].memoryOffset;

                if (memory_alloc_info->ahb)
                {
                    result = AllocateAHBMemory(memory_alloc_info, image);

                    if (result >= 0)
                    {
                        VkBindImageMemoryInfo bind_image_memory_info;
                        bind_image_memory_info.sType        = VK_STRUCTURE_TYPE_BIND_IMAGE_MEMORY_INFO;
                        bind_image_memory_info.pNext        = bind_infos[i].pNext;
                        bind_image_memory_info.image        = image;
                        bind_image_memory_info.memory       = memory_alloc_info->ahb_memory;
                        bind_image_memory_info.memoryOffset = memory_offset;
                        result = functions_.bind_image_memory2(device_, 1u, &bind_image_memory_info);
                    }
                }
                else
                {
                    auto           resource_alloc_info = reinterpret_cast<ResourceAllocInfo*>(allocator_image_data);
                    VmaMemoryInfo* vma_mem_info        = nullptr;

                    result = AllocateMemoryForImage(image,
                                                    memory_offset,
                                                    capture_memory_properties_,
                                                    *resource_alloc_info,
                                                    *memory_alloc_info,
                                                    &vma_mem_info);

                    if (result >= 0)
                    {
                        GFXRECON_ASSERT(vma_mem_info);

                        auto bind_info = &bind_infos[i];

                        auto offset = GetRebindOffsetFromVMA(memory_offset, *vma_mem_info);

                        result =
                            vmaBindImageMemory2(allocator_, vma_mem_info->allocation, offset, image, bind_info->pNext);

                        if (result >= 0)
                        {
                            UpdateAllocInfo(*resource_alloc_info,
                                            VK_HANDLE_TO_UINT64(image),
                                            MemoryInfoType::kBasic,
                                            *memory_alloc_info,
                                            *vma_mem_info,
                                            bind_memory_properties[i]);
                        }
                    }
                    else
                    {
                        GFXRECON_LOG_WARNING("AllocateMemory failed: %s in Rebind BindImageMemory2.",
                                             util::ToString<VkResult>(result).c_str());
                    }
                }
            }
        }
    }

    return result;
}

VkResult VulkanRebindAllocator::BindVideoSessionMemory(VkVideoSessionKHR                      video_session,
                                                       uint32_t                               bind_info_count,
                                                       const VkBindVideoSessionMemoryInfoKHR* bind_infos,
                                                       const ResourceData                     allocator_session_data,
                                                       const MemoryData*                      allocator_memory_datas,
                                                       VkMemoryPropertyFlags*                 bind_memory_properties)
{
    VkResult result = VK_ERROR_INITIALIZATION_FAILED;

    if ((video_session != VK_NULL_HANDLE) && (bind_infos != nullptr) && (allocator_session_data != 0) &&
        (allocator_memory_datas != nullptr) && (bind_memory_properties != nullptr))
    {
        uint32_t replay_req_count = 0;
        functions_.get_video_session_memory_requirements(device_, video_session, &replay_req_count, nullptr);

        VkVideoSessionMemoryRequirementsKHR reqs = {};
        reqs.sType                               = VK_STRUCTURE_TYPE_VIDEO_SESSION_MEMORY_REQUIREMENTS_KHR;
        std::vector<VkVideoSessionMemoryRequirementsKHR> replay_reqs(replay_req_count, reqs);
        functions_.get_video_session_memory_requirements(device_, video_session, &replay_req_count, replay_reqs.data());

        auto resource_alloc_info = reinterpret_cast<ResourceAllocInfo*>(allocator_session_data);

        // Use replay MemoryRequeirements to AllocateMemory and Bind.
        for (uint32_t bind_i = 0; bind_i < bind_info_count; ++bind_i)
        {
            uintptr_t allocator_memory_data = allocator_memory_datas[bind_i];
            if (allocator_memory_data == 0)
            {
                continue;
            }

            auto*       memory_alloc_info = reinterpret_cast<MemoryAllocInfo*>(allocator_memory_data);
            const auto& bind_info         = bind_infos[bind_i];
            auto        replay_req        = replay_reqs[bind_info.memoryBindIndex].memoryRequirements;

            auto usage = GetVideoSessionMemoryUsage(
                capture_memory_properties_.memoryTypes[memory_alloc_info->original_index].propertyFlags, replay_req);

            VkMemoryRequirements capture_req = {};
            if (resource_alloc_info->capture_mem_reqs.size() > bind_info.memoryBindIndex)
            {
                capture_req = resource_alloc_info->capture_mem_reqs[bind_info.memoryBindIndex];
            }

            VmaMemoryInfo* vma_mem_info = nullptr;

            auto result = VmaAllocateMemory(*memory_alloc_info,
                                            bind_info.memoryOffset,
                                            capture_req,
                                            replay_req,
                                            false,
                                            false,
                                            VK_NULL_HANDLE,
                                            VK_NULL_HANDLE,
                                            usage,
                                            &vma_mem_info);
            if (result >= 0)
            {
                GFXRECON_ASSERT(vma_mem_info);

                VkBindVideoSessionMemoryInfoKHR modified_bind_info = bind_info;
                modified_bind_info.memory                          = vma_mem_info->allocation_info.deviceMemory;
                modified_bind_info.memoryOffset =
                    GetRebindOffsetFromOriginalDeviceMemory(bind_info.memoryOffset, *vma_mem_info);

                switch (vma_mem_info->allocation->GetType())
                {
                    case VmaAllocation_T::ALLOCATION_TYPE_DEDICATED:
                    {
                        result = functions_.bind_video_session_memory(device_, video_session, 1, &modified_bind_info);
                        break;
                    }
                    case VmaAllocation_T::ALLOCATION_TYPE_BLOCK:
                    {
                        VmaDeviceMemoryBlock* const pBlock = vma_mem_info->allocation->GetBlock();
                        VMA_ASSERT(pBlock && "Binding Video Session to allocation that doesn't belong to any block.");

                        // This lock is important so that we don't call vkBind... and/or vkMap... simultaneously
                        // on the same VkDeviceMemory from multiple threads.
                        VmaMutexLock lock(pBlock->m_MapAndBindMutex, allocator_->m_UseMutex);
                        result = functions_.bind_video_session_memory(device_, video_session, 1, &modified_bind_info);
                        break;
                    }
                    default:
                        VMA_ASSERT(0);
                }

                if (result >= 0)
                {
                    UpdateAllocInfo(*resource_alloc_info,
                                    VK_HANDLE_TO_UINT64(video_session),
                                    MemoryInfoType::kVideoSession,
                                    *memory_alloc_info,
                                    *vma_mem_info,
                                    bind_memory_properties[bind_i]);
                }
            }
            else
            {
                GFXRECON_LOG_WARNING("AllocateMemory failed: %s in Rebind BindVideoSessionMemory.",
                                     util::ToString<VkResult>(result).c_str());
            }
        }
    }

    return result;
}

VkResult VulkanRebindAllocator::MapMemory(VkDeviceMemory   memory,
                                          VkDeviceSize     offset,
                                          VkDeviceSize     size,
                                          VkMemoryMapFlags flags,
                                          void**           data,
                                          MemoryData       allocator_data)
{
    GFXRECON_UNREFERENCED_PARAMETER(memory);
    GFXRECON_UNREFERENCED_PARAMETER(size);
    GFXRECON_UNREFERENCED_PARAMETER(flags);

    VkResult result = VK_ERROR_MEMORY_MAP_FAILED;

    if (allocator_data != 0)
    {
        auto memory_alloc_info           = reinterpret_cast<MemoryAllocInfo*>(allocator_data);
        memory_alloc_info->is_mapped     = true;
        memory_alloc_info->mapped_offset = offset;
        result                           = VK_SUCCESS;
        (*data)                          = reinterpret_cast<void*>(kPlaceholderAddress);
    }

    return result;
}

VkResult
VulkanRebindAllocator::MapMemory2(const VkMemoryMapInfo* memory_map_info, void** data, MemoryData allocator_data)
{
    VkResult result = VK_ERROR_MEMORY_MAP_FAILED;

    if (allocator_data != 0)
    {
        auto memory_alloc_info           = reinterpret_cast<MemoryAllocInfo*>(allocator_data);
        memory_alloc_info->is_mapped     = true;
        memory_alloc_info->mapped_offset = memory_map_info->offset;
        result                           = VK_SUCCESS;
        (*data)                          = reinterpret_cast<void*>(kPlaceholderAddress);
    }

    return result;
}

void VulkanRebindAllocator::UnmapMemory(VkDeviceMemory memory, MemoryData allocator_data)
{
    GFXRECON_UNREFERENCED_PARAMETER(memory);

    if (allocator_data != 0)
    {
        auto memory_alloc_info           = reinterpret_cast<MemoryAllocInfo*>(allocator_data);
        memory_alloc_info->is_mapped     = false;
        memory_alloc_info->mapped_offset = 0;
    }
}

VkResult VulkanRebindAllocator::UnmapMemory2(const VkMemoryUnmapInfo* memory_unmap_info, MemoryData allocator_data)
{
    GFXRECON_UNREFERENCED_PARAMETER(memory_unmap_info);

    if (allocator_data != 0)
    {
        auto memory_alloc_info           = reinterpret_cast<MemoryAllocInfo*>(allocator_data);
        memory_alloc_info->is_mapped     = false;
        memory_alloc_info->mapped_offset = 0;
    }
    return VK_SUCCESS;
}

VkResult VulkanRebindAllocator::FlushMappedMemoryRanges(uint32_t                   memory_range_count,
                                                        const VkMappedMemoryRange* memory_ranges,
                                                        const MemoryData*          allocator_datas)
{
    return UpdateMappedMemoryRanges(memory_range_count, memory_ranges, allocator_datas, vmaFlushAllocation);
}

VkResult VulkanRebindAllocator::InvalidateMappedMemoryRanges(uint32_t                   memory_range_count,
                                                             const VkMappedMemoryRange* memory_ranges,
                                                             const MemoryData*          allocator_datas)
{
    return UpdateMappedMemoryRanges(memory_range_count, memory_ranges, allocator_datas, vmaInvalidateAllocation);
}

VkResult VulkanRebindAllocator::SetDebugUtilsObjectNameEXT(VkDevice                       device,
                                                           VkDebugUtilsObjectNameInfoEXT* name_info,
                                                           uintptr_t                      allocator_data)
{
    if (allocator_data != 0)
    {
        switch (name_info->objectType)
        {
            case VK_OBJECT_TYPE_DEVICE_MEMORY:
            {
                MemoryAllocInfo* memory_alloc_info = reinterpret_cast<MemoryAllocInfo*>(allocator_data);
                GFXRECON_ASSERT(memory_alloc_info);

                if (memory_alloc_info->vma_mem_infos.empty())
                {
                    memory_alloc_info->debug_utils_name = name_info->pObjectName;
                    return VK_SUCCESS;
                }
                else
                {
                    name_info->objectHandle =
                        VK_HANDLE_TO_UINT64(memory_alloc_info->vma_mem_infos[0]->allocation_info.deviceMemory);
                    break;
                }
                break;
            }
            case VK_OBJECT_TYPE_BUFFER:
            case VK_OBJECT_TYPE_IMAGE:
            case VK_OBJECT_TYPE_VIDEO_SESSION_KHR:
            case VK_OBJECT_TYPE_ACCELERATION_STRUCTURE_NV:
            {
                ResourceAllocInfo* resource_alloc_info = reinterpret_cast<ResourceAllocInfo*>(allocator_data);

                bool found_memory_info = false;
                for (const auto& mem_info : resource_alloc_info->bound_memory_infos)
                {
                    if (mem_info->memory_info)
                    {
                        found_memory_info = true;
                        break;
                    }
                }

                if (!found_memory_info)
                {
                    resource_alloc_info->debug_utils_name = name_info->pObjectName;
                    return VK_SUCCESS;
                }
                break;
            }
            default:
            {
                break;
            }
        }
    }

    return functions_.set_debug_utils_object_name(device, name_info);
}

VkResult VulkanRebindAllocator::SetDebugUtilsObjectTagEXT(VkDevice                      device,
                                                          VkDebugUtilsObjectTagInfoEXT* tag_info,
                                                          uintptr_t                     allocator_data)
{
    if (allocator_data != 0)
    {
        switch (tag_info->objectType)
        {
            case VK_OBJECT_TYPE_DEVICE_MEMORY:
            {
                MemoryAllocInfo* memory_alloc_info = reinterpret_cast<MemoryAllocInfo*>(allocator_data);
                GFXRECON_ASSERT(memory_alloc_info);

                if (memory_alloc_info->vma_mem_infos.empty())
                {
                    std::vector<uint8_t>& buffer = memory_alloc_info->debug_utils_tag;
                    const uint8_t*        data   = reinterpret_cast<const uint8_t*>(tag_info->pTag);

                    buffer.clear();
                    buffer.insert(buffer.end(), data, data + tag_info->tagSize);
                    memory_alloc_info->debug_utils_tag_name = tag_info->tagName;

                    return VK_SUCCESS;
                }
                else
                {
                    tag_info->objectHandle =
                        VK_HANDLE_TO_UINT64(memory_alloc_info->vma_mem_infos[0]->allocation_info.deviceMemory);
                    break;
                }
                break;
            }
            case VK_OBJECT_TYPE_BUFFER:
            case VK_OBJECT_TYPE_IMAGE:
            case VK_OBJECT_TYPE_VIDEO_SESSION_KHR:
            case VK_OBJECT_TYPE_ACCELERATION_STRUCTURE_NV:
            {
                ResourceAllocInfo* resource_alloc_info = reinterpret_cast<ResourceAllocInfo*>(allocator_data);

                bool found_memory_info = false;
                for (const auto& mem_info : resource_alloc_info->bound_memory_infos)
                {
                    if (mem_info->memory_info)
                    {
                        found_memory_info = true;
                        break;
                    }
                }

                if (!found_memory_info)
                {
                    std::vector<uint8_t>& buffer = resource_alloc_info->debug_utils_tag;
                    const uint8_t*        data   = reinterpret_cast<const uint8_t*>(tag_info->pTag);

                    buffer.clear();
                    buffer.insert(buffer.end(), data, data + tag_info->tagSize);
                    resource_alloc_info->debug_utils_tag_name = tag_info->tagName;

                    return VK_SUCCESS;
                }
                break;
            }
            default:
            {
                break;
            }
        }
    }

    return functions_.set_debug_utils_object_tag(device, tag_info);
}

VkResult VulkanRebindAllocator::WriteMappedMemoryRange(MemoryData     allocator_data,
                                                       uint64_t       offset,
                                                       uint64_t       size,
                                                       const uint8_t* data)
{
    VkResult result = VK_ERROR_INITIALIZATION_FAILED;

    if (allocator_data != 0)
    {
        auto memory_alloc_info = reinterpret_cast<MemoryAllocInfo*>(allocator_data);

        if (memory_alloc_info->is_mapped)
        {
            if (memory_alloc_info->original_content == nullptr)
            {
                GFXRECON_CHECK_CONVERSION_DATA_LOSS(size_t, memory_alloc_info->allocation_size);
                size_t allocation_size = static_cast<size_t>(memory_alloc_info->allocation_size);

                memory_alloc_info->original_content = std::make_unique<uint8_t[]>(allocation_size);
            }

            // Update the reconstructed memory, which is written to memory allocations created at resource bind to
            // ensure they contain the correct data.
            GFXRECON_CHECK_CONVERSION_DATA_LOSS(size_t, size);
            size_t   copy_size = static_cast<size_t>(size);
            uint8_t* copy_dst  = memory_alloc_info->original_content.get() + memory_alloc_info->mapped_offset + offset;

            util::platform::MemoryCopy(copy_dst, copy_size, data, copy_size);

            VkDeviceSize write_start = memory_alloc_info->mapped_offset + offset;
            VkDeviceSize write_end   = write_start + size;

            // Copy to the resources that were bound to this range at capture.
            for (const auto& entry : memory_alloc_info->original_objects)
            {
                for (auto& entry_bound : entry.second->bound_memory_infos)
                {
                    UpdateBoundResource(entry.second, entry_bound, write_start, write_end, data);
                }
            }

            result = VK_SUCCESS;
        }
        else
        {
            result = VK_ERROR_MEMORY_MAP_FAILED;
        }
    }

    return result;
}

void VulkanRebindAllocator::ReportAllocateMemoryIncompatibility(const VkMemoryAllocateInfo* allocate_info)
{
    // The rebind allocator defers allocation until bind and always returns success from vkAllocateMemory, so has no
    // incompatibility to check for.
    GFXRECON_UNREFERENCED_PARAMETER(allocate_info);
}

void VulkanRebindAllocator::ReportBindBufferIncompatibility(VkBuffer     buffer,
                                                            ResourceData allocator_resource_data,
                                                            MemoryData   allocator_memory_data)
{
    GFXRECON_UNREFERENCED_PARAMETER(buffer);
    GFXRECON_UNREFERENCED_PARAMETER(allocator_memory_data);

    ReportBindIncompatibility(&allocator_resource_data, 1);
}

void VulkanRebindAllocator::ReportBindBuffer2Incompatibility(uint32_t                      bind_info_count,
                                                             const VkBindBufferMemoryInfo* bind_infos,
                                                             const ResourceData*           allocator_resource_datas,
                                                             const MemoryData*             allocator_memory_datas)
{
    GFXRECON_UNREFERENCED_PARAMETER(bind_infos);
    GFXRECON_UNREFERENCED_PARAMETER(allocator_memory_datas);

    ReportBindIncompatibility(allocator_resource_datas, bind_info_count);
}

void VulkanRebindAllocator::ReportBindImageIncompatibility(VkImage      image,
                                                           ResourceData allocator_resource_data,
                                                           MemoryData   allocator_memory_data)
{
    GFXRECON_UNREFERENCED_PARAMETER(image);
    GFXRECON_UNREFERENCED_PARAMETER(allocator_memory_data);

    ReportBindIncompatibility(&allocator_resource_data, 1);
}

void VulkanRebindAllocator::ReportBindImage2Incompatibility(uint32_t                     bind_info_count,
                                                            const VkBindImageMemoryInfo* bind_infos,
                                                            const ResourceData*          allocator_resource_datas,
                                                            const MemoryData*            allocator_memory_datas)
{
    GFXRECON_UNREFERENCED_PARAMETER(bind_infos);
    GFXRECON_UNREFERENCED_PARAMETER(allocator_memory_datas);

    ReportBindIncompatibility(allocator_resource_datas, bind_info_count);
}

void VulkanRebindAllocator::ReportBindVideoSessionIncompatibility(VkVideoSessionKHR video_session,
                                                                  uint32_t          bind_info_count,
                                                                  const VkBindVideoSessionMemoryInfoKHR* bind_infos,
                                                                  const ResourceData allocator_resource_data,
                                                                  const MemoryData*  allocator_memory_datas)
{
    GFXRECON_UNREFERENCED_PARAMETER(video_session);
    GFXRECON_UNREFERENCED_PARAMETER(bind_infos);
    GFXRECON_UNREFERENCED_PARAMETER(allocator_memory_datas);

    ReportBindIncompatibility(&allocator_resource_data, 1);
}

void VulkanRebindAllocator::ReportBindAccelerationStructureMemoryNVIncompatibility(
    uint32_t                                       bind_info_count,
    const VkBindAccelerationStructureMemoryInfoNV* bind_infos,
    const ResourceData*                            allocator_acc_datas,
    const MemoryData*                              allocator_memory_datas)
{
    GFXRECON_UNREFERENCED_PARAMETER(bind_infos);
    GFXRECON_UNREFERENCED_PARAMETER(allocator_memory_datas);
}

void VulkanRebindAllocator::ReportQueueBindSparseIncompatibility(VkQueue                 queue,
                                                                 uint32_t                bind_info_count,
                                                                 const VkBindSparseInfo* bind_infos,
                                                                 VkFence                 fence,
                                                                 const ResourceData*     allocator_buf_datas,
                                                                 const MemoryData*       allocator_buf_mem_datas,
                                                                 const ResourceData*     allocator_img_op_datas,
                                                                 const MemoryData*       allocator_img_op_mem_datas,
                                                                 const ResourceData*     allocator_img_datas,
                                                                 const MemoryData*       allocator_img_mem_datas)
{
    GFXRECON_UNREFERENCED_PARAMETER(queue);
    GFXRECON_UNREFERENCED_PARAMETER(fence);
    GFXRECON_UNREFERENCED_PARAMETER(allocator_buf_mem_datas);
    GFXRECON_UNREFERENCED_PARAMETER(allocator_img_op_mem_datas);
    GFXRECON_UNREFERENCED_PARAMETER(allocator_img_mem_datas);

    uint32_t buf_count    = 0;
    uint32_t img_op_count = 0;
    uint32_t img_count    = 0;

    for (uint32_t i = 0; i < bind_info_count; ++i)
    {
        const auto* bind_info = &bind_infos[i];
        buf_count += bind_info->bufferBindCount;
        img_op_count += bind_info->imageOpaqueBindCount;
        img_count += bind_info->imageBindCount;
    }

    if (buf_count > 0)
    {
        ReportBindIncompatibility(allocator_buf_datas, buf_count);
    }
    if (img_op_count > 0)
    {
        ReportBindIncompatibility(allocator_img_op_datas, img_op_count);
    }
    if (img_count > 0)
    {
        ReportBindIncompatibility(allocator_img_datas, img_count);
    }
}

void VulkanRebindAllocator::WriteBoundResourceDirect(ResourceAllocInfo* resource_alloc_info,
                                                     VmaMemoryInfo*     bound_memory_info,
                                                     size_t             src_offset,
                                                     size_t             dst_offset,
                                                     size_t             data_size,
                                                     const uint8_t*     data)
{
    switch (resource_alloc_info->object_type)
    {
        case VK_OBJECT_TYPE_BUFFER:
        {
            util::platform::MemoryCopy(static_cast<uint8_t*>(bound_memory_info->mapped_pointer) + dst_offset,
                                       data_size,
                                       data + src_offset,
                                       data_size);
            break;
        }
        case VK_OBJECT_TYPE_IMAGE:
        {
            if (!resource_alloc_info->layouts.empty())
            {
                if (resource_alloc_info->layouts.size() == 1)
                {
                    const auto& layouts = resource_alloc_info->layouts[0];

                    GFXRECON_CHECK_CONVERSION_DATA_LOSS(size_t, layouts.original.rowPitch);
                    GFXRECON_CHECK_CONVERSION_DATA_LOSS(size_t, layouts.rebind.rowPitch);

                    size_t original_row_pitch = static_cast<size_t>(layouts.original.rowPitch);
                    size_t rebind_row_pitch   = static_cast<size_t>(layouts.rebind.rowPitch);

                    resource::CopyImageSubresourceMemory(static_cast<uint8_t*>(bound_memory_info->mapped_pointer),
                                                         data + src_offset,
                                                         dst_offset,
                                                         data_size,
                                                         rebind_row_pitch,
                                                         original_row_pitch,
                                                         resource_alloc_info->height);
                }
                else
                {
                    // TODO: multi-plane image format support when strides do not match.
                    GFXRECON_LOG_ERROR("Skipping mapped memory write for image with multiple subresources: support "
                                       "not yet implemented");
                }
            }
            else
            {
                GFXRECON_LOG_WARNING("Image subresource layout info is not available for mapped memory write; "
                                     "capture/replay memory alignment differences will not be handled properly");

                util::platform::MemoryCopy(static_cast<uint8_t*>(bound_memory_info->mapped_pointer) + dst_offset,
                                           data_size,
                                           data + src_offset,
                                           data_size);
            }
            break;
        }
        case VK_OBJECT_TYPE_VIDEO_SESSION_KHR:
        {
            // TODO: implement direct video session copy
            GFXRECON_LOG_WARNING("Skipping video session in direct write: support not yet implemented");
            break;
        }
        case VK_OBJECT_TYPE_ACCELERATION_STRUCTURE_NV:
        {
            // TODO: Implement it when it's necessary.
            GFXRECON_LOG_WARNING("Skipping acceleration structure NV in direct write: support not yet implemented");
            break;
        }
        default:
            break;
    }
}

void VulkanRebindAllocator::WriteBoundResourceStaging(ResourceAllocInfo* resource_alloc_info,
                                                      VmaMemoryInfo*     bound_memory_info,
                                                      size_t             src_offset,
                                                      size_t             dst_offset,
                                                      size_t             data_size,
                                                      const uint8_t*     data)
{
    if (resource_alloc_info->object_type == VK_OBJECT_TYPE_IMAGE && dst_offset != 0)
    {
        // TODO: implement offset based stagging image copy
        GFXRECON_LOG_WARNING("Skipping image with offset in staging write: support not yet implemented");
        return;
    }

    if (resource_alloc_info->object_type == VK_OBJECT_TYPE_VIDEO_SESSION_KHR)
    {
        // TODO: Implement it when it's necessary.
        GFXRECON_LOG_WARNING("Skipping video session in staging write: support not yet implemented");
        return;
    }

    if (resource_alloc_info->object_type == VK_OBJECT_TYPE_ACCELERATION_STRUCTURE_NV)
    {
        // TODO: Implement it when it's necessary.
        GFXRECON_LOG_WARNING("Skipping acceleration structure NV in staging write: support not yet implemented");
        return;
    }

    std::vector<VkSemaphore>          waiting_semaphores;
    std::vector<VkPipelineStageFlags> waiting_semaphores_dst_stage_mask;
    for (uint64_t i = 0; i < staging_resources_.size(); i++)
    {
        bool is_already_in_use = (resource_alloc_info == staging_resources_[i].resource_alloc_info) &&
                                 ((dst_offset == staging_resources_[i].dst_offset) ||
                                  (dst_offset + data_size > staging_resources_[i].dst_offset));
        if (is_already_in_use)
        {
            // If we have a scenario in which there are multiple staging copies on the same memory range before a
            // queue submit we are forced to chain them to avoid data corruption
            GFXRECON_LOG_WARNING("Detected multiple staging writes on the same resource before a vkQueueSubmit, "
                                 "staging writes will be chained.");
            waiting_semaphores.push_back(staging_resources_[i].staging_semaphore);
            waiting_semaphores_dst_stage_mask.push_back(VK_PIPELINE_STAGE_ALL_COMMANDS_BIT);
        }
    }
    // The following operations will be submitted and waited upon at the time of the next trace file VkQueueSubmit
    StagingResources staging_resources{};
    staging_resources.resource_alloc_info = resource_alloc_info;
    staging_resources.dst_offset          = dst_offset;

    VkCommandBufferAllocateInfo cmd_buff_alloc_info = {};
    cmd_buff_alloc_info.sType                       = VK_STRUCTURE_TYPE_COMMAND_BUFFER_ALLOCATE_INFO;
    cmd_buff_alloc_info.pNext                       = NULL;
    cmd_buff_alloc_info.commandPool                 = cmd_pool_;
    cmd_buff_alloc_info.level                       = VK_COMMAND_BUFFER_LEVEL_PRIMARY;
    cmd_buff_alloc_info.commandBufferCount          = 1;

    VkResult result = functions_.allocate_command_buffers(device_, &cmd_buff_alloc_info, &staging_resources.cmd_buffer);

    if (result == VK_SUCCESS)
    {
        VkBufferCreateInfo staging_buf_create_info{};
        staging_buf_create_info.sType = VK_STRUCTURE_TYPE_BUFFER_CREATE_INFO;
        staging_buf_create_info.size  = data_size;
        staging_buf_create_info.usage = VK_BUFFER_USAGE_TRANSFER_SRC_BIT;

        VmaAllocationInfo       staging_alloc_info{};
        VmaAllocationCreateInfo staging_alloc_create_info = {};
        staging_alloc_create_info.flags =
            VMA_ALLOCATION_CREATE_HOST_ACCESS_SEQUENTIAL_WRITE_BIT | VMA_ALLOCATION_CREATE_MAPPED_BIT;
        staging_alloc_create_info.usage = VMA_MEMORY_USAGE_CPU_ONLY;

        result = vmaCreateBuffer(allocator_,
                                 &staging_buf_create_info,
                                 &staging_alloc_create_info,
                                 &staging_resources.staging_buf,
                                 &staging_resources.staging_alloc,
                                 &staging_alloc_info);
    }

    void* copy_mapped_pointer{ bound_memory_info->mapped_pointer };

    if (result == VK_SUCCESS)
    {
        result = vmaMapMemory(allocator_, staging_resources.staging_alloc, &bound_memory_info->mapped_pointer);
    }

    if (result == VK_SUCCESS)
    {
        WriteBoundResourceDirect(resource_alloc_info, bound_memory_info, src_offset, 0, data_size, data);
        bound_memory_info->mapped_pointer = copy_mapped_pointer;
        vmaFlushAllocation(allocator_, staging_resources.staging_alloc, 0, VK_WHOLE_SIZE);
        vmaUnmapMemory(allocator_, staging_resources.staging_alloc);

        VkCommandBufferBeginInfo cmd_buf_begin_info = {};
        cmd_buf_begin_info.sType                    = VK_STRUCTURE_TYPE_COMMAND_BUFFER_BEGIN_INFO;

        result = functions_.begin_command_buffer(staging_resources.cmd_buffer, &cmd_buf_begin_info);
    }

    if (result == VK_SUCCESS)
    {
        if (resource_alloc_info->object_type == VK_OBJECT_TYPE_IMAGE)
        {
            VkImage original_image{};

            for (const auto& elt : bound_memory_info->memory_info->original_objects)
            {
                if (elt.second == resource_alloc_info)
                {
                    original_image = UINT64_TO_VK_HANDLE(VkImage, elt.first);
                    break;
                }
            }

            if (original_image)
            {
                // TODO: handle mip maps/array layers
                GFXRECON_LOG_WARNING(
                    "Ignoring potential mip maps/array layers in staging buffer to image copy: support "
                    "not yet implemented");

                std::vector<VkImageAspectFlagBits> aspects;
                graphics::GetFormatAspects(resource_alloc_info->format, &aspects);

                for (auto aspect : aspects)
                {
                    VkImageAspectFlags aspect_flags = aspect;

                    VkBufferImageCopy region{};
                    region.bufferOffset      = 0;
                    region.bufferRowLength   = 0;
                    region.bufferImageHeight = 0;
                    region.imageSubresource  = { aspect_flags, 0, 0, 1 };
                    region.imageOffset       = { 0, 0, 0 };
                    region.imageExtent       = { 1, 1, 1 };
                    functions_.cmd_copy_buffer_to_image(staging_resources.cmd_buffer,
                                                        staging_resources.staging_buf,
                                                        original_image,
                                                        VK_IMAGE_LAYOUT_TRANSFER_DST_OPTIMAL,
                                                        1,
                                                        &region);
                }
            }
        }
        else if (resource_alloc_info->object_type == VK_OBJECT_TYPE_BUFFER)
        {
            VkBuffer original_buffer{};
            for (const auto& elt : bound_memory_info->memory_info->original_objects)
            {
                if (elt.second == resource_alloc_info)
                {
                    original_buffer = UINT64_TO_VK_HANDLE(VkBuffer, elt.first);
                    break;
                }
            }

            if (original_buffer)
            {
                VkBufferCopy copy_region{};
                copy_region.srcOffset = 0;
                copy_region.dstOffset = dst_offset;
                copy_region.size      = data_size;

                functions_.cmd_copy_buffer(
                    staging_resources.cmd_buffer, staging_resources.staging_buf, original_buffer, 1, &copy_region);
            }
        }
    }

    if (result == VK_SUCCESS)
    {
        result = functions_.end_command_buffer(staging_resources.cmd_buffer);
    }

    if (result == VK_SUCCESS)
    {
        VkSemaphoreCreateInfo semaphore_create_info{};
        semaphore_create_info.sType = VK_STRUCTURE_TYPE_SEMAPHORE_CREATE_INFO;

        result =
            functions_.create_semaphore(device_, &semaphore_create_info, nullptr, &staging_resources.staging_semaphore);
    }

    if (result == VK_SUCCESS)
    {
        VkFenceCreateInfo fence_create_info{};
        fence_create_info.sType = VK_STRUCTURE_TYPE_FENCE_CREATE_INFO;

        result = functions_.create_fence(device_, &fence_create_info, nullptr, &staging_resources.staging_fence);
    }

    if (result == VK_SUCCESS)
    {
        VkSubmitInfo compute_submit_info{};
        compute_submit_info.sType                = VK_STRUCTURE_TYPE_SUBMIT_INFO;
        compute_submit_info.commandBufferCount   = 1;
        compute_submit_info.pCommandBuffers      = &staging_resources.cmd_buffer;
        compute_submit_info.waitSemaphoreCount   = waiting_semaphores.size();
        compute_submit_info.pWaitSemaphores      = waiting_semaphores.data();
        compute_submit_info.pWaitDstStageMask    = waiting_semaphores_dst_stage_mask.data();
        compute_submit_info.signalSemaphoreCount = 1;
        compute_submit_info.pSignalSemaphores    = &staging_resources.staging_semaphore;
        compute_submit_info.pSignalSemaphores    = &staging_resources.staging_semaphore;

        result = functions_.queue_submit(staging_queue_, 1, &compute_submit_info, staging_resources.staging_fence);
    }

    if (result == VK_SUCCESS)
    {
        staging_resources_.push_back(staging_resources);
    }
}

void VulkanRebindAllocator::WriteBoundResource(ResourceAllocInfo* resource_alloc_info,
                                               VmaMemoryInfo*     bound_memory_info,
                                               VkDeviceSize       src_offset,
                                               VkDeviceSize       dst_offset,
                                               VkDeviceSize       data_size,
                                               const uint8_t*     data)
{
    GFXRECON_ASSERT(resource_alloc_info != nullptr);
    GFXRECON_ASSERT(bound_memory_info != nullptr);
    GFXRECON_ASSERT(bound_memory_info->memory_info != nullptr);

    GFXRECON_CHECK_CONVERSION_DATA_LOSS(size_t, src_offset);
    GFXRECON_CHECK_CONVERSION_DATA_LOSS(size_t, dst_offset);
    GFXRECON_CHECK_CONVERSION_DATA_LOSS(size_t, data_size);

    size_t copy_src_offset = static_cast<size_t>(src_offset);
    size_t copy_dst_offset = static_cast<size_t>(dst_offset);
    size_t copy_size       = static_cast<size_t>(data_size);

    if (bound_memory_info->is_host_visible)
    {
        VkResult result = VK_SUCCESS;

        if (bound_memory_info->mapped_pointer == nullptr)
        {
            // After first map, the allocation will stay mapped until it is destroyed.
            result = vmaMapMemory(allocator_, bound_memory_info->allocation, &bound_memory_info->mapped_pointer);
        }

        if (result == VK_SUCCESS)
        {
            WriteBoundResourceDirect(
                resource_alloc_info, bound_memory_info, copy_src_offset, copy_dst_offset, copy_size, data);
        }
        else
        {
            GFXRECON_LOG_ERROR("Failed to map device memory: vmaMapMemory returned %s",
                               util::ToString<VkResult>(result).c_str());
        }
    }
    else
    {
        WriteBoundResourceStaging(
            resource_alloc_info, bound_memory_info, copy_src_offset, copy_dst_offset, copy_size, data);
    }
}

bool VulkanRebindAllocator::TranslateMemoryRange(const VmaMemoryInfo* bound_memory_info,
                                                 VkDeviceSize         original_start,
                                                 VkDeviceSize         original_end,
                                                 VkDeviceSize*        src_offset,
                                                 VkDeviceSize*        dst_offset,
                                                 VkDeviceSize*        data_size)
{
    assert((src_offset != nullptr) && (dst_offset != nullptr) && (data_size));

    if (bound_memory_info->memory_info == nullptr)
    {
        return false;
    }

    VkDeviceSize resource_start = bound_memory_info->offset_from_original_device_memory;
    auto         original_size  = bound_memory_info->memory_info->allocation_size;
    auto         rebind_size    = bound_memory_info->replay_mem_req.size;

    // This should correspond to the offset to the end of the resource at capture time.
    //
    // However, if the rebind size is smaller than the original size, we don't want data_size to be big enough to cause
    // an overflow, so the original size is artifically clamped to the rebind size.
    VkDeviceSize resource_end =
        resource_start + (original_size != 0 ? std::min(original_size, rebind_size) : rebind_size);

    // Range ends are exclusive.
    if ((resource_end <= original_start) || (original_end <= resource_start))
    {
        // Resource is outside of the copy range.
        return false;
    }

    VkDeviceSize new_src_offset = 0;
    VkDeviceSize new_dst_offset = 0;
    VkDeviceSize new_data_size  = 0;

    if (original_start > resource_start)
    {
        // Write starts inside the buffer.
        new_dst_offset = original_start - resource_start;
    }
    else
    {
        new_src_offset = resource_start - original_start;
    }

    if (original_end > resource_end)
    {
        // Write ends outside the buffer.
        new_data_size = resource_end - (resource_start + new_dst_offset);
    }
    else
    {
        new_data_size = original_end - (resource_start + new_dst_offset);
    }

    (*src_offset) = new_src_offset;
    (*dst_offset) = new_dst_offset;
    (*data_size)  = new_data_size;

    return true;
}

void VulkanRebindAllocator::UpdateBoundResource(ResourceAllocInfo* resource_alloc_info,
                                                VmaMemoryInfo*     bound_memory_info,
                                                VkDeviceSize       write_start,
                                                VkDeviceSize       write_end,
                                                const uint8_t*     data)
{
    assert(resource_alloc_info != nullptr);

    VkDeviceSize src_offset = 0;
    VkDeviceSize dst_offset = 0;
    VkDeviceSize data_size  = 0;

    if (TranslateMemoryRange(bound_memory_info, write_start, write_end, &src_offset, &dst_offset, &data_size))
    {
        WriteBoundResource(resource_alloc_info, bound_memory_info, src_offset, dst_offset, data_size, data);
    }
}

VkResult VulkanRebindAllocator::UpdateMappedMemoryRange(
    VmaMemoryInfo* bound_memory_info,
    VkDeviceSize   original_start,
    VkDeviceSize   original_end,
    VkResult (*update_func)(VmaAllocator, VmaAllocation, VkDeviceSize, VkDeviceSize))
{
    VkResult     result     = VK_SUCCESS;
    VkDeviceSize src_offset = 0;
    VkDeviceSize dst_offset = 0;
    VkDeviceSize data_size  = 0;

    if (TranslateMemoryRange(bound_memory_info, original_start, original_end, &src_offset, &dst_offset, &data_size))
    {
        if (bound_memory_info->mapped_pointer == nullptr)
        {
            // After first map, the allocation will stay mapped until it is destroyed.
            result = vmaMapMemory(allocator_, bound_memory_info->allocation, &bound_memory_info->mapped_pointer);
        }

        if (result == VK_SUCCESS)
        {
            result = update_func(allocator_, bound_memory_info->allocation, dst_offset, data_size);
        }
    }

    return result;
}

VkResult VulkanRebindAllocator::UpdateMappedMemoryRanges(
    uint32_t                   memory_range_count,
    const VkMappedMemoryRange* memory_ranges,
    const MemoryData*          allocator_datas,
    VkResult (*update_func)(VmaAllocator, VmaAllocation, VkDeviceSize, VkDeviceSize))
{
    VkResult result = VK_SUCCESS;

    if ((memory_ranges != nullptr) && (allocator_datas != nullptr))
    {
        for (uint32_t i = 0; i < memory_range_count; ++i)
        {
            auto allocator_data = allocator_datas[i];

            if (allocator_data != 0)
            {
                auto         memory_alloc_info = reinterpret_cast<MemoryAllocInfo*>(allocator_data);
                VkDeviceSize size              = memory_ranges[i].size;

                if (size == VK_WHOLE_SIZE)
                {
                    size = memory_alloc_info->allocation_size - memory_ranges[i].offset;
                }

                VkDeviceSize range_start = memory_ranges[i].offset;
                VkDeviceSize range_end   = range_start + size;

                for (const auto& entry : memory_alloc_info->original_objects)
                {
                    for (auto& entry_bound : entry.second->bound_memory_infos)
                    {
                        if (UpdateMappedMemoryRange(entry_bound, range_start, range_end, update_func) != VK_SUCCESS)
                        {
                            result = VK_ERROR_MEMORY_MAP_FAILED;
                        }
                    }
                }
            }
        }
    }

    return result;
}

VmaMemoryUsage VulkanRebindAllocator::GetBufferMemoryUsage(VkBufferUsageFlags          buffer_usage,
                                                           VkMemoryPropertyFlags       capture_properties,
                                                           const VkMemoryRequirements& replay_requirements)
{
    // Start with CPU_TO_GPU usage.
    VmaMemoryUsage memory_usage        = VMA_MEMORY_USAGE_CPU_TO_GPU;
    bool           prefer_device_local = false;

    // Adjust memory usage based on buffer usage flags.
    if (buffer_usage == VK_BUFFER_USAGE_TRANSFER_SRC_BIT)
    {
        // For exclusive TRANSFER_SRC usage, assume CPU_ONLY for staging copies.
        memory_usage = VMA_MEMORY_USAGE_CPU_ONLY;
    }
    else if (buffer_usage == VK_BUFFER_USAGE_TRANSFER_DST_BIT)
    {
        // For exclusive TRANSFER_DST usage, assume GPU_TO_CPU for read back.
        memory_usage = VMA_MEMORY_USAGE_GPU_TO_CPU;
    }
    else if ((capture_device_type_ == VK_PHYSICAL_DEVICE_TYPE_INTEGRATED_GPU) &&
             ((buffer_usage & VK_BUFFER_USAGE_TRANSFER_DST_BIT) == VK_BUFFER_USAGE_TRANSFER_DST_BIT) &&
             (((buffer_usage & VK_BUFFER_USAGE_TRANSFER_SRC_BIT) != VK_BUFFER_USAGE_TRANSFER_SRC_BIT) &&
              ((buffer_usage & VK_BUFFER_USAGE_UNIFORM_BUFFER_BIT) != VK_BUFFER_USAGE_UNIFORM_BUFFER_BIT)))
    {
        // When TRANSFER_DST is combined with non-transfer usage on an integrated GPU, prefer DEVICE_LOCAL memory when
        // adjusting usage based on capture memory property flags when there is a DEVICE_LOCAL|HOST_VISIBLE combination.
        // UNIFORM_BUFFER usage is excluded due to the potential for frequent CPU writes.
        prefer_device_local = true;
    }

    // Adjust memory usage based on capture memory properties.
    // If present, remove AMD device extension property flags and perform checks using only the core property flags.
    capture_properties &= ~(VK_MEMORY_PROPERTY_DEVICE_COHERENT_BIT_AMD | VK_MEMORY_PROPERTY_DEVICE_UNCACHED_BIT_AMD);

    if ((memory_usage != VMA_MEMORY_USAGE_GPU_TO_CPU) &&
        (capture_properties & VK_MEMORY_PROPERTY_HOST_CACHED_BIT) == VK_MEMORY_PROPERTY_HOST_CACHED_BIT)
    {
        // If the resource was bound to HOST_CACHED memory, make it GPU_TO_CPU usage to continue using HOST_CACHED.
        memory_usage = VMA_MEMORY_USAGE_GPU_TO_CPU;
    }
    else if (memory_usage != VMA_MEMORY_USAGE_GPU_ONLY)
    {
        if (capture_properties == VK_MEMORY_PROPERTY_DEVICE_LOCAL_BIT)
        {
            // If the resource was bound to memory that was exclusively DEVICE_LOCAL, make it GPU_ONLY.
            memory_usage = VMA_MEMORY_USAGE_GPU_ONLY;
        }
        else if (((capture_properties & (VK_MEMORY_PROPERTY_DEVICE_LOCAL_BIT | VK_MEMORY_PROPERTY_HOST_VISIBLE_BIT)) ==
                  (VK_MEMORY_PROPERTY_DEVICE_LOCAL_BIT | VK_MEMORY_PROPERTY_HOST_VISIBLE_BIT)) &&
                 prefer_device_local)
        {
            // If the resource was bound to memory the was a combination of DEVICE_LOCAL and HOST_VISIBLE, make it
            // GPU_ONLY if the usage flags indicated a preference for DEVICE_LOCAL memory (eg. resource was created
            // with TRANSFER_DST usage on an integrated GPU).
            memory_usage = VMA_MEMORY_USAGE_GPU_ONLY;
        }
    }

    // Adjust memory usage based on replay memory requirements.
    return AdjustMemoryUsage(memory_usage, replay_requirements);
}

VmaMemoryUsage VulkanRebindAllocator::GetImageMemoryUsage(VkImageUsageFlags           image_usage,
                                                          VkImageTiling               tiling,
                                                          VkMemoryPropertyFlags       capture_properties,
                                                          const VkMemoryRequirements& replay_requirements)
{
    // Start with GPU_ONLY usage.
    VmaMemoryUsage memory_usage = VMA_MEMORY_USAGE_GPU_ONLY;

    // Adjust memory usage based on image usage and tiling mode.
    if (tiling == VK_IMAGE_TILING_LINEAR)
    {
        if (image_usage == VK_IMAGE_USAGE_TRANSFER_SRC_BIT)
        {
            // For exclusive TRANSFER_SRC usage, assume CPU_ONLY for staging copies.
            memory_usage = VMA_MEMORY_USAGE_CPU_ONLY;
        }
        else if (image_usage == VK_IMAGE_USAGE_TRANSFER_DST_BIT)
        {
            // For exclusive TRANSFER_DST usage, assume GPU_TO_CPU for read back.
            memory_usage = VMA_MEMORY_USAGE_GPU_TO_CPU;
        }
        else
        {
            // Assume CPU_TO_GPU case.
            memory_usage = VMA_MEMORY_USAGE_CPU_TO_GPU;
        }
    }

    // Adjust memory usage based on capture memory properties.
    // If present, remove AMD device properties and perform checks using only the 'standard' properties.
    capture_properties &= ~(VK_MEMORY_PROPERTY_DEVICE_COHERENT_BIT_AMD | VK_MEMORY_PROPERTY_DEVICE_UNCACHED_BIT_AMD);

    if (((capture_properties & VK_MEMORY_PROPERTY_LAZILY_ALLOCATED_BIT) == VK_MEMORY_PROPERTY_LAZILY_ALLOCATED_BIT) &&
        graphics::ImageHasUsage(image_usage, VK_IMAGE_USAGE_TRANSIENT_ATTACHMENT_BIT))
    {
        // If the resource was bound to memory with the LAZILY_ALLOCATED property, and had TRANSIENT_ATTACHMENT
        // usage, attempt to make it LAZILY_ALLOCATED.
        memory_usage = VMA_MEMORY_USAGE_GPU_LAZILY_ALLOCATED;
    }
    else if ((memory_usage != VMA_MEMORY_USAGE_GPU_TO_CPU) &&
             (capture_properties & VK_MEMORY_PROPERTY_HOST_CACHED_BIT) == VK_MEMORY_PROPERTY_HOST_CACHED_BIT)
    {
        // If the resource was bound to HOST_CACHED memory, make it GPU_TO_CPU usage to continue using HOST_CACHED.
        memory_usage = VMA_MEMORY_USAGE_GPU_TO_CPU;
    }
    else if ((memory_usage != VMA_MEMORY_USAGE_GPU_ONLY) && (capture_properties == VK_MEMORY_PROPERTY_DEVICE_LOCAL_BIT))
    {
        // If the resource was bound to memory that was exclusively DEVICE_LOCAL, make it GPU_ONLY.
        memory_usage = VMA_MEMORY_USAGE_GPU_ONLY;
    }
    else if ((memory_usage == VMA_MEMORY_USAGE_GPU_ONLY) &&
             ((capture_properties & VK_MEMORY_PROPERTY_DEVICE_LOCAL_BIT) != VK_MEMORY_PROPERTY_DEVICE_LOCAL_BIT))
    {
        // If the resource was bound to memory that did not have the DEVICE_LOCAL property, pick a HOST_VISIBLE
        // usage option.
        memory_usage = VMA_MEMORY_USAGE_CPU_TO_GPU;
    }

    // Adjust memory usage based on replay memory requirements.
    return AdjustMemoryUsage(memory_usage, replay_requirements);
}

VmaMemoryUsage VulkanRebindAllocator::GetVideoSessionMemoryUsage(VkMemoryPropertyFlags       capture_properties,
                                                                 const VkMemoryRequirements& replay_requirements)
{
    // Start with CPU_TO_GPU usage.
    VmaMemoryUsage memory_usage = VMA_MEMORY_USAGE_CPU_TO_GPU;

    // Adjust memory usage based on capture memory properties.
    // If present, remove AMD device extension property flags and perform checks using only the core property flags.
    capture_properties &= ~(VK_MEMORY_PROPERTY_DEVICE_COHERENT_BIT_AMD | VK_MEMORY_PROPERTY_DEVICE_UNCACHED_BIT_AMD);

    if ((memory_usage != VMA_MEMORY_USAGE_GPU_TO_CPU) &&
        (capture_properties & VK_MEMORY_PROPERTY_HOST_CACHED_BIT) == VK_MEMORY_PROPERTY_HOST_CACHED_BIT)
    {
        // If the resource was bound to HOST_CACHED memory, make it GPU_TO_CPU usage to continue using HOST_CACHED.
        memory_usage = VMA_MEMORY_USAGE_GPU_TO_CPU;
    }
    else if ((memory_usage != VMA_MEMORY_USAGE_GPU_ONLY) && (capture_properties == VK_MEMORY_PROPERTY_DEVICE_LOCAL_BIT))
    {
        // If the resource was bound to memory that was exclusively DEVICE_LOCAL, make it GPU_ONLY.
        memory_usage = VMA_MEMORY_USAGE_GPU_ONLY;
    }
    else if ((memory_usage == VMA_MEMORY_USAGE_GPU_ONLY) &&
             ((capture_properties & VK_MEMORY_PROPERTY_DEVICE_LOCAL_BIT) != VK_MEMORY_PROPERTY_DEVICE_LOCAL_BIT))
    {
        // If the resource was bound to memory that did not have the DEVICE_LOCAL property, pick a HOST_VISIBLE
        // usage option.
        memory_usage = VMA_MEMORY_USAGE_CPU_TO_GPU;
    }

    // Adjust memory usage based on replay memory requirements.
    return AdjustMemoryUsage(memory_usage, replay_requirements);
}

VmaMemoryUsage VulkanRebindAllocator::AdjustMemoryUsage(VmaMemoryUsage              desired_usage,
                                                        const VkMemoryRequirements& replay_requirements)
{
    VmaMemoryUsage memory_usage = desired_usage;

    // Check selected usage against the replay memory requirements.
    bool requirements_match = false;
    for (uint32_t i = 0; i < replay_memory_properties_.memoryTypeCount; ++i)
    {
        uint32_t current_bit = 1 << i;
        if ((replay_requirements.memoryTypeBits & current_bit) == current_bit)
        {
            VkMemoryPropertyFlags memory_flags = replay_memory_properties_.memoryTypes[i].propertyFlags;

            if (memory_usage == VMA_MEMORY_USAGE_GPU_ONLY)
            {
                if ((memory_flags & VK_MEMORY_PROPERTY_DEVICE_LOCAL_BIT) == VK_MEMORY_PROPERTY_DEVICE_LOCAL_BIT)
                {
                    requirements_match = true;
                    break;
                }
            }
            else if (memory_usage == VMA_MEMORY_USAGE_GPU_LAZILY_ALLOCATED)
            {
                if ((memory_flags & VK_MEMORY_PROPERTY_LAZILY_ALLOCATED_BIT) == VK_MEMORY_PROPERTY_LAZILY_ALLOCATED_BIT)
                {
                    requirements_match = true;
                    break;
                }
            }
            else
            {
                if ((memory_flags & VK_MEMORY_PROPERTY_HOST_VISIBLE_BIT) == VK_MEMORY_PROPERTY_HOST_VISIBLE_BIT)
                {
                    requirements_match = true;
                    break;
                }
            }
        }
    }

    if (!requirements_match)
    {
        if (memory_usage == VMA_MEMORY_USAGE_GPU_ONLY)
        {
            // The memory requirements indicate that this resource cannot be bound to DEVICE_LOCAL memory, so change
            // to HOST_VISIBLE usage.
            memory_usage = VMA_MEMORY_USAGE_CPU_TO_GPU;
        }
        else
        {
            // The memory requirements indicate that this resource cannot be bound to HOST_VISIBLE memory, or that
            // LAZILY_ALLOCATED memory is not available, so change to DEVICE_LOCAL usage.
            memory_usage = VMA_MEMORY_USAGE_GPU_ONLY;
        }
    }

    return memory_usage;
}

void VulkanRebindAllocator::ReportBindIncompatibility(const ResourceData* allocator_resource_datas,
                                                      uint32_t            resource_count)
{
    assert(allocator_resource_datas != nullptr);

    for (uint32_t i = 0; i < resource_count; ++i)
    {
        auto allocator_resource_data = allocator_resource_datas[i];

        if (allocator_resource_data != 0)
        {
            auto resource_alloc_info = reinterpret_cast<ResourceAllocInfo*>(allocator_resource_data);

            if (resource_alloc_info->uses_extensions)
            {
                GFXRECON_LOG_FATAL("Resource memory bind failed: resource was created with an extension that may not "
                                   "be supported by memory rebind translation.");
                break;
            }
        }
    }
}

VkResult VulkanRebindAllocator::MapResourceMemoryDirect(VkDeviceSize     size,
                                                        VkMemoryMapFlags flags,
                                                        void**           data,
                                                        ResourceData     allocator_data)
{
    VkResult result = VK_ERROR_MEMORY_MAP_FAILED;

    if ((data != nullptr) && (allocator_data != 0))
    {
        auto resource_alloc_info = reinterpret_cast<ResourceAllocInfo*>(allocator_data);

        if (!resource_alloc_info->bound_memory_infos.empty())
        {
            auto& mem_info = resource_alloc_info->bound_memory_infos[0];

            if (mem_info->mapped_pointer == nullptr)
            {
                result = vmaMapMemory(allocator_, mem_info->allocation, &mem_info->mapped_pointer);
            }
            else
            {
                result = VK_SUCCESS;
            }

            if (result == VK_SUCCESS)
            {
                (*data) = reinterpret_cast<uint8_t*>(mem_info->mapped_pointer);
            }
        }

        // TODO: Implement it when it's necessary.
        if (resource_alloc_info->bound_memory_infos.size() > 1)
        {
            switch (resource_alloc_info->memory_info_type)
            {
                case MemoryInfoType::kSparse:
                    GFXRECON_LOG_WARNING("VulkanRebindAllocator::MapResourceMemoryDirect map only the first memory of "
                                         "sparse memories.");
                    break;
                case MemoryInfoType::kVideoSession:
                    GFXRECON_LOG_WARNING(
                        "VulkanRebindAllocator::MapResourceMemoryDirect map only the first memory of VideoSession.");
                    break;
                default:
                    break;
            }
        }
    }

    return result;
}

void VulkanRebindAllocator::SetBindingDebugUtilsNameAndTag(const MemoryAllocInfo*   memory_alloc_info,
                                                           const ResourceAllocInfo* resource_alloc_info,
                                                           VkDeviceMemory           device_memory,
                                                           uint64_t                 resource_handle)
{
    VkDebugUtilsObjectNameInfoEXT name_info;
    name_info.sType = VK_STRUCTURE_TYPE_DEBUG_UTILS_OBJECT_NAME_INFO_EXT;
    name_info.pNext = nullptr;

    VkDebugUtilsObjectTagInfoEXT tag_info;
    tag_info.sType = VK_STRUCTURE_TYPE_DEBUG_UTILS_OBJECT_TAG_INFO_EXT;
    tag_info.pNext = nullptr;

    if (!memory_alloc_info->debug_utils_name.empty())
    {
        name_info.objectType   = VK_OBJECT_TYPE_DEVICE_MEMORY;
        name_info.objectHandle = VK_HANDLE_TO_UINT64(device_memory);
        name_info.pObjectName  = memory_alloc_info->debug_utils_name.c_str();

        functions_.set_debug_utils_object_name(device_, &name_info);
    }

    if (!memory_alloc_info->debug_utils_tag.empty())
    {
        tag_info.objectType   = VK_OBJECT_TYPE_DEVICE_MEMORY;
        tag_info.objectHandle = VK_HANDLE_TO_UINT64(device_memory);
        tag_info.tagName      = memory_alloc_info->debug_utils_tag_name;
        tag_info.tagSize      = memory_alloc_info->debug_utils_tag.size();
        tag_info.pTag         = memory_alloc_info->debug_utils_tag.data();

        functions_.set_debug_utils_object_tag(device_, &tag_info);
    }

    if (!resource_alloc_info->debug_utils_name.empty())
    {
        name_info.objectType   = resource_alloc_info->object_type;
        name_info.objectHandle = resource_handle;
        name_info.pObjectName  = resource_alloc_info->debug_utils_name.c_str();

        functions_.set_debug_utils_object_name(device_, &name_info);
    }

    if (!resource_alloc_info->debug_utils_tag.empty())
    {
        tag_info.objectType   = resource_alloc_info->object_type;
        tag_info.objectHandle = resource_handle;
        tag_info.tagName      = resource_alloc_info->debug_utils_tag_name;
        tag_info.tagSize      = resource_alloc_info->debug_utils_tag.size();
        tag_info.pTag         = resource_alloc_info->debug_utils_tag.data();

        functions_.set_debug_utils_object_tag(device_, &tag_info);
    }
}

VkResult VulkanRebindAllocator::VmaAllocateMemory(MemoryAllocInfo&            memory_alloc_info,
                                                  VkDeviceSize                original_offset,
                                                  const VkMemoryRequirements& capture_mem_req,
                                                  const VkMemoryRequirements& replay_mem_req,
                                                  bool                        requires_dedicated_allocation,
                                                  bool                        prefers_dedicated_allocation,
                                                  VkBuffer                    dedicated_buffer,
                                                  VkImage                     dedicated_image,
                                                  VmaMemoryUsage              usage,
                                                  VmaMemoryInfo**             vma_mem_info)
{
    VmaAllocationCreateInfo create_info{};
    create_info.flags          = 0;
    create_info.usage          = usage;
    create_info.requiredFlags  = 0;
    create_info.preferredFlags = 0;
    create_info.memoryTypeBits = 0;
    create_info.pool           = VK_NULL_HANDLE;
    create_info.pUserData      = nullptr;

    if (FindVmaMemoryInfo(memory_alloc_info,
                          original_offset,
                          capture_mem_req,
                          replay_mem_req,
                          requires_dedicated_allocation,
                          prefers_dedicated_allocation,
                          create_info,
                          vma_mem_info))
    {
        return VK_SUCCESS;
    }

    VmaMemoryInfo mem_info                      = {};
    mem_info.memory_info                        = &memory_alloc_info;
    mem_info.capture_mem_req                    = capture_mem_req;
    mem_info.replay_mem_req                     = replay_mem_req;
    mem_info.requires_dedicated_allocation      = requires_dedicated_allocation;
    mem_info.prefers_dedicated_allocation       = prefers_dedicated_allocation;
    mem_info.alc_create_info                    = create_info;
    mem_info.offset_from_original_device_memory = original_offset;

    VmaSuballocationType suballoc_type = VmaSuballocationType::VMA_SUBALLOCATION_TYPE_FREE;

    if (dedicated_buffer != VK_NULL_HANDLE)
    {
        suballoc_type = VmaSuballocationType::VMA_SUBALLOCATION_TYPE_BUFFER;
    }
    else if (dedicated_image != VK_NULL_HANDLE)
    {
        suballoc_type = VmaSuballocationType::VMA_SUBALLOCATION_TYPE_IMAGE_UNKNOWN;
    }

    auto result = allocator_->AllocateMemory(replay_mem_req,
                                             requires_dedicated_allocation,
                                             prefers_dedicated_allocation,
                                             dedicated_buffer,
                                             dedicated_image,
                                             VmaBufferImageUsage::UNKNOWN,
                                             create_info,
                                             suballoc_type,
                                             1,
                                             &mem_info.allocation);
    if (result >= 0)
    {
        allocator_->GetAllocationInfo(mem_info.allocation, &mem_info.allocation_info);

        memory_alloc_info.vma_mem_infos.emplace_back(std::make_unique<VmaMemoryInfo>(mem_info));
        *vma_mem_info = memory_alloc_info.vma_mem_infos.back().get();
    }
    return result;
}

void VulkanRebindAllocator::GetDeviceMemoryCommitment(VkDeviceMemory memory,
                                                      VkDeviceSize*  committed_memory_in_bytes,
                                                      MemoryData     allocator_data)
{
    VkDeviceMemory   modified_mem      = VK_NULL_HANDLE;
    MemoryAllocInfo* memory_alloc_info = reinterpret_cast<MemoryAllocInfo*>(allocator_data);
    GFXRECON_ASSERT(memory_alloc_info);

    if (memory_alloc_info->vma_mem_infos.empty())
    {
        GFXRECON_LOG_WARNING("There's no allocations or memory is VK_NULL_HANDLE. Skip GetDeviceMemoryCommitment");
        return;
    }

    for (const auto& mem_info : memory_alloc_info->vma_mem_infos)
    {
        GFXRECON_ASSERT(mem_info->allocation);
        modified_mem = mem_info->allocation_info.deviceMemory;

        switch (mem_info->allocation->GetType())
        {
            case VmaAllocation_T::ALLOCATION_TYPE_DEDICATED:
            {
                functions_.get_device_memory_commitment(device_, modified_mem, committed_memory_in_bytes);
                break;
            }
            case VmaAllocation_T::ALLOCATION_TYPE_BLOCK:
            {
                VmaDeviceMemoryBlock* const pBlock = mem_info->allocation->GetBlock();
                VMA_ASSERT(pBlock && "GetDeviceMemoryCommitment to allocation that doesn't belong to any block.");

                VmaMutexLock lock(pBlock->m_MapAndBindMutex, allocator_->m_UseMutex);
                functions_.get_device_memory_commitment(device_, modified_mem, committed_memory_in_bytes);
                break;
            }
            default:
                VMA_ASSERT(0);
        }
    }
}

void VulkanRebindAllocator::SetDeviceMemoryPriority(VkDeviceMemory memory, float priority, MemoryData allocator_data)
{
    VkDeviceMemory   modified_mem      = VK_NULL_HANDLE;
    MemoryAllocInfo* memory_alloc_info = reinterpret_cast<MemoryAllocInfo*>(allocator_data);
    GFXRECON_ASSERT(memory_alloc_info);

    if (memory_alloc_info->vma_mem_infos.empty())
    {
        GFXRECON_LOG_WARNING("There's no allocations or memory is VK_NULL_HANDLE. Skip SetDeviceMemoryPriority");
        return;
    }

    for (const auto& mem_info : memory_alloc_info->vma_mem_infos)
    {
        GFXRECON_ASSERT(mem_info->allocation);
        modified_mem = mem_info->allocation_info.deviceMemory;

        switch (mem_info->allocation->GetType())
        {
            case VmaAllocation_T::ALLOCATION_TYPE_DEDICATED:
            {
                functions_.set_device_memory_priority(device_, modified_mem, priority);
                break;
            }
            case VmaAllocation_T::ALLOCATION_TYPE_BLOCK:
            {
                VmaDeviceMemoryBlock* const pBlock = mem_info->allocation->GetBlock();
                VMA_ASSERT(pBlock && "SetDeviceMemoryPriority to allocation that doesn't belong to any block.");

                VmaMutexLock lock(pBlock->m_MapAndBindMutex, allocator_->m_UseMutex);
                functions_.set_device_memory_priority(device_, modified_mem, priority);
                break;
            }
            default:
                VMA_ASSERT(0);
        }
    }
}

VkResult
VulkanRebindAllocator::GetMemoryRemoteAddressNV(const VkMemoryGetRemoteAddressInfoNV* memory_get_remote_address_info,
                                                VkRemoteAddressNV*                    address,
                                                MemoryData                            allocator_data)
{
    auto             modified_get_mem_remote_addr_info = *memory_get_remote_address_info;
    MemoryAllocInfo* memory_alloc_info                 = reinterpret_cast<MemoryAllocInfo*>(allocator_data);
    GFXRECON_ASSERT(memory_alloc_info);

    if (memory_alloc_info->vma_mem_infos.empty())
    {
        GFXRECON_LOG_WARNING("There's no allocations or memory is VK_NULL_HANDLE. Skip GetMemoryRemoteAddressNV");
        return VK_SUCCESS;
    }

    auto result = VK_ERROR_INITIALIZATION_FAILED;

    for (const auto& mem_info : memory_alloc_info->vma_mem_infos)
    {
        GFXRECON_ASSERT(mem_info->allocation);
        modified_get_mem_remote_addr_info.memory = mem_info->allocation_info.deviceMemory;

        switch (mem_info->allocation->GetType())
        {
            case VmaAllocation_T::ALLOCATION_TYPE_DEDICATED:
            {
                result = functions_.get_memory_remote_address_nv(device_, &modified_get_mem_remote_addr_info, address);
                break;
            }
            case VmaAllocation_T::ALLOCATION_TYPE_BLOCK:
            {
                VmaDeviceMemoryBlock* const pBlock = mem_info->allocation->GetBlock();
                VMA_ASSERT(pBlock && "GetMemoryRemoteAddressNV to allocation that doesn't belong to any block.");

                VmaMutexLock lock(pBlock->m_MapAndBindMutex, allocator_->m_UseMutex);
                result = functions_.get_memory_remote_address_nv(device_, &modified_get_mem_remote_addr_info, address);
                break;
            }
            default:
                VMA_ASSERT(0);
        }
    }
    return result;
}

VkResult VulkanRebindAllocator::CreateAccelerationStructureNV(const VkAccelerationStructureCreateInfoNV* create_info,
                                                              const VkAllocationCallbacks* allocation_callbacks,
                                                              format::HandleId             capture_id,
                                                              VkAccelerationStructureNV*   acc_str,
                                                              ResourceData*                allocator_data)
{
    GFXRECON_UNREFERENCED_PARAMETER(allocation_callbacks);
    GFXRECON_UNREFERENCED_PARAMETER(capture_id);

    GFXRECON_LOG_FATAL("-m rebind doesn't support CreateAccelerationStructureNV. VK_NV_ray_tracing is deprecated. It "
                       "won't get more support.");
    return VK_ERROR_EXTENSION_NOT_PRESENT;
}

void VulkanRebindAllocator::DestroyAccelerationStructureNV(VkAccelerationStructureNV    acc_str,
                                                           const VkAllocationCallbacks* allocation_callbacks,
                                                           ResourceData                 allocator_data)
{
    GFXRECON_UNREFERENCED_PARAMETER(allocation_callbacks);

    GFXRECON_LOG_FATAL("-m rebind doesn't support DestroyAccelerationStructureNV. VK_NV_ray_tracing is deprecated. It "
                       "won't get more support.");
}

void VulkanRebindAllocator::GetAccelerationStructureMemoryRequirementsNV(
    const VkAccelerationStructureMemoryRequirementsInfoNV* info,
    VkMemoryRequirements2KHR*                              memory_requirements,
    ResourceData                                           allocator_data)
{
    GFXRECON_LOG_FATAL("-m rebind doesn't support GetAccelerationStructureMemoryRequirementsNV. VK_NV_ray_tracing is "
                       "deprecated. It won't get more support.");
}

VkResult
VulkanRebindAllocator::BindAccelerationStructureMemoryNV(uint32_t                                       bind_info_count,
                                                         const VkBindAccelerationStructureMemoryInfoNV* bind_infos,
                                                         const ResourceData*    allocator_acc_datas,
                                                         const MemoryData*      allocator_memory_datas,
                                                         VkMemoryPropertyFlags* bind_memory_properties)
{
    GFXRECON_LOG_FATAL("-m rebind doesn't support BindAccelerationStructureMemoryNV. VK_NV_ray_tracing is deprecated. "
                       "It won't get more support.");
    return VK_ERROR_EXTENSION_NOT_PRESENT;
}

VkResult
VulkanRebindAllocator::GetMemoryFd(const VkMemoryGetFdInfoKHR* get_fd_info, int* pFd, MemoryData allocator_data)
{
    auto             modified_get_fd_info = *get_fd_info;
    MemoryAllocInfo* memory_alloc_info    = reinterpret_cast<MemoryAllocInfo*>(allocator_data);
    GFXRECON_ASSERT(memory_alloc_info);

    if (memory_alloc_info->vma_mem_infos.empty())
    {
        GFXRECON_LOG_WARNING("There's no allocations or memory is VK_NULL_HANDLE. Skip GetMemoryFd");
        return VK_SUCCESS;
    }

    auto result = VK_ERROR_INITIALIZATION_FAILED;

    for (const auto& mem_info : memory_alloc_info->vma_mem_infos)
    {
        GFXRECON_ASSERT(mem_info->allocation);
        modified_get_fd_info.memory = mem_info->allocation_info.deviceMemory;

        switch (mem_info->allocation->GetType())
        {
            case VmaAllocation_T::ALLOCATION_TYPE_DEDICATED:
            {
                result = functions_.get_memory_fd(device_, &modified_get_fd_info, pFd);
                break;
            }
            case VmaAllocation_T::ALLOCATION_TYPE_BLOCK:
            {
                VmaDeviceMemoryBlock* const pBlock = mem_info->allocation->GetBlock();
                VMA_ASSERT(pBlock && "GetMemoryFd to allocation that doesn't belong to any block.");

                VmaMutexLock lock(pBlock->m_MapAndBindMutex, allocator_->m_UseMutex);
                result = functions_.get_memory_fd(device_, &modified_get_fd_info, pFd);
                break;
            }
            default:
                VMA_ASSERT(0);
        }
    }
    return result;
}

bool VulkanRebindAllocator::FindVmaMemoryInfo(MemoryAllocInfo&               memory_alloc_info,
                                              VkDeviceSize                   original_offset,
                                              const VkMemoryRequirements&    capture_mem_req,
                                              const VkMemoryRequirements&    replay_mem_req,
                                              bool                           requires_dedicated_allocation,
                                              bool                           prefers_dedicated_allocation,
                                              const VmaAllocationCreateInfo& alc_create_info,
                                              VmaMemoryInfo**                vma_mem_info)
{
    if (requires_dedicated_allocation || prefers_dedicated_allocation)
    {
        return false;
    }

    for (auto& mem_info : memory_alloc_info.vma_mem_infos)
    {
        if (mem_info->is_compatible(original_offset, capture_mem_req, replay_mem_req, alc_create_info))
        {
            *vma_mem_info = mem_info.get();
            return true;
        }
    }
    return false;
}

void VulkanRebindAllocator::RemoveVmaMemoryInfo(ResourceAllocInfo& resource_alloc_info, uint64_t object_hanlde)
{
    // It could bind sparse memories. It could have plural memories.
    for (auto& mem_info : resource_alloc_info.bound_memory_infos)
    {
        auto mem_alc_info = mem_info->memory_info;
        GFXRECON_ASSERT(mem_alc_info != VK_NULL_HANDLE);

        --mem_info->reference_count;
        if (mem_info->reference_count == 0)
        {
            if (mem_info->allocation != VK_NULL_HANDLE)
            {
                if (mem_info->mapped_pointer != nullptr)
                {
                    vmaUnmapMemory(allocator_, mem_info->allocation);
                }
                vmaFreeMemory(allocator_, mem_info->allocation);
            }

            for (auto entry = mem_alc_info->vma_mem_infos.begin(); entry != mem_alc_info->vma_mem_infos.end();)
            {
                if (entry->get() == mem_info)
                {
                    mem_alc_info->vma_mem_infos.erase(entry);
                    break;
                }
                else
                {
                    ++entry;
                }
            }
        }

        // All objects are destroyed and the memory is freed, so delete the MemoryAllocInfo.
        mem_alc_info->original_objects.erase(object_hanlde);
        if (mem_alc_info->is_free && mem_alc_info->original_objects.empty())
        {
            delete mem_alc_info;
        }
    }
}

template <typename T, typename S>
void VulkanRebindAllocator::RebindSparseMemory(const T&                     original_memory_bind,
                                               T&                           modified_memory_bind,
                                               ResourceAllocInfo*           res_alloc_info,
                                               MemoryAllocInfo*             mem_alloc_info,
                                               S                            vma_mem_blocks,
                                               std::vector<VmaMemoryInfo*>& vma_memory_infos,
                                               VkBuffer                     buffer,
                                               VkImage                      image,
                                               const std::string&           type_string,
                                               VkDeviceSize                 alloc_size)
{
    static_assert(std::is_same_v<T, VkSparseMemoryBind> || std::is_same_v<T, VkSparseImageMemoryBind>);

    VmaMemoryInfo*& vma_mem_info = vma_memory_infos.emplace_back(nullptr);

    VkMemoryRequirements capture_req = {};
    if (!res_alloc_info->capture_mem_reqs.empty())
    {
        capture_req = res_alloc_info->capture_mem_reqs[0];
    }

    modified_memory_bind.memory = VK_NULL_HANDLE;

    // memory could be nullptr, but bind_infos's memory isn't real, so using mem_alloc_info to check it.
    if (mem_alloc_info)
    {
        VkMemoryRequirements replay_req                    = {};
        bool                 requires_dedicated_allocation = false;
        bool                 prefers_dedicated_allocation  = false;

        if (buffer != VK_NULL_HANDLE)
        {
            GFXRECON_ASSERT(image == VK_NULL_HANDLE);
            allocator_->GetBufferMemoryRequirements(
                buffer, replay_req, requires_dedicated_allocation, prefers_dedicated_allocation);

            replay_req.alignment = std::max<VkDeviceSize>(replay_req.alignment, min_buffer_alignment_);
        }
        else
        {
            GFXRECON_ASSERT(image != VK_NULL_HANDLE);
            allocator_->GetImageMemoryRequirements(
                image, replay_req, requires_dedicated_allocation, prefers_dedicated_allocation);
        }

        if constexpr (std::is_same_v<T, VkSparseImageMemoryBind>)
        {
            alloc_size = std::min(replay_req.size, mem_alloc_info->allocation_size - original_memory_bind.memoryOffset);
        }

        if (alloc_size > 0)
        {
            replay_req.size = alloc_size;
        }

        if (capture_req.size != 0)
        {
            capture_req.size = alloc_size;
        }

        VmaMemoryUsage usage;
        if (buffer != VK_NULL_HANDLE)
        {
            usage = GetBufferMemoryUsage(
                res_alloc_info->usage,
                capture_memory_properties_.memoryTypes[mem_alloc_info->original_index].propertyFlags,
                replay_req);
        }
        else
        {
            usage = GetImageMemoryUsage(
                res_alloc_info->usage,
                res_alloc_info->tiling,
                capture_memory_properties_.memoryTypes[mem_alloc_info->original_index].propertyFlags,
                replay_req);
        }

        VkResult result = VmaAllocateMemory(*mem_alloc_info,
                                            original_memory_bind.memoryOffset,
                                            capture_req,
                                            replay_req,
                                            requires_dedicated_allocation,
                                            prefers_dedicated_allocation,
                                            buffer,
                                            image,
                                            usage,
                                            &vma_mem_info);
        if (result < 0)
        {
            GFXRECON_LOG_WARNING("AllocateMemory failed: %s in Rebind QueueBindSparse %s.",
                                 util::ToString<VkResult>(result).c_str(),
                                 type_string.c_str());
            return;
        }

        GFXRECON_ASSERT(vma_mem_info);
        modified_memory_bind.memory = vma_mem_info->allocation_info.deviceMemory;
        modified_memory_bind.memoryOffset =
            GetRebindOffsetFromOriginalDeviceMemory(original_memory_bind.memoryOffset, *vma_mem_info);
    }

    if (allocator_->m_UseMutex && vma_mem_info != nullptr && vma_mem_info->allocation != nullptr &&
        vma_mem_info->allocation->GetType() == VmaAllocation_T::ALLOCATION_TYPE_BLOCK)
    {
        VmaDeviceMemoryBlock* const pBlock = vma_mem_info->allocation->GetBlock();
        VMA_ASSERT(pBlock && "QueueBindSparse to allocation that doesn't belong to any block.");

        if (vma_mem_blocks.find(pBlock) == vma_mem_blocks.end())
        {
            vma_mem_blocks.insert(pBlock);
        }
    }
}

VkResult VulkanRebindAllocator::QueueBindSparse(VkQueue                 queue,
                                                uint32_t                bind_info_count,
                                                const VkBindSparseInfo* bind_infos,
                                                VkFence                 fence,
                                                ResourceData*           allocator_buf_datas,
                                                const MemoryData*       allocator_buf_mem_datas,
                                                VkMemoryPropertyFlags*  bind_buf_mem_properties,
                                                ResourceData*           allocator_img_op_datas,
                                                const MemoryData*       allocator_img_op_mem_datas,
                                                VkMemoryPropertyFlags*  bind_img_op_mem_properties,
                                                ResourceData*           allocator_img_datas,
                                                const MemoryData*       allocator_img_mem_datas,
                                                VkMemoryPropertyFlags*  bind_img_mem_properties)
{
    VkResult result = VK_SUCCESS;

    if (bind_info_count == 0)
    {
        return result;
    }

    std::vector<VkBindSparseInfo> modified_bind_infos(bind_infos, bind_infos + bind_info_count);

    std::vector<std::vector<VkSparseBufferMemoryBindInfo>>      modified_buffer_bind_infos(bind_info_count);
    std::vector<std::vector<VkSparseImageOpaqueMemoryBindInfo>> modified_image_opaque_bind_infos(bind_info_count);
    std::vector<std::vector<VkSparseImageMemoryBindInfo>>       modified_image_bind_infos(bind_info_count);

    std::vector<std::vector<VkSparseMemoryBind>>      memory_binds;
    std::vector<std::vector<VkSparseImageMemoryBind>> image_memory_binds;

    std::unordered_set<VmaDeviceMemoryBlock*> vma_mem_blocks;
    std::vector<VmaMemoryInfo*>               vma_memory_infos;

    uint32_t alc_buf_i    = 0;
    uint32_t alc_img_op_i = 0;
    uint32_t alc_img_i    = 0;

    uint32_t alc_buf_mem_i    = 0;
    uint32_t alc_img_op_mem_i = 0;
    uint32_t alc_img_mem_i    = 0;

    for (uint32_t i = 0; i < bind_info_count; ++i)
    {
        const VkBindSparseInfo& original_bind_info = bind_infos[i];
        VkBindSparseInfo&       modified_bind_info = modified_bind_infos[i];

        modified_buffer_bind_infos[i]       = { original_bind_info.pBufferBinds,
                                                original_bind_info.pBufferBinds + original_bind_info.bufferBindCount };
        modified_image_opaque_bind_infos[i] = { original_bind_info.pImageOpaqueBinds,
                                                original_bind_info.pImageOpaqueBinds +
                                                    original_bind_info.imageOpaqueBindCount };
        modified_image_bind_infos[i]        = { original_bind_info.pImageBinds,
                                                original_bind_info.pImageBinds + original_bind_info.imageBindCount };

        for (uint32_t buf_i = 0; buf_i < original_bind_info.bufferBindCount; ++buf_i)
        {
            const VkSparseBufferMemoryBindInfo& original_buffer_bind_info = original_bind_info.pBufferBinds[buf_i];
            VkSparseBufferMemoryBindInfo&       modified_buffer_bind_info = modified_buffer_bind_infos[i][buf_i];

            memory_binds.emplace_back(original_buffer_bind_info.pBinds,
                                      original_buffer_bind_info.pBinds + original_buffer_bind_info.bindCount);

            for (uint32_t buf_mem_i = 0; buf_mem_i < original_buffer_bind_info.bindCount; ++buf_mem_i)
            {
                const VkSparseMemoryBind& original_memory_bind = original_buffer_bind_info.pBinds[buf_mem_i];
                MemoryAllocInfo*          mem_alloc_info =
                    reinterpret_cast<MemoryAllocInfo*>(allocator_buf_mem_datas[alc_buf_mem_i]);
                RebindSparseMemory<VkSparseMemoryBind, std::unordered_set<VmaDeviceMemoryBlock*>>(
                    original_memory_bind,
                    memory_binds.back()[buf_mem_i],
                    reinterpret_cast<ResourceAllocInfo*>(allocator_buf_datas[alc_buf_i]),
                    mem_alloc_info,
                    vma_mem_blocks,
                    vma_memory_infos,
                    original_buffer_bind_info.buffer,
                    VK_NULL_HANDLE,
                    "buffer",
                    original_memory_bind.size);
                ++alc_buf_mem_i;
            }

            modified_buffer_bind_info.pBinds = memory_binds.back().data();

            ++alc_buf_i;
        }

        for (uint32_t img_op_i = 0; img_op_i < original_bind_info.imageOpaqueBindCount; ++img_op_i)
        {
            const VkSparseImageOpaqueMemoryBindInfo& original_image_opaque_bind_info =
                original_bind_info.pImageOpaqueBinds[img_op_i];
            VkSparseImageOpaqueMemoryBindInfo& modified_image_opaque_bind_info =
                modified_image_opaque_bind_infos[i][img_op_i];

            memory_binds.emplace_back(original_image_opaque_bind_info.pBinds,
                                      original_image_opaque_bind_info.pBinds +
                                          original_image_opaque_bind_info.bindCount);

            for (uint32_t img_op_mem_i = 0; img_op_mem_i < original_image_opaque_bind_info.bindCount; ++img_op_mem_i)
            {
                const VkSparseMemoryBind& original_memory_bind = original_image_opaque_bind_info.pBinds[img_op_mem_i];
                auto* mem_alloc_info = reinterpret_cast<MemoryAllocInfo*>(allocator_img_op_mem_datas[alc_img_op_mem_i]);
                RebindSparseMemory<VkSparseMemoryBind, std::unordered_set<VmaDeviceMemoryBlock*>>(
                    original_memory_bind,
                    memory_binds.back()[img_op_mem_i],
                    reinterpret_cast<ResourceAllocInfo*>(allocator_img_op_datas[alc_img_op_i]),
                    mem_alloc_info,
                    vma_mem_blocks,
                    vma_memory_infos,
                    VK_NULL_HANDLE,
                    original_image_opaque_bind_info.image,
                    "imageOpaque",
                    original_memory_bind.size);
                ++alc_img_op_mem_i;
            }

            modified_image_opaque_bind_info.pBinds = memory_binds.back().data();

            ++alc_img_op_i;
        }

        for (uint32_t img_i = 0; img_i < original_bind_info.imageBindCount; ++img_i)
        {
            const VkSparseImageMemoryBindInfo& original_image_bind_info = original_bind_info.pImageBinds[img_i];
            VkSparseImageMemoryBindInfo&       modified_image_bind_info = modified_image_bind_infos[i][img_i];

            image_memory_binds.emplace_back(original_image_bind_info.pBinds,
                                            original_image_bind_info.pBinds + original_image_bind_info.bindCount);

            for (uint32_t img_mem_i = 0; img_mem_i < original_image_bind_info.bindCount; ++img_mem_i)
            {
                const VkSparseImageMemoryBind& original_memory_bind = original_image_bind_info.pBinds[img_mem_i];
                auto* mem_alloc_info = reinterpret_cast<MemoryAllocInfo*>(allocator_img_mem_datas[alc_img_mem_i]);

                RebindSparseMemory<VkSparseImageMemoryBind, std::unordered_set<VmaDeviceMemoryBlock*>>(
                    original_memory_bind,
                    image_memory_binds.back()[img_mem_i],
                    reinterpret_cast<ResourceAllocInfo*>(allocator_img_datas[alc_img_i]),
                    mem_alloc_info,
                    vma_mem_blocks,
                    vma_memory_infos,
                    VK_NULL_HANDLE,
                    original_image_bind_info.image,
                    "image",
                    0);

                ++alc_img_mem_i;
            }
            modified_image_bind_info.pBinds = image_memory_binds.back().data();
            ++alc_img_i;
        }

        modified_bind_info.bufferBindCount      = modified_buffer_bind_infos[i].size();
        modified_bind_info.pBufferBinds         = modified_buffer_bind_infos[i].data();
        modified_bind_info.imageOpaqueBindCount = modified_image_opaque_bind_infos[i].size();
        modified_bind_info.pImageOpaqueBinds    = modified_image_opaque_bind_infos[i].data();
        modified_bind_info.imageBindCount       = modified_image_bind_infos[i].size();
        modified_bind_info.pImageBinds          = modified_image_bind_infos[i].data();
    }

    for (VmaDeviceMemoryBlock* block : vma_mem_blocks)
    {
        block->m_MapAndBindMutex.Lock();
    }

    result = functions_.queue_bind_sparse(queue, modified_bind_infos.size(), modified_bind_infos.data(), fence);

    for (VmaDeviceMemoryBlock* block : vma_mem_blocks)
    {
        block->m_MapAndBindMutex.Unlock();
    }

    if (result == VK_SUCCESS)
    {
        alc_buf_i    = 0;
        alc_img_op_i = 0;
        alc_img_i    = 0;

        alc_buf_mem_i    = 0;
        alc_img_op_mem_i = 0;
        alc_img_mem_i    = 0;

        uint32_t vma_mem_info_i = 0;

        for (const VkBindSparseInfo& bind_info : modified_bind_infos)
        {
            for (uint32_t buf_i = 0; buf_i < bind_info.bufferBindCount; ++buf_i)
            {
                const VkSparseBufferMemoryBindInfo& buffer_bind_info = bind_info.pBufferBinds[buf_i];

                for (uint32_t buf_mem_i = 0; buf_mem_i < buffer_bind_info.bindCount; ++buf_mem_i)
                {
                    auto res_alloc_info = reinterpret_cast<ResourceAllocInfo*>(allocator_buf_datas[alc_buf_i]);
                    auto mem_alloc_info = reinterpret_cast<MemoryAllocInfo*>(allocator_buf_mem_datas[alc_buf_mem_i]);

                    if (mem_alloc_info != nullptr)
                    {
                        UpdateAllocInfo(*res_alloc_info,
                                        VK_HANDLE_TO_UINT64(buffer_bind_info.buffer),
                                        MemoryInfoType::kSparse,
                                        *mem_alloc_info,
                                        *vma_memory_infos[vma_mem_info_i],
                                        bind_buf_mem_properties[alc_buf_mem_i]);
                    }

                    ++vma_mem_info_i;
                    ++alc_buf_mem_i;
                }
                ++alc_buf_i;
            }

            for (uint32_t img_op_i = 0; img_op_i < bind_info.imageOpaqueBindCount; ++img_op_i)
            {
                const VkSparseImageOpaqueMemoryBindInfo& image_opaque_bind_info = bind_info.pImageOpaqueBinds[img_op_i];

                for (uint32_t img_op_mem_i = 0; img_op_mem_i < image_opaque_bind_info.bindCount; ++img_op_mem_i)
                {
                    auto res_alloc_info = reinterpret_cast<ResourceAllocInfo*>(allocator_img_op_datas[alc_img_op_i]);
                    auto mem_alloc_info =
                        reinterpret_cast<MemoryAllocInfo*>(allocator_img_op_mem_datas[alc_img_op_mem_i]);

                    if (mem_alloc_info != nullptr)
                    {
                        UpdateAllocInfo(*res_alloc_info,
                                        VK_HANDLE_TO_UINT64(image_opaque_bind_info.image),
                                        MemoryInfoType::kSparse,
                                        *mem_alloc_info,
                                        *vma_memory_infos[vma_mem_info_i],
                                        bind_img_op_mem_properties[alc_img_op_mem_i]);
                    }

                    ++vma_mem_info_i;
                    ++alc_img_op_mem_i;
                }
                ++alc_img_op_i;
            }

            for (uint32_t img_i = 0; img_i < bind_info.imageBindCount; ++img_i)
            {
                const VkSparseImageMemoryBindInfo& image_bind_info = bind_info.pImageBinds[img_i];

                for (uint32_t img_mem_i = 0; img_mem_i < image_bind_info.bindCount; ++img_mem_i)
                {
                    auto res_alloc_info = reinterpret_cast<ResourceAllocInfo*>(allocator_img_datas[alc_img_i]);
                    auto mem_alloc_info = reinterpret_cast<MemoryAllocInfo*>(allocator_img_mem_datas[alc_img_mem_i]);

                    if (mem_alloc_info != nullptr)
                    {
                        UpdateAllocInfo(*res_alloc_info,
                                        VK_HANDLE_TO_UINT64(image_bind_info.image),
                                        MemoryInfoType::kSparse,
                                        *mem_alloc_info,
                                        *vma_memory_infos[vma_mem_info_i],
                                        bind_img_mem_properties[alc_img_mem_i]);
                    }

                    ++vma_mem_info_i;
                    ++alc_img_mem_i;
                }
                ++alc_img_i;
            }
        }
    }

    return result;
}

uint64_t VulkanRebindAllocator::GetDeviceMemoryOpaqueCaptureAddress(const VkDeviceMemoryOpaqueCaptureAddressInfo* info,
                                                                    MemoryData allocator_data)
{
    auto             modified_info     = *info;
    MemoryAllocInfo* memory_alloc_info = reinterpret_cast<MemoryAllocInfo*>(allocator_data);
    GFXRECON_ASSERT(memory_alloc_info);

    if (memory_alloc_info->vma_mem_infos.empty())
    {
        GFXRECON_LOG_WARNING(
            "There's no allocations or memory is VK_NULL_HANDLE. Skip GetDeviceMemoryOpaqueCaptureAddress");
        return 0;
    }

    uint64_t result = 0;

    for (const auto& mem_info : memory_alloc_info->vma_mem_infos)
    {
        modified_info.memory = mem_info->allocation_info.deviceMemory;

        switch (mem_info->allocation->GetType())
        {
            case VmaAllocation_T::ALLOCATION_TYPE_DEDICATED:
            {
                result = functions_.get_device_memory_opaque_capture_address(device_, &modified_info);
                break;
            }
            case VmaAllocation_T::ALLOCATION_TYPE_BLOCK:
            {
                VmaDeviceMemoryBlock* const pBlock = mem_info->allocation->GetBlock();
                VMA_ASSERT(pBlock &&
                           "GetDeviceMemoryOpaqueCaptureAddress to allocation that doesn't belong to any block.");

                VmaMutexLock lock(pBlock->m_MapAndBindMutex, allocator_->m_UseMutex);
                result = functions_.get_device_memory_opaque_capture_address(device_, &modified_info);
                break;
            }
            default:
                VMA_ASSERT(0);
        }
    }
    return result;
}

void VulkanRebindAllocator::ClearStagingResources()
{
    if (staging_resources_.empty())
    {
        return;
    }
    uint64_t             number_of_fences = staging_resources_.size();
    std::vector<VkFence> fences(number_of_fences);
    for (uint64_t i = 0; i < number_of_fences; i++)
    {
        fences[i] = staging_resources_[i].staging_fence;
    }
    functions_.wait_for_fences(device_, number_of_fences, fences.data(), VK_TRUE, UINT64_MAX);
    std::vector<VkCommandBuffer> cmd_buffers_to_delete;
    for (uint64_t i = 0; i < staging_resources_.size(); i++)
    {
        cmd_buffers_to_delete.push_back(staging_resources_[i].cmd_buffer);
        functions_.destroy_fence(device_, staging_resources_[i].staging_fence, nullptr);
        functions_.destroy_semaphore(device_, staging_resources_[i].staging_semaphore, nullptr);
        vmaDestroyBuffer(allocator_, staging_resources_[i].staging_buf, staging_resources_[i].staging_alloc);
    }
    functions_.free_command_buffers(device_, cmd_pool_, cmd_buffers_to_delete.size(), cmd_buffers_to_delete.data());
    staging_resources_.clear();
}

GFXRECON_END_NAMESPACE(decode)
GFXRECON_END_NAMESPACE(gfxrecon)<|MERGE_RESOLUTION|>--- conflicted
+++ resolved
@@ -217,19 +217,10 @@
 
 void VulkanRebindAllocator::Destroy()
 {
-<<<<<<< HEAD
-    for (auto& semaphore : queue_bind_sparse_semaphores)
-    {
-        functions_.destroy_semaphore(device_, semaphore, nullptr);
-    }
-    queue_bind_sparse_semaphores.clear();
+    functions_.free_command_buffers(device_, cmd_pool_, 1, &cmd_buffer_);
+    functions_.destroy_command_pool(device_, cmd_pool_, nullptr);
 
     ClearStagingResources();
-
-=======
-    functions_.free_command_buffers(device_, cmd_pool_, 1, &cmd_buffer_);
->>>>>>> 28ad0882
-    functions_.destroy_command_pool(device_, cmd_pool_, nullptr);
 
     if (allocator_ != VK_NULL_HANDLE)
     {
@@ -2906,7 +2897,7 @@
                                                 const MemoryData*       allocator_img_mem_datas,
                                                 VkMemoryPropertyFlags*  bind_img_mem_properties)
 {
-    VkResult result = VK_SUCCESS;
+    VkResult result = VK_ERROR_INITIALIZATION_FAILED;
 
     if (bind_info_count == 0)
     {

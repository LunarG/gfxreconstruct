add_library(gfxrecon_format STATIC "")

target_sources(gfxrecon_format
               PRIVATE
                   api_call_id.h
                   format.h
                   format_util.h
                   format_util.cpp
                   platform_types.h
              )

target_include_directories(gfxrecon_format
                           PUBLIC
                               ${CMAKE_SOURCE_DIR}/framework)

target_link_libraries(gfxrecon_format gfxrecon_util vulkan_registry platform_specific)

common_build_directives(gfxrecon_format)

<<<<<<< HEAD
add_executable(gfxrecon_format_test "")

target_sources(gfxrecon_format_test PRIVATE
        test/main.cpp)

common_build_directives(gfxrecon_format_test)
target_test_directives(gfxrecon_format_test)
=======
if (${RUN_TESTS})
    add_executable(gfxrecon_format_test "")

    target_sources(gfxrecon_format_test PRIVATE
            test/main.cpp)

    common_build_directives(gfxrecon_format_test)
    common_test_directives(gfxrecon_format_test)
endif()
>>>>>>> 38155a4c
<|MERGE_RESOLUTION|>--- conflicted
+++ resolved
@@ -17,22 +17,10 @@
 
 common_build_directives(gfxrecon_format)
 
-<<<<<<< HEAD
 add_executable(gfxrecon_format_test "")
 
 target_sources(gfxrecon_format_test PRIVATE
         test/main.cpp)
 
 common_build_directives(gfxrecon_format_test)
-target_test_directives(gfxrecon_format_test)
-=======
-if (${RUN_TESTS})
-    add_executable(gfxrecon_format_test "")
-
-    target_sources(gfxrecon_format_test PRIVATE
-            test/main.cpp)
-
-    common_build_directives(gfxrecon_format_test)
-    common_test_directives(gfxrecon_format_test)
-endif()
->>>>>>> 38155a4c
+common_test_directives(gfxrecon_format_test)
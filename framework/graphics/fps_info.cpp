--- conflicted
+++ resolved
@@ -115,10 +115,6 @@
 
 void FpsInfo::EndFile(uint64_t frame)
 {
-<<<<<<< HEAD
-    GFXRECON_UNREFERENCED_PARAMETER(frame);
-    replay_start_frame_ = frame;
-=======
     if (!ended_measurement_)
     {
         measurement_end_time_  = gfxrecon::util::datetime::GetTimestamp();
@@ -129,7 +125,6 @@
 void FpsInfo::ProcessStateEndMarker(uint64_t frame_number)
 {
     replay_start_frame_ = frame_number;
->>>>>>> 8f52665a
     replay_start_time_  = util::datetime::GetTimestamp();
 }
 

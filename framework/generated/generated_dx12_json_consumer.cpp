--- conflicted
+++ resolved
@@ -2249,7 +2249,10 @@
     nlohmann::ordered_json& args = method[format::kNameArgs];
     {
         FieldToJsonAsFixedWidthBinary(args["nodeMask"], nodeMask, options);
-        FieldToJson(args["pBlobWithRootSignature"], pBlobWithRootSignature, options);
+        static thread_local uint64_t pBlobWithRootSignature_counter{ 0 };
+        const bool written = RepresentBinaryFile(options, args["pBlobWithRootSignature"], "ID3D12Device.CreateRootSignature.pBlobWithRootSignature", pBlobWithRootSignature_counter, *pBlobWithRootSignature);
+        pBlobWithRootSignature_counter += written;
+
         FieldToJson(args["blobLengthInBytes"], blobLengthInBytes, options);
         FieldToJson(args["riid"], riid, options);
         FieldToJson(args["ppvRootSignature"], ppvRootSignature, options);
@@ -5868,18 +5871,7 @@
     const JsonOptions& options = writer_->GetOptions();
     nlohmann::ordered_json& args = method[format::kNameArgs];
     {
-<<<<<<< HEAD
         Bool32ToJson(args["Enable"], Enable, options);
-=======
-        FieldToJsonAsFixedWidthBinary(args["nodeMask"], nodeMask, options);
-        static thread_local uint64_t pBlobWithRootSignature_counter{ 0 };
-        const bool written = RepresentBinaryFile(options, args["pBlobWithRootSignature"], "ID3D12Device.CreateRootSignature.pBlobWithRootSignature", pBlobWithRootSignature_counter, *pBlobWithRootSignature);
-        pBlobWithRootSignature_counter += written;
-
-        FieldToJson(args["blobLengthInBytes"], blobLengthInBytes, options);
-        FieldToJson(args["riid"], riid, options);
-        FieldToJson(args["ppvRootSignature"], ppvRootSignature, options);
->>>>>>> 0153c3cc
     }
     writer_->WriteBlockEnd();
 }

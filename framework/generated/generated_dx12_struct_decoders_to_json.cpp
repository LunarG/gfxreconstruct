--- conflicted
+++ resolved
@@ -2493,7 +2493,7 @@
     {
         const D3D12_GPU_DESCRIPTOR_HANDLE& decoded_value = *data->decoded_value;
         const Decoded_D3D12_GPU_DESCRIPTOR_HANDLE& meta_struct = *data;
-        FieldToJson(jdata["ptr"], decoded_value.ptr, options);
+        FieldToJsonAsHex(jdata["ptr"], decoded_value.ptr, options);
     }
 }
 
@@ -3599,36 +3599,7 @@
     }
 }
 
-<<<<<<< HEAD
 void FieldToJson(nlohmann::ordered_json& jdata, const Decoded_D3D12_BUILD_RAYTRACING_ACCELERATION_STRUCTURE_DESC* data, const JsonOptions& options)
-=======
-void FieldToJson(nlohmann::ordered_json& jdata, const Decoded_D3D12_GPU_DESCRIPTOR_HANDLE* data, const JsonOptions& options)
-{
-    using namespace util;
-    if (data && data->decoded_value)
-    {
-        const D3D12_GPU_DESCRIPTOR_HANDLE& decoded_value = *data->decoded_value;
-        const Decoded_D3D12_GPU_DESCRIPTOR_HANDLE& meta_struct = *data;
-        FieldToJsonAsHex(jdata["ptr"], decoded_value.ptr, options);
-    }
-}
-
-void FieldToJson(nlohmann::ordered_json& jdata, const Decoded_D3D12_DISCARD_REGION* data, const JsonOptions& options)
-{
-    using namespace util;
-    if (data && data->decoded_value)
-    {
-        const D3D12_DISCARD_REGION& decoded_value = *data->decoded_value;
-        const Decoded_D3D12_DISCARD_REGION& meta_struct = *data;
-        FieldToJson(jdata["NumRects"], decoded_value.NumRects, options);
-        FieldToJson(jdata["pRects"], meta_struct.pRects, options);
-        FieldToJson(jdata["FirstSubresource"], decoded_value.FirstSubresource, options);
-        FieldToJson(jdata["NumSubresources"], decoded_value.NumSubresources, options);
-    }
-}
-
-void FieldToJson(nlohmann::ordered_json& jdata, const Decoded_D3D12_QUERY_HEAP_DESC* data, const JsonOptions& options)
->>>>>>> f1f88d88
 {
     using namespace util;
     if (data && data->decoded_value)

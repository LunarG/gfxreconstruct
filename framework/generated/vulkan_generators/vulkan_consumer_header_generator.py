#!/usr/bin/python3 -i
#
# Copyright (c) 2018 Valve Corporation
# Copyright (c) 2018 LunarG, Inc.
#
# Permission is hereby granted, free of charge, to any person obtaining a copy
# of this software and associated documentation files (the "Software"), to
# deal in the Software without restriction, including without limitation the
# rights to use, copy, modify, merge, publish, distribute, sublicense, and/or
# sell copies of the Software, and to permit persons to whom the Software is
# furnished to do so, subject to the following conditions:
#
# The above copyright notice and this permission notice shall be included in
# all copies or substantial portions of the Software.
#
# THE SOFTWARE IS PROVIDED "AS IS", WITHOUT WARRANTY OF ANY KIND, EXPRESS OR
# IMPLIED, INCLUDING BUT NOT LIMITED TO THE WARRANTIES OF MERCHANTABILITY,
# FITNESS FOR A PARTICULAR PURPOSE AND NONINFRINGEMENT. IN NO EVENT SHALL THE
# AUTHORS OR COPYRIGHT HOLDERS BE LIABLE FOR ANY CLAIM, DAMAGES OR OTHER
# LIABILITY, WHETHER IN AN ACTION OF CONTRACT, TORT OR OTHERWISE, ARISING
# FROM, OUT OF OR IN CONNECTION WITH THE SOFTWARE OR THE USE OR OTHER DEALINGS
# IN THE SOFTWARE.

import sys
from base_generator import BaseGenerator, BaseGeneratorOptions, write


class VulkanConsumerHeaderGeneratorOptions(BaseGeneratorOptions):
    """Adds the following new option:
    is_override - Specify whether the member function declarations are
                  virtual function overrides or pure virtual functions.
    Options for generating C++ class declarations for Vulkan parameter processing.
    """

    def __init__(
        self,
        class_name,
        base_class_header,
        is_override,
        constructor_args='',
        blacklists=None,  # Path to JSON file listing apicalls and structs to ignore.
        platform_types=None,  # Path to JSON file listing platform (WIN32, X11, etc.) defined types.
        filename=None,
        directory='.',
        prefix_text='',
        protect_file=False,
<<<<<<< HEAD
        protect_feature=True
    ):
        BaseGeneratorOptions.__init__(
            self, blacklists, platform_types, filename, directory, prefix_text,
            protect_file, protect_feature
=======
        protect_feature=True,
        extraVulkanHeaders=[]
    ):
        BaseGeneratorOptions.__init__(
            self,
            blacklists,
            platform_types,
            filename,
            directory,
            prefix_text,
            protect_file,
            protect_feature,
            extraVulkanHeaders=extraVulkanHeaders
>>>>>>> 760a7ac3
        )
        self.class_name = class_name
        self.base_class_header = base_class_header
        self.is_override = is_override
        self.constructor_args = constructor_args


class VulkanConsumerHeaderGenerator(BaseGenerator):
    """VulkanConsumerHeaderGenerator - subclass of BaseGenerator.
    Generates C++ member declarations for the VulkanConsumer class responsible for processing
    Vulkan API call parameter data.
    Generate C++ class declarations for Vulkan parameter processing.
    """

    def __init__(
        self, err_file=sys.stderr, warn_file=sys.stderr, diag_file=sys.stdout
    ):
        BaseGenerator.__init__(
            self,
            process_cmds=True,
            process_structs=False,
            feature_break=True,
            err_file=err_file,
            warn_file=warn_file,
            diag_file=diag_file
        )

    def beginFile(self, gen_opts):
        """Method override."""
        BaseGenerator.beginFile(self, gen_opts)

        write(
            '#include "decode/{}"'.format(gen_opts.base_class_header),
            file=self.outFile
        )
        write('#include "util/defines.h"', file=self.outFile)
        self.newline()
        self.includeVulkanHeaders(gen_opts)
        self.newline()
        write('GFXRECON_BEGIN_NAMESPACE(gfxrecon)', file=self.outFile)
        write('GFXRECON_BEGIN_NAMESPACE(decode)', file=self.outFile)
        self.newline()
        write(
            'class {class_name} : public {class_name}Base'.format(
                class_name=gen_opts.class_name
            ),
            file=self.outFile
        )
        write('{', file=self.outFile)
        write('  public:', file=self.outFile)
        if gen_opts.constructor_args:
            arg_list = ', '.join(
                [
                    arg.split(' ')[-1]
                    for arg in gen_opts.constructor_args.split(',')
                ]
            )
            write(
                '    {class_name}({}) : {class_name}Base({}) {{ }}\n'.format(
                    gen_opts.constructor_args,
                    arg_list,
                    class_name=gen_opts.class_name
                ),
                file=self.outFile
            )
        else:
            write(
                '    {}() {{ }}\n'.format(gen_opts.class_name),
                file=self.outFile
            )
        write(
            '    virtual ~{}() override {{ }}'.format(gen_opts.class_name),
            file=self.outFile
        )

    def endFile(self):
        """Method override."""
        write('};', file=self.outFile)
        self.newline()
        write('GFXRECON_END_NAMESPACE(decode)', file=self.outFile)
        write('GFXRECON_END_NAMESPACE(gfxrecon)', file=self.outFile)

        # Finish processing in superclass
        BaseGenerator.endFile(self)

    def need_feature_generation(self):
        """Indicates that the current feature has C++ code to generate."""
        if self.feature_cmd_params:
            return True
        return False

    def generate_feature(self):
        """Performs C++ code generation for the feature."""
        first = True
        for cmd in self.get_filtered_cmd_names():
            info = self.feature_cmd_params[cmd]
            return_type = info[0]
            values = info[2]

            decl = self.make_consumer_func_decl(
                return_type, 'Process_' + cmd, values
            )

            cmddef = '' if first else '\n'
            if self.genOpts.is_override:
                cmddef += self.indent(
                    'virtual ' + decl + ' override;', self.INDENT_SIZE
                )
            else:
                cmddef += self.indent(
                    'virtual ' + decl + ' {}', self.INDENT_SIZE
                )

            write(cmddef, file=self.outFile)
            first = False<|MERGE_RESOLUTION|>--- conflicted
+++ resolved
@@ -44,13 +44,6 @@
         directory='.',
         prefix_text='',
         protect_file=False,
-<<<<<<< HEAD
-        protect_feature=True
-    ):
-        BaseGeneratorOptions.__init__(
-            self, blacklists, platform_types, filename, directory, prefix_text,
-            protect_file, protect_feature
-=======
         protect_feature=True,
         extraVulkanHeaders=[]
     ):
@@ -64,7 +57,6 @@
             protect_file,
             protect_feature,
             extraVulkanHeaders=extraVulkanHeaders
->>>>>>> 760a7ac3
         )
         self.class_name = class_name
         self.base_class_header = base_class_header

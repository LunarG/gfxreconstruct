#!/usr/bin/python3 -i
#
# Copyright (c) 2018 Valve Corporation
# Copyright (c) 2018 LunarG, Inc.
#
# Permission is hereby granted, free of charge, to any person obtaining a copy
# of this software and associated documentation files (the "Software"), to
# deal in the Software without restriction, including without limitation the
# rights to use, copy, modify, merge, publish, distribute, sublicense, and/or
# sell copies of the Software, and to permit persons to whom the Software is
# furnished to do so, subject to the following conditions:
#
# The above copyright notice and this permission notice shall be included in
# all copies or substantial portions of the Software.
#
# THE SOFTWARE IS PROVIDED "AS IS", WITHOUT WARRANTY OF ANY KIND, EXPRESS OR
# IMPLIED, INCLUDING BUT NOT LIMITED TO THE WARRANTIES OF MERCHANTABILITY,
# FITNESS FOR A PARTICULAR PURPOSE AND NONINFRINGEMENT. IN NO EVENT SHALL THE
# AUTHORS OR COPYRIGHT HOLDERS BE LIABLE FOR ANY CLAIM, DAMAGES OR OTHER
# LIABILITY, WHETHER IN AN ACTION OF CONTRACT, TORT OR OTHERWISE, ARISING
# FROM, OUT OF OR IN CONNECTION WITH THE SOFTWARE OR THE USE OR OTHER DEALINGS
# IN THE SOFTWARE.

import sys
from base_generator import BaseGenerator, BaseGeneratorOptions, write


class VulkanConsumerHeaderGeneratorOptions(BaseGeneratorOptions):
    """Adds the following new option:
    is_override - Specify whether the member function declarations are
                  virtual function overrides or pure virtual functions.
    Options for generating C++ class declarations for Vulkan parameter processing.
    """

    def __init__(
        self,
        class_name,
        base_class_header,
        is_override,
        constructor_args='',
        blacklists=None,  # Path to JSON file listing apicalls and structs to ignore.
        platform_types=None,  # Path to JSON file listing platform (WIN32, X11, etc.) defined types.
        filename=None,
        directory='.',
        prefix_text='',
        protect_file=False,
        protect_feature=True,
        extraVulkanHeaders=[]
    ):
        BaseGeneratorOptions.__init__(
            self,
            blacklists,
            platform_types,
            filename,
            directory,
            prefix_text,
            protect_file,
            protect_feature,
            extraVulkanHeaders=extraVulkanHeaders
        )
        self.class_name = class_name
        self.base_class_header = base_class_header
        self.is_override = is_override
        self.constructor_args = constructor_args


class VulkanConsumerHeaderGenerator(BaseGenerator):
    """VulkanConsumerHeaderGenerator - subclass of BaseGenerator.
    Generates C++ member declarations for the VulkanConsumer class responsible for processing
    Vulkan API call parameter data.
    Generate C++ class declarations for Vulkan parameter processing.
    """

    def __init__(
        self, err_file=sys.stderr, warn_file=sys.stderr, diag_file=sys.stdout
    ):
        BaseGenerator.__init__(
            self,
            process_cmds=True,
            process_structs=False,
            feature_break=True,
            err_file=err_file,
            warn_file=warn_file,
            diag_file=diag_file
        )

    def beginFile(self, gen_opts):
        """Method override."""
        BaseGenerator.beginFile(self, gen_opts)
<<<<<<< HEAD
=======

>>>>>>> 286e62c0
        write(
            '#include "decode/{}"'.format(gen_opts.base_class_header),
            file=self.outFile
        )
        write('#include "util/defines.h"', file=self.outFile)
        self.newline()
        self.includeVulkanHeaders(gen_opts)
        self.newline()
        write('GFXRECON_BEGIN_NAMESPACE(gfxrecon)', file=self.outFile)
        write('GFXRECON_BEGIN_NAMESPACE(decode)', file=self.outFile)
        self.newline()
        write(
            'class {class_name} : public {class_name}Base'.format(
                class_name=gen_opts.class_name
            ),
            file=self.outFile
        )
        write('{', file=self.outFile)
        write('  public:', file=self.outFile)
        if gen_opts.constructor_args:
            arg_list = ', '.join(
                [
                    arg.split(' ')[-1]
                    for arg in gen_opts.constructor_args.split(',')
                ]
            )
            write(
                '    {class_name}({}) : {class_name}Base({}) {{ }}\n'.format(
                    gen_opts.constructor_args,
                    arg_list,
                    class_name=gen_opts.class_name
                ),
                file=self.outFile
            )
        else:
            write(
                '    {}() {{ }}\n'.format(gen_opts.class_name),
                file=self.outFile
            )
        write(
            '    virtual ~{}() override {{ }}'.format(gen_opts.class_name),
            file=self.outFile
        )

    def endFile(self):
        """Method override."""
        write('};', file=self.outFile)
        self.newline()
        write('GFXRECON_END_NAMESPACE(decode)', file=self.outFile)
        write('GFXRECON_END_NAMESPACE(gfxrecon)', file=self.outFile)

        # Finish processing in superclass
        BaseGenerator.endFile(self)

    def need_feature_generation(self):
        """Indicates that the current feature has C++ code to generate."""
        if self.feature_cmd_params:
            return True
        return False

    def generate_feature(self):
        """Performs C++ code generation for the feature."""
        first = True
        for cmd in self.get_filtered_cmd_names():
            info = self.feature_cmd_params[cmd]
            return_type = info[0]
            values = info[2]

            decl = self.make_consumer_func_decl(
                return_type, 'Process_' + cmd, values
            )

            cmddef = '' if first else '\n'
            if self.genOpts.is_override:
                cmddef += self.indent(
                    'virtual ' + decl + ' override;', self.INDENT_SIZE
                )
            else:
                cmddef += self.indent(
                    'virtual ' + decl + ' {}', self.INDENT_SIZE
                )

            write(cmddef, file=self.outFile)
            first = False<|MERGE_RESOLUTION|>--- conflicted
+++ resolved
@@ -87,10 +87,7 @@
     def beginFile(self, gen_opts):
         """Method override."""
         BaseGenerator.beginFile(self, gen_opts)
-<<<<<<< HEAD
-=======
 
->>>>>>> 286e62c0
         write(
             '#include "decode/{}"'.format(gen_opts.base_class_header),
             file=self.outFile

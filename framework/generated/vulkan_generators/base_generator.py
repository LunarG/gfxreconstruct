#!/usr/bin/python3 -i
#
# Copyright (c) 2018-2021 Valve Corporation
# Copyright (c) 2018-2021 LunarG, Inc.
#
# Permission is hereby granted, free of charge, to any person obtaining a copy
# of this software and associated documentation files (the "Software"), to
# deal in the Software without restriction, including without limitation the
# rights to use, copy, modify, merge, publish, distribute, sublicense, and/or
# sell copies of the Software, and to permit persons to whom the Software is
# furnished to do so, subject to the following conditions:
#
# The above copyright notice and this permission notice shall be included in
# all copies or substantial portions of the Software.
#
# THE SOFTWARE IS PROVIDED "AS IS", WITHOUT WARRANTY OF ANY KIND, EXPRESS OR
# IMPLIED, INCLUDING BUT NOT LIMITED TO THE WARRANTIES OF MERCHANTABILITY,
# FITNESS FOR A PARTICULAR PURPOSE AND NONINFRINGEMENT. IN NO EVENT SHALL THE
# AUTHORS OR COPYRIGHT HOLDERS BE LIABLE FOR ANY CLAIM, DAMAGES OR OTHER
# LIABILITY, WHETHER IN AN ACTION OF CONTRACT, TORT OR OTHERWISE, ARISING
# FROM, OUT OF OR IN CONNECTION WITH THE SOFTWARE OR THE USE OR OTHER DEALINGS
# IN THE SOFTWARE.
#
# The content of this file was derived from the Khronos Registry cgenerator.py
# and related Python files found in the KhronosGroup/Vulkan-Headers GitHub repository.
#
# Copyright (c) 2013-2016 The Khronos Group Inc.
#
# Licensed under the Apache License, Version 2.0 (the "License");
# you may not use this file except in compliance with the License.
# You may obtain a copy of the License at
#
#     http://www.apache.org/licenses/LICENSE-2.0
#
# Unless required by applicable law or agreed to in writing, software
# distributed under the License is distributed on an "AS IS" BASIS,
# WITHOUT WARRANTIES OR CONDITIONS OF ANY KIND, either express or implied.
# See the License for the specific language governing permissions and
# limitations under the License.

import os
import re
import sys
import json
from generator import GeneratorOptions, OutputGenerator, noneStr, regSortFeatures, write
from vkconventions import VulkanConventions


def _make_re_string(list, default=None):
    """Turn a list of strings into a regexp string matching exactly those strings.
    From Khronos genvk.py
    """
    if (len(list) > 0) or (default is None):
        return '^(' + '|'.join(list) + ')$'
    else:
        return default


# Descriptive names for various regexp patterns used to select versions and extensions.
# From Khronos genvk.py
_default_extensions = 'vulkan'
_extensions = _features = []
_emit_extensions = []

# Exclude beta video extensions
_remove_extensions = [
    "VK_KHR_video_queue", "VK_KHR_video_decode_queue",
    "VK_KHR_video_encode_queue", "VK_EXT_video_encode_h264",
    "VK_EXT_video_decode_h264", "VK_EXT_video_decode_h265",
    "VK_EXT_video_encode_h265", "VK_FUCHSIA_buffer_collection",
    "VK_NVX_binary_import", "VK_HUAWEI_subpass_shading"
]

# Turn lists of names/patterns into matching regular expressions.
# From Khronos genvk.py
_add_extensions_pat = _make_re_string(_extensions)
_remove_extensions_pat = _make_re_string(_remove_extensions)
_emit_extensions_pat = _make_re_string(_emit_extensions, '.*')
_features_pat = _make_re_string(_features, '.*')


class ValueInfo():
    """ValueInfo - Class to store parameter/struct member information.
    Contains information descripting Vulkan API call parameters and struct members.

    Members:
      name - Parameter/struct member name of the value.
      base_type - Undecorated typename of the value.
      full_type - Fully qualified typename of the value.
      pointer_count - Number of '*' characters in the type declaration.
      array_length - The parameter that specifies the number of elements in an array, or None if the value is not an array.
      array_capacity - The max size of a statically allocated array, or None for a dynamically allocated array.
      array_dimension - Number of the array dimension
      platform_base_type - For platform specific type definitions, stores the original base_type declaration before platform to trace type substitution.
      platform_full_type - For platform specific type definitions, stores the original full_type declaration before platform to trace type substitution.
      is_pointer - True if the value is a pointer.
      is_array - True if the member is an array.
      is_dynamic - True if the memory for the member is an array and it is dynamically allocated.
      is_const - True if the member is a const.
    """

    def __init__(
        self,
        name,
        base_type,
        full_type,
        pointer_count=0,
        array_length=None,
        array_length_value=None,
        array_capacity=None,
        array_dimension=None,
        platform_base_type=None,
        platform_full_type=None,
        bitfield_width=None,
        is_const=False,
        is_com_outptr=False
    ):
        self.name = name
        self.base_type = base_type
        self.full_type = full_type
        self.pointer_count = pointer_count
        self.array_length = array_length
        self.array_length_value = array_length_value
        self.array_capacity = array_capacity
        self.array_dimension = array_dimension
        self.platform_base_type = platform_base_type
        self.platform_full_type = platform_full_type
        self.bitfield_width = bitfield_width

        self.is_pointer = True if pointer_count > 0 else False
        self.is_array = True if array_length else False
        self.is_dynamic = True if not array_capacity else False
        self.is_const = is_const
        self.is_com_outptr = is_com_outptr


class BaseGeneratorOptions(GeneratorOptions):
    """BaseGeneratorOptions - subclass of GeneratorOptions.
    Options for Vulkan API parameter encoding and decoding C++ code generation.

    Adds options used by FrameworkGenerator objects during C++ language
    code generation.

    Additional members
      blacklists - Path to JSON file listing apicalls and structs to ignore.
      platform_types - Path to JSON file listing platform (WIN32, X11, etc.)
        specific types that are defined outside of the Vulkan header.

    Additional members (from Khronos Registry COptionsGenerator)
      prefix_text - list of strings to prefix generated header with
        (usually a copyright statement + calling convention macros).
      protect_file - True if multiple inclusion protection should be
        generated (based on the filename) around the entire header.
      apicall - string to use for the function declaration prefix,
        such as APICALL on Windows.
      apientry - string to use for the calling convention macro,
        in typedefs, such as APIENTRY.
      apientryp - string to use for the calling convention macro
        in function pointer typedefs, such as APIENTRYP.
      indent_func_proto - True if prototype declarations should put each
        parameter on a separate line
      indent_func_pointer - True if typedefed function pointers should put each
        parameter on a separate line
      align_func_param - if nonzero and parameters are being put on a
        separate line, align parameter names at the specified column
    """

    def __init__(
        self,
        blacklists=None,  # Path to JSON file listing apicalls and structs to ignore.
        platform_types=None,  # Path to JSON file listing platform (WIN32, X11, etc.) defined types.
        # Khronos CGeneratorOptions
        filename=None,
        directory='.',
        prefix_text='',
        protect_file=False,
        protect_feature=True,
        conventions=VulkanConventions(),
        apicall='VKAPI_ATTR ',
        apientry='VKAPI_CALL ',
        apientryp='VKAPI_PTR *',
        indent_func_proto=True,
        align_func_param=48,
        sort_procedure=regSortFeatures,
        apiname='vulkan',
        profile=None,
        versions=_features_pat,
        emitversions=_features_pat,
        default_extensions=_default_extensions,
        add_extensions=_add_extensions_pat,
        remove_extensions=_remove_extensions_pat,
        emit_extensions=_emit_extensions_pat,
        extraVulkanHeaders=[]
    ):
        GeneratorOptions.__init__(
            self,
            conventions=conventions,
            filename=filename,
            directory=directory,
            apiname=apiname,
            profile=profile,
            versions=versions,
            emitversions=emitversions,
            defaultExtensions=default_extensions,
            addExtensions=add_extensions,
            removeExtensions=remove_extensions,
            emitExtensions=emit_extensions,
            sortProcedure=sort_procedure
        )
        self.blacklists = blacklists
        self.platform_types = platform_types
        # Khronos CGeneratorOptions
        self.prefix_text = prefix_text
        self.protect_file = protect_file
        self.protect_feature = protect_feature
        self.apicall = apicall
        self.apientry = apientry  # NOTE: While not used in this file, apientry is expected to be defined here by the OutputGenerator base class.
        self.apientryp = apientryp  # NOTE: While not used in this file, apientry is expected to be defined here by the OutputGenerator base class.
        self.indent_func_proto = indent_func_proto
        self.align_func_param = align_func_param
        self.code_generator = True
        self.extraVulkanHeaders = extraVulkanHeaders


class BaseGenerator(OutputGenerator):
    """BaseGenerator - subclass of OutputGenerator.
    Base class providing common operations used to generate C++-language code for framework
      components that encode and decode Vulkan API parameters.
    Base class for Vulkan API parameter encoding and decoding generators.
    """

    # These API calls should not be processed by the code generator.  They require special implementations.
    APICALL_BLACKLIST = []

    # These method calls should not be processed by the code generator.  They require special implementations.
    METHODCALL_BLACKLIST = []

    # These structures should not be processed by the code generator.  They require special implementations.
    STRUCT_BLACKLIST = []

    # Platform specific basic types that have been defined extarnally to the Vulkan header.
    PLATFORM_TYPES = {}

    # Platform specific structure types that have been defined extarnally to the Vulkan header.
    PLATFORM_STRUCTS = []

    GENERIC_HANDLE_APICALLS = {
        'vkDebugReportMessageEXT': {
            'object': 'objectType'
        },
        'vkSetPrivateDataEXT': {
            'objectHandle': 'objectType'
        },
        'vkGetPrivateDataEXT': {
            'objectHandle': 'objectType'
        }
    }

    GENERIC_HANDLE_STRUCTS = {
        'VkDebugMarkerObjectNameInfoEXT': {
            'object': 'objectType'
        },
        'VkDebugMarkerObjectTagInfoEXT': {
            'object': 'objectType'
        },
        'VkDebugUtilsObjectNameInfoEXT': {
            'objectHandle': 'objectType'
        },
        'VkDebugUtilsObjectTagInfoEXT': {
            'objectHandle': 'objectType'
        }
    }

    VULKAN_REPLACE_TYPE = {
        "VkRemoteAddressNV": {
            "baseType": "void",
            "replaceWith": "void*"
        }
    }

    # These types represent pointers to non-Vulkan or non-Dx12 objects that were written as 64-bit address IDs.
    EXTERNAL_OBJECT_TYPES = ['void', 'Void']

    MAP_STRUCT_TYPE = {
        'D3D12_GPU_DESCRIPTOR_HANDLE': [
            'MapGpuDescriptorHandle', 'MapGpuDescriptorHandles',
            'descriptor_map'
        ],
        'D3D12_GPU_VIRTUAL_ADDRESS':
        ['MapGpuVirtualAddress', 'MapGpuVirtualAddresses', 'gpu_va_map']
    }

    # Dispatchable handle types.
    DISPATCHABLE_HANDLE_TYPES = [
        'VkInstance', 'VkPhysicalDevice', 'VkDevice', 'VkQueue',
        'VkCommandBuffer'
    ]

    DUPLICATE_HANDLE_TYPES = [
        'VkDescriptorUpdateTemplateKHR', 'VkSamplerYcbcrConversionKHR'
    ]

    # Default C++ code indentation size.
    INDENT_SIZE = 4

    def __init__(
        self,
        process_cmds,
        process_structs,
        feature_break=True,
        err_file=sys.stderr,
        warn_file=sys.stderr,
        diag_file=sys.stdout
    ):
        OutputGenerator.__init__(self, err_file, warn_file, diag_file)

        # Typenames
        self.struct_names = set()  # Set of Vulkan struct typenames
        self.handle_names = set()  # Set of Vulkan handle typenames
        self.flags_types = dict(
        )  # Map of flags types to base flag type (VkFlags or VkFlags64)
        self.enum_names = set()  # Set of Vulkan enumeration typenames
        self.enumAliases = dict()  # Map of enum names to aliases
        self.enumEnumerants = dict()  # Map of enum names to enumerants

        # Type processing options
        self.process_cmds = process_cmds  # Populate the feature_cmd_params map
        self.process_structs = process_structs  # Populate the feature_struct_members map
        self.feature_break = feature_break  # Insert a line break between features

        # Command parameter and struct member data for the current feature
        if self.process_structs:
            self.feature_struct_members = dict(
            )  # Map of struct names to lists of per-member ValueInfo
            self.feature_struct_aliases = dict(
            )  # Map of struct names to aliases
            self.extension_structs_with_handles = dict(
            )  # Map of extension struct names to a Boolean value indicating that a struct member has a handle type
            self.extension_structs_with_handle_ptrs = dict(
            )  # Map of extension struct names to a Boolean value indicating that a struct member with a handle type is a pointer
        if self.process_cmds:
            self.feature_cmd_params = dict(
            )  # Map of cmd names to lists of per-parameter ValueInfo

    def need_feature_generation(self):
        """Indicates that the current feature has C++ code to generate.
        The subclass should override this method."""
        return False

    def generate_feature(self):
        """Performs C++ code generation for the feature.
        The subclass should override this method."""

    def beginFile(self, gen_opts):
        """Method override."""
        OutputGenerator.beginFile(self, gen_opts)

        if gen_opts.blacklists:
            self.__load_blacklists(gen_opts.blacklists)
        if gen_opts.platform_types:
            self.__load_platform_types(gen_opts.platform_types)

            # Platform defined struct processing must be implemented manually,
            # so these structs will be added to the blacklist.
            self.STRUCT_BLACKLIST += self.PLATFORM_STRUCTS

        # User-supplied prefix text, if any (list of strings)
        if (gen_opts.prefix_text):
            for s in gen_opts.prefix_text:
                write(s, file=self.outFile)

        # Multiple inclusion protection & C++ wrappers.
        if (gen_opts.protect_file and self.genOpts.filename):
            header_sym = 'GFXRECON_' + re.sub(
                '\.h', '_H', os.path.basename(self.genOpts.filename)
            ).upper()
            write('#ifndef ', header_sym, file=self.outFile)
            write('#define ', header_sym, file=self.outFile)
            self.newline()

    def includeVulkanHeaders(self, gen_opts):
        """Write Vulkan header include statements
        """
        write('#include "vulkan/vulkan.h"', file=self.outFile)
        for extra_vulkan_header in gen_opts.extraVulkanHeaders:
            header_include_path = re.sub(r'\\', '/', extra_vulkan_header)
            write(f'#include "{header_include_path}"', file=self.outFile)

    def endFile(self):
        """Method override."""
        # Finish C++ wrapper and multiple inclusion protection
        if (self.genOpts.protect_file and self.genOpts.filename):
            self.newline()
            write('#endif', file=self.outFile)

        # Finish processing in superclass
        OutputGenerator.endFile(self)

    def beginFeature(self, interface, emit):
        """Method override. Start processing in superclass."""
        OutputGenerator.beginFeature(self, interface, emit)

        # Reset feature specific data sets
        if self.process_structs:
            self.feature_struct_members = dict()
            self.feature_struct_aliases = dict()
        if self.process_cmds:
            self.feature_cmd_params = dict()

        # Some generation cases require that extra feature protection be suppressed
        if self.genOpts.protect_feature:
            self.featureExtraProtect = self.__get_feature_protect(interface)

    def endFeature(self):
        """Method override. Generate code for the feature."""
        if self.emit and self.need_feature_generation():
            if self.feature_break:
                self.newline()

            if (self.featureExtraProtect is not None):
                write('#ifdef', self.featureExtraProtect, file=self.outFile)

            self.generate_feature()

            if (self.featureExtraProtect is not None):
                write(
                    '#endif /*',
                    self.featureExtraProtect,
                    '*/',
                    file=self.outFile
                )

        # Finish processing in superclass
        OutputGenerator.endFeature(self)

    def genType(self, typeinfo, name, alias):
        """Method override. Type generation."""
        OutputGenerator.genType(self, typeinfo, name, alias)
        type_elem = typeinfo.elem
        # If the type is a struct type, traverse the imbedded <member> tags
        # generating a structure. Otherwise, emit the tag text.
        category = type_elem.get('category')
        if (category == 'struct' or category == 'union'):
            self.struct_names.add(name)
            # Skip code generation for union encode/decode functions.
            if category == 'struct':
                self.genStruct(typeinfo, name, alias)
        elif (category == 'handle'):
            self.handle_names.add(name)
        elif (category == 'bitmask'):
            # Flags can have either VkFlags or VkFlags64 base type
            alias = type_elem.get('alias')
            if alias:
                # Use same base type as the alias if one exists
                self.flags_types[name] = self.flags_types[alias]
            else:
                # Otherwise, look for base type inside type declaration
                self.flags_types[name] = type_elem.find('type').text

    def genStruct(self, typeinfo, typename, alias):
        """Method override.
        Struct (e.g. C "struct" type) generation.
        This is a special case of the <type> tag where the contents are
        interpreted as a set of <member> tags instead of freeform C
        C type declarations. The <member> tags are just like <param>
        tags - they are a declaration of a struct or union member.
        """
        OutputGenerator.genStruct(self, typeinfo, typename, alias)
        # For structs, we ignore the alias because it is a typedef.  Not ignoring the alias
        # would produce multiple definition errors for functions with struct parameters.
        if self.process_structs:
            if not alias:
                self.feature_struct_members[typename] = self.make_value_info(
                    typeinfo.elem.findall('.//member')
                )
            else:
                self.feature_struct_aliases[typename] = alias

    def genGroup(self, groupinfo, group_name, alias):
        """Method override.
        Group (e.g. C "enum" type) generation.
        These are concatenated together with other types.
        """
        OutputGenerator.genGroup(self, groupinfo, group_name, alias)
        self.enum_names.add(group_name)
        if not alias:
            enumerants = dict()
            for elem in groupinfo.elem:
                supported = elem.get('supported')
                if not supported or not 'disabled' in supported:
                    name = elem.get('name')
                    if name and not elem.get('alias'):
                        enumerants[name] = elem.get('value')
            self.enumEnumerants[group_name] = enumerants
        else:
            self.enumAliases[group_name] = alias

    def genEnum(self, enuminfo, name, alias):
        """Method override.
        Enumerant generation
        <enum> tags may specify their values in several ways, but are usually
        just integers.
        """
        OutputGenerator.genEnum(self, enuminfo, name, alias)

    def genCmd(self, cmdinfo, name, alias):
        """Method override. Command generation."""
        OutputGenerator.genCmd(self, cmdinfo, name, alias)
        if self.process_cmds:
            # Create the declaration for the function prototype
            proto = cmdinfo.elem.find('proto')
            proto_decl = self.genOpts.apicall + noneStr(proto.text)
            for elem in proto:
                text = noneStr(elem.text)
                tail = noneStr(elem.tail)
                if (elem.tag == 'name'):
                    if text.startswith('vk'):
                        text = text[2:]
                    proto_decl += self.makeProtoName(text, tail)
                else:
                    proto_decl += text + tail

            return_type = noneStr(proto.text
                                  ) + noneStr(proto.find('type').text)

            # TODO: Define a class or namedtuple for the dictionary entry
            self.feature_cmd_params[name] = (
                return_type, proto_decl,
                self.make_value_info(cmdinfo.elem.findall('param'))
            )

    def make_value_info(self, params):
        """Generate a list of ValueInfo objects from a list of <param> or <member> tags
         params - list of <param> or <member> tags to process
        """
        values = []
        for param in params:
            # Get name
            elem = param.find('name')
            name = noneStr(elem.text)
            name_tail = noneStr(elem.tail)

            # Get type info
            elem = param.find('type')
            base_type = noneStr(elem.text)
            full_type = (noneStr(param.text) + base_type
                         + noneStr(elem.tail)).strip()

            # Check for platform specific type definitions that need to be converted to a recognized trace format type.
            platform_base_type = None
            platform_full_type = None
            if base_type in self.PLATFORM_TYPES:
                type_info = self.PLATFORM_TYPES[base_type]
                platform_base_type = base_type
                platform_full_type = full_type
                full_type = full_type.replace(
                    base_type, type_info['replaceWith']
                )
                base_type = type_info['baseType']

            # Get array length, always use altlen when available to avoid parsing latexmath
            if 'altlen' in param.attrib:
                array_length = param.attrib.get('altlen')
            else:
                array_length = self.get_array_len(param)

            array_capacity = None
            if self.is_static_array(param):
                array_capacity = array_length
                array_length = self.get_static_array_len(
                    name, params, array_capacity
                )

            # Get bitfield width
            bitfield_width = None
            if ':' in name_tail:
                bitfield_width = name_tail

            values.append(
                ValueInfo(
                    name=name,
                    base_type=base_type,
                    full_type=full_type,
                    pointer_count=self.get_pointer_count(full_type),
                    array_length=array_length,
                    array_capacity=array_capacity,
                    platform_base_type=platform_base_type,
                    platform_full_type=platform_full_type,
                    bitfield_width=bitfield_width
                )
            )

        # Link array values to their corresponding length values
        for array_value in [v for v in values if v.array_length]:
            for v in values:
                if re.search(
                    r'\b{}\b'.format(v.name), array_value.array_length
                ):
                    array_value.array_length_value = v
                    break

        return values

    def is_struct(self, base_type):
        """Check for struct type."""
        if (
            (base_type in self.struct_names)
            or (base_type in self.PLATFORM_STRUCTS)
        ):
            return True
        return False

    def is_class(self, value):
        return False

    def is_handle(self, base_type):
        """Check for handle type."""
        if base_type in self.handle_names:
            return True
        return False

    def is_dispatchable_handle(self, base_type):
        """Check for dispatchable handle type."""
        if base_type in self.DISPATCHABLE_HANDLE_TYPES:
            return True
        return False

    def is_enum(self, base_type):
        """Check for enum type."""
        if base_type in self.enum_names:
            return True
        return False

    def is_union(self, value):
        return False

    def is_flags(self, base_type):
        """Check for flags (bitmask) type."""
        if base_type in self.flags_types:
            return True
        return False

    def is_function_ptr(self, base_type):
        """Check for function pointer type."""
<<<<<<< HEAD
        if (base_type[:4] == 'PFN_') or (base_type[-4:] == 'Func'):
=======
        if base_type[:4] == 'PFN_':
>>>>>>> 286e62c0
            return True
        return False

    def is_array_len(self, name, values):
        """Determine if the value name specifies an array length."""
        for value in values:
            if name == value.array_length:
                return True
        return False

    def get_pointer_count(self, full_type):
        """Return the number of '*' in a type declaration."""
        return full_type.count('*')

    def is_input_pointer(self, value):
        """Determine if a pointer parameter is an input parameter."""
        if 'const' in value.full_type:
            # Vulkan seems to follow a pattern where input pointers will be const and output pointers will not be const.
            return True
        elif value.platform_base_type and value.base_type == 'void' and value.pointer_count == 1:
            # For some extensions, platform specific handles are mapped to the 'void*' type without a const qualifier,
            # but need to be treated as an input (eg. if HANDLE is mapped to void*, it should not be treated as an output).
            return True
        return False

    def is_output_parameter(self, value):
        """Determine if a parameter is an output parameter."""
        # Check for an output pointer/array or an in-out pointer.
        if (
            (value.is_pointer or value.is_array)
            and not self.is_input_pointer(value)
        ):
            return True
        return False

    def get_array_len(self, param):
        """Retrieve the length of an array defined by a <param> or <member> element."""
        result = None
        len = param.attrib.get('len')
        if len:
            # Check for a string or array of strings
            if 'null-terminated' in len:
                # Strings are ignored, but string arrays are checked for a length value.
                # For string arrays, 'len' can look like 'count,null-terminated', indicating that we have an array of null terminated
                # strings.  We strip the null-terminated substring from the 'len' field and only return the parameter specifying the string count.
                if len != 'null-terminated':
                    result = len.split(',')[0]
            else:
                result = len
            if result:
                result = str(result).replace('::', '->')
        else:
            # Check for a static array
            paramname = param.find('name')
            if (paramname.tail is not None) and ('[' in paramname.tail):
                paramenumsize = param.find('enum')
                if paramenumsize is not None:
                    result = paramenumsize.text
                else:
                    paramsizes = paramname.tail[1:-1].split('][')
                    sizetokens = []
                    for paramsize in paramsizes:
                        sizetokens.append(paramsize)
                    result = ', '.join(sizetokens)
        return result

    def is_static_array(self, param):
        """Check for a static array."""
        name = param.find('name')
        if (name.tail is not None) and ('[' in name.tail):
            return True
        return False

    def get_static_array_len(self, name, params, capacity):
        """Determine the length value of a static array (get_array_len() returns the total capacity, not the actual length)."""
        # The XML registry does not provide a direct method for determining if a parameter provides the length
        # of a static array, but the parameter naming follows a pattern of array name = 'values' and length
        # name = 'value_count'.  We will search the parameter list for a length parameter using this pattern.
        length_name = name[:-1] + 'Count'
        for param in params:
            if length_name == noneStr(param.find('name').text):
                return length_name

        # Not all static arrays have an associated length parameter. These will use capacity as length.
        return capacity

    def is_struct_black_listed(self, typename):
        """Determines if a struct with the specified typename is blacklisted."""
        if typename in self.STRUCT_BLACKLIST:
            return True
        return False

    def is_cmd_black_listed(self, name):
        """Determines if a function with the specified typename is blacklisted."""
        if name in self.APICALL_BLACKLIST:
            return True
        return False

    def is_method_black_listed(self, class_name, method_name=None):
        """Determines if a method call with the specified typename is blacklisted."""
        combined_name = class_name
        if method_name:
            combined_name += '_' + method_name
        if combined_name in self.METHODCALL_BLACKLIST:
            return True
        return False

    def get_filtered_struct_names(self):
        """Retrieves a filtered list of keys from self.feature_struct_memebers with blacklisted items removed."""
        return [
            key for key in self.feature_struct_members
            if not self.is_struct_black_listed(key)
        ]

    def get_filtered_cmd_names(self):
        """Retrieves a filtered list of keys from self.feature_cmd_params with blacklisted items removed."""
        return [
            key for key in self.feature_cmd_params
            if not self.is_cmd_black_listed(key)
        ]

    def check_struct_pnext_handles(self, typename):
        """Determines if the specified struct type can reference pNext extension structs that contain handles."""
        found_handles = False
        found_handle_ptrs = False
        valid_extension_structs = self.registry.validextensionstructs.get(
            typename
        )
        if valid_extension_structs:
            # Need to search the XML tree for pNext structures that have not been processed yet.
            for struct_name in valid_extension_structs:
                # Check for cached results from a previous check for this struct
                if struct_name in self.extension_structs_with_handles:
                    if self.extension_structs_with_handles[struct_name]:
                        found_handles = True
                    if self.extension_structs_with_handle_ptrs[struct_name]:
                        found_handle_ptrs = True
                else:
                    # If a pre-existing result was not found, check the XML registry for the struct
                    has_handles = False
                    hasHandlePtrs = False
                    type_info = self.registry.lookupElementInfo(
                        struct_name, self.registry.typedict
                    )
                    if type_info:
                        member_infos = [
                            member for member in
                            type_info.elem.findall('.//member/type')
                        ]
                        if member_infos:
                            for member_info in member_infos:
                                found = self.registry.tree.find(
                                    "types/type/[name='" + member_info.text
                                    + "'][@category='handle']"
                                )
                                if found:
                                    has_handles = True
                                    self.extension_structs_with_handles[
                                        struct_name] = True
                                    if member_info.tail and (
                                        '*' in member_info.tail
                                    ):
                                        self.extension_structs_with_handle_ptrs[
                                            struct_name] = True
                                        hasHandlePtrs = True
                                    else:
                                        self.extension_structs_with_handle_ptrs[
                                            struct_name] = False

                    if has_handles:
                        found_handles = True
                        if hasHandlePtrs:
                            found_handle_ptrs = True
                    else:
                        self.extension_structs_with_handles[struct_name
                                                            ] = False
                        self.extension_structs_with_handle_ptrs[struct_name
                                                                ] = False

        return found_handles, found_handle_ptrs

    def check_struct_member_handles(
        self,
        typename,
        structs_with_handles,
        structs_with_handle_ptrs=None,
        ignore_output=False,
        structs_with_map_data=None
    ):
        """Determines if the specified struct type contains members that have a handle type or are structs that contain handles.
        Structs with member handles are added to a dictionary, where the key is the structure type and the value is a list of the handle members.
        An optional list of structure types that contain handle members with pointer types may also be generated.
        """
        handles = []
        has_handle_pointer = False
        map_data = []
        for value in self.feature_struct_members[typename]:
            if self.is_handle(value.base_type) or self.is_class(value):
                # The member is a handle.
                handles.append(value)
                if (
                    (structs_with_handle_ptrs is not None)
                    and (value.is_pointer or value.is_array)
                ):
                    has_handle_pointer = True
            elif self.is_struct(value.base_type) and (
                (value.base_type in structs_with_handles) and
                ((not ignore_output) or (not '_Out_' in value.full_type))
            ):
                # The member is a struct that contains a handle.
                handles.append(value)
                if (
                    (structs_with_handle_ptrs is not None)
                    and (value.name in structs_with_handle_ptrs)
                ):
                    has_handle_pointer = True
            elif self.is_union(value.base_type):
                # Check the anonymous union for objects.
                union_members = self.get_union_members(value.base_type)
                for union_info in union_members:
                    if self.is_struct(
                        union_info.base_type
                    ) and (union_info.base_type in structs_with_handles):
                        handles.append(value)
                        has_handle_pointer = True
                    elif union_info.base_type in self.source_dict['class_dict'
                                                                  ]:
                        handles.append(value)
                        has_handle_pointer = True
                    elif union_info.base_type in self.MAP_STRUCT_TYPE:
                        if (structs_with_map_data is not None):
                            map_data.append(value)
            elif ('pNext' in value.name) and (not self.is_dx12_class()):
                # The pNext chain may include a struct with handles.
                has_pnext_handles, has_pnext_handle_ptrs = self.check_struct_pnext_handles(
                    typename
                )
                if has_pnext_handles:
                    handles.append(value)
                    if (
                        structs_with_handle_ptrs is not None
                    ) and has_pnext_handle_ptrs:
                        has_handle_pointer = True

            if (structs_with_map_data is not None) and (
                (value.base_type in self.MAP_STRUCT_TYPE) or
                (value.base_type in structs_with_map_data)
            ):
                map_data.append(value)

        if map_data:
            structs_with_map_data[typename] = map_data

        if handles:
            # Process the list of struct members a second time to check for
            # members with the same type as the struct.  The current struct
            # type has not been added to the table of structs with handles
            # yet, so we must check the struct members a second time, looking
            # for members with the struct type, now that we know the current
            # struct type contains members that are handles/objects.  Any
            # struct members that have the same type as the struct must be
            # added to the handle member list.
            for value in self.feature_struct_members[typename]:
                if (value.base_type == typename) and (
                    (not ignore_output) or (not '_Out_' in value.full_type)
                ):
                    handles.append(value)

            structs_with_handles[typename] = handles
            if (structs_with_handle_ptrs is not None) and has_handle_pointer:
                structs_with_handle_ptrs.append(typename)
            return True
        return False

    def get_generic_struct_handle_type_value(self, struct_name, member_name):
        """For a struct member that contains a generic handle value, retrieve the struct member
        containing an enum value defining the specific handle type.  Generic handles have an
        integer type such as uint64_t, with an associated enum value defining the specific
        type such as VkObjectType.
        """
        if struct_name in self.GENERIC_HANDLE_STRUCTS:
            struct_entry = self.GENERIC_HANDLE_STRUCTS[struct_name]
            if member_name in struct_entry:
                return struct_entry[member_name]
        return None

    def get_generic_cmd_handle_type_value(self, cmd_name, param_name):
        """For an API call parameter that contains a generic handle value, retrieve the parameter
        containing an enum value defining the specific handle type.  Generic handles have an
        integer type such as uint64_t, with an associated enum value defining the specific
        type such as VkObjectType.
        """
        if cmd_name in self.GENERIC_HANDLE_APICALLS:
            cmd_entry = self.GENERIC_HANDLE_APICALLS[cmd_name]
            if param_name in cmd_entry:
                return cmd_entry[param_name]
        return None

    def is_generic_struct_handle_value(self, struct_name, member_name):
        """Determine if a struct member contains a generic handle value.  Generic handles have an
        integer type such as uint64_t, with an associated enum value defining the specific
        type such as VkObjectType.
        """
        if self.get_generic_struct_handle_type_value(struct_name, member_name):
            return True
        return False

    def is_generic_cmd_handle_value(self, cmd_name, param_name):
        """Determine if an API call parameter contains a generic handle value.  Generic handles have an
        integer type such as uint64_t, with an associated enum value defining the specific
        type such as VkObjectType.
        """
        if self.get_generic_cmd_handle_type_value(cmd_name, param_name):
            return True
        return False

    def indent(self, value, spaces):
        """Indent all lines in a string.
        value - String to indent.
        spaces - Number of spaces to indent.
        """
        prefix = ' ' * spaces
        return '\n'.join([prefix + v if v else v for v in value.split('\n')])

    def make_unique_list(self, in_list):
        """Return a copy of in_list with duplicates removed, preserving order."""
        out_list = []
        for value in in_list:
            if value not in out_list:
                out_list.append(value)
        return out_list

    def make_arg_list(self, values):
        """Create a string containing a comma separated argument list from a list of ValueInfo values.
        values - List of ValueInfo objects providing the parameter names for the argument list.
        """
        return ', '.join([value.name for value in values])

    def make_aligned_param_decl(
        self, param_type, param_name, indent_column, align_column
    ):
        """make_aligned_param_decl - return an indented parameter declaration string with the parameter
        name aligned to the specified column.
        """
        param_decl = ' ' * indent_column
        param_decl += param_type

        if align_column:
            param_decl = param_decl.ljust(align_column - 1)

        param_decl += ' '
        param_decl += param_name

        return param_decl

    def make_invocation_type_name(self, base_type):
        """Convert a type name to a string to be used as part of an encoder/decoder function/method name."""
        if self.is_struct(base_type):
            return base_type
        elif self.is_handle(base_type):
            return 'Handle'
        elif self.is_flags(base_type):
            # Strip 'Vk' from base flag type
            return self.flags_types[base_type][2:]
        elif self.is_enum(base_type):
            return 'Enum'
        elif base_type == 'wchar_t':
            return 'WString'
        elif base_type == 'char':
            return 'String'
        elif self.is_function_ptr(base_type):
            return 'FunctionPtr'
        elif base_type == 'size_t':
            return 'SizeT'
        elif base_type == 'int':
            # Extensions use the int type when dealing with file descriptors
            return 'Int32'
        elif base_type.endswith('_t'):
            if base_type[0] == 'u':
                # For unsigned types, capitalize the first two characters.
                return base_type[0].upper() + base_type[1].upper(
                ) + base_type[2:-2]
            else:
                return base_type[:-2].title()
        elif base_type[0].islower():
            return base_type.title()

        return base_type

    def make_decoded_param_type(self, value):
        """Create a type to use for a decoded parameter, using the decoder wrapper types for pointers."""
        type_name = value.base_type

        # is_pointer will be False for static arrays.
        if value.is_pointer or value.is_array:
            count = value.pointer_count

            if self.is_struct(type_name):
                if (
                    self.is_dx12_class() and
                    (value.array_dimension and value.array_dimension == 1)
                ) or (not self.is_dx12_class() and count > 1):
                    type_name = 'StructPointerDecoder<Decoded_{}*>'.format(
                        type_name
                    )
                else:
                    type_name = 'StructPointerDecoder<Decoded_{}>'.format(
                        type_name
                    )
            elif self.is_class(value):
                if count == 1:
                    type_name = 'format::HandleId'
                else:
                    type_name = 'HandlePointerDecoder<{}*>'.format(type_name)
            elif type_name == 'wchar_t':
                if count > 1:
                    type_name = 'WStringArrayDecoder'
                else:
                    type_name = 'WStringDecoder'
            elif type_name == 'char':
                if count > 1:
                    type_name = 'StringArrayDecoder'
                else:
                    type_name = 'StringDecoder'
            elif type_name == 'void':
                if value.is_array:
                    # If this was an array (void*) it was encoded as an array of bytes.
                    type_name = 'PointerDecoder<uint8_t>'
                elif count > 1:
                    # If this was a pointer to a pointer to an unknown object (void**), it was encoded as a pointer to a 64-bit address value.
                    # So, we specify uint64_t as the decode type and void* as the type to be used for Vulkan API call output parameters.
                    type_name = 'PointerDecoder<uint64_t, void*>'
                else:
                    # If this was a pointer to an unknown object (void*), it was encoded as a 64-bit address value.
                    type_name = 'uint64_t'
            elif self.is_handle(type_name):
                type_name = 'HandlePointerDecoder<{}>'.format(type_name)
            else:
                if count > 1:
                    type_name = 'PointerDecoder<{}*>'.format(type_name)
                else:
                    type_name = 'PointerDecoder<{}>'.format(type_name)
        elif self.is_function_ptr(type_name):
            # Function pointers are encoded as a 64-bit address value.
            type_name = 'uint64_t'
        elif self.is_struct(type_name):
            type_name = 'Decoded_{}'.format(type_name)
        elif self.is_handle(type_name):
            type_name = 'format::HandleId'
        else:
            type_name = '{}'.format(type_name)

        return type_name

    def make_consumer_func_decl(
        self, return_type, name, values, dx12_method=False
    ):
        """make_consumer_decl - return VulkanConsumer class member function declaration.
        Generate VulkanConsumer class member function declaration.
        """
        param_decls = []
<<<<<<< HEAD
        param_decl = self.make_aligned_param_decl(
            'const ApiCallInfo&', 'call_info', self.INDENT_SIZE,
            self.genOpts.align_func_param
        )
        param_decls.append(param_decl)
=======
>>>>>>> 286e62c0

        if dx12_method:
            param_decl = self.make_aligned_param_decl(
                'format::HandleId', 'object_id', self.INDENT_SIZE,
                self.genOpts.align_func_param
            )
            param_decls.append(param_decl)

        if return_type != 'void':
            if self.is_dx12_class():
                method_name = name[name.find('::Process_') + 10:]
                return_value = self.get_return_value_info(
                    return_type, method_name
                )
                rtn_type1 = self.make_decoded_param_type(return_value)
                if rtn_type1.find('Decoder') != -1:
                    rtn_type1 += '*'
                param_decl = self.make_aligned_param_decl(
                    rtn_type1, 'return_value', self.INDENT_SIZE,
                    self.genOpts.align_func_param
                )
            else:
                param_decl = self.make_aligned_param_decl(
                    return_type, 'returnValue', self.INDENT_SIZE,
                    self.genOpts.align_func_param
                )
            param_decls.append(param_decl)

        for value in values:
            param_type = self.make_decoded_param_type(value)

            if 'Decoder' in param_type:
                param_type = '{}*'.format(param_type)

            param_decl = self.make_aligned_param_decl(
                param_type, value.name, self.INDENT_SIZE,
                self.genOpts.align_func_param
            )
            param_decls.append(param_decl)

        if param_decls:
            return 'void {}(\n{})'.format(name, ',\n'.join(param_decls))

        return 'void {}()'.format(name)

    def make_structure_type_enum(self, typeinfo, typename):
        """Generate the VkStructreType enumeration value for the specified structure type."""
        members = typeinfo.elem.findall('.//member')

        for member in members:
            membername = noneStr(member.find('name').text)

            # We only care about structures with an sType, which can be included in a pNext chain.
            if membername == 'sType':
                # Check for value in the XML element.
                values = member.attrib.get('values')

                if values:
                    return values
                else:
                    # If the value was not specified by the XML element, process the struct type to create it.
                    stype = re.sub('([a-z0-9])([A-Z])', r'\1_\2', typename)
                    stype = stype.replace('D3__d12', 'D3D12')
                    stype = stype.replace('Device_IDProp', 'Device_ID_Prop')
                    stype = stype.upper()
                    return re.sub('VK_', 'VK_STRUCTURE_TYPE_', stype)
        return None

    def make_array_length_expression(self, value, prefix=''):
        """Generate an expression for the length of a given array value."""
        length_expr = value.array_length
        length_value = value.array_length_value

        if length_value:
            if length_value.is_pointer:
                # Add implicit dereference when length expr == pointer name
                if length_value.name == length_expr:
                    length_expr = '*' + length_expr
                # Add null check to length value behind pointer
                length_expr = '({length_value.name} != nullptr) ? ({length_expr}) : 0'.format(
                    length_value=length_value, length_expr=length_expr
                )
            elif length_value.base_type == 'VkDeviceSize':
                # Static cast 64-bit length expression to eliminate warning in 32-bit builds
                length_expr = 'static_cast<size_t>({})'.format(length_expr)
            # Add prefix to parameter in the length expression
            length_expr = length_expr.replace(
                length_value.name, prefix + length_value.name
            )

        return length_expr

    def make_array2d_length_expression(self, value, values, prefix=''):
        length_exprs = value.array_length.split(',')
        if len(length_exprs) == value.pointer_count:
            # All dimensions are provided in the xml
            lengths = []
            for length_expr in length_exprs:
                # Prefix members
                for v in values:
                    length_expr = re.sub(
                        r'\b({})\b'.format(v.name), r'{}\1'.format(prefix),
                        length_expr
                    )
                lengths.append(length_expr)
            return lengths
        else:
            # XML does not provide lengths for all dimensions, instantiate a specialization of ArraySize2D to fetch the sizes
            type_list = ', '.join([v.full_type for v in values])
            arg_list = ', '.join([v.name for v in values])
            return ['ArraySize2D<{}>({})'.format(type_list, arg_list)]

    def make_encoder_method_call(
        self, name, value, values, prefix, omit_output_param=None
    ):
        """Generate a parameter encoder method call invocation."""
        arg_name = prefix + value.name
        if self.is_generic_struct_handle_value(
            name, value.name
        ) or self.is_generic_cmd_handle_value(name, value.name):
            handle_type_name = prefix
            if self.is_generic_struct_handle_value(name, value.name):
                handle_type_name += self.get_generic_struct_handle_type_value(
                    name, value.name
                )
            else:
                handle_type_name += self.get_generic_cmd_handle_type_value(
                    name, value.name
                )
            if self.is_dx12_class():
                arg_name = 'GetDx12WrappedId({}, {})'.format(
                    arg_name, handle_type_name
                )
            else:
                arg_name = 'GetWrappedId({}, {})'.format(
                    arg_name, handle_type_name
                )

        args = [arg_name]

        is_struct = False
        is_string = False
        is_funcp = False

        type_name = self.make_invocation_type_name(value.base_type)

        if self.is_struct(type_name):
            args = ['encoder'] + args
            is_struct = True
            method_call = 'EncodeStruct'
        else:
            if type_name in ['String', 'WString']:
                is_string = True
            elif type_name == 'FunctionPtr':
                is_funcp = True

            method_call = 'encoder->Encode' + type_name

        if is_string:
            if value.is_array and value.is_dynamic:
                method_call += 'Array'
                args.append(self.make_array_length_expression(value, prefix))
        elif value.is_array:
            if value.pointer_count > 1:
                method_call += 'Array{}D'.format(value.pointer_count)
                args.extend(
                    self.make_array2d_length_expression(value, values, prefix)
                )
            elif ',' in value.array_length:
                method_call += '{}DMatrix'.format(
                    value.array_length.count(',') + 1
                )
                args.append(self.make_array_length_expression(value, prefix))
            else:
                method_call += 'Array'
                args.append(self.make_array_length_expression(value, prefix))
        elif is_struct:
            if value.is_pointer:
                method_call += 'Ptr'
        elif not (is_string or is_funcp):
            # Ignore string and function names, which do not use the Ptr/Value suffix
            if value.is_pointer:
                method_call += 'Ptr' * value.pointer_count
            else:
                method_call += 'Value'

        if self.is_output_parameter(value) and omit_output_param:
            args.append(omit_output_param)

        return '{}({})'.format(method_call, ', '.join(args))

    def is_dx12_class(self):
        return True if ('Dx12' in self.__class__.__name__) else False

    def __get_feature_protect(self, interface):
        """Return appropriate feature protect string from 'platform' tag on feature.
        From Vulkan-ValidationLayers common_codegen.py.
        """
        # TODO: This should probably be in a JSON file.
        platform_dict = {
            'android': 'VK_USE_PLATFORM_ANDROID_KHR',
            'fuchsia': 'VK_USE_PLATFORM_FUCHSIA',
            'ios': 'VK_USE_PLATFORM_IOS_MVK',
            'macos': 'VK_USE_PLATFORM_MACOS_MVK',
            'mir': 'VK_USE_PLATFORM_MIR_KHR',
            'vi': 'VK_USE_PLATFORM_VI_NN',
            'wayland': 'VK_USE_PLATFORM_WAYLAND_KHR',
            'win32': 'VK_USE_PLATFORM_WIN32_KHR',
            'xcb': 'VK_USE_PLATFORM_XCB_KHR',
            'xlib': 'VK_USE_PLATFORM_XLIB_KHR',
            'xlib_xrandr': 'VK_USE_PLATFORM_XLIB_XRANDR_EXT',
            'ggp': 'VK_USE_PLATFORM_GGP',
            'directfb': 'VK_USE_PLATFORM_DIRECTFB_EXT',
            'headless': 'VK_USE_PLATFORM_HEADLESS'
        }

        platform = interface.get('platform')
        if platform and platform in platform_dict:
            return platform_dict[platform]
        return None

    def __load_blacklists(self, filename):
        lists = json.loads(open(filename, 'r').read())
        self.APICALL_BLACKLIST += lists['functions']
        self.STRUCT_BLACKLIST += lists['structures']
        if 'classmethods' in lists:
            for class_name, method_list in lists['classmethods'].items():
                for method_name in method_list:
                    self.METHODCALL_BLACKLIST.append(
                        class_name + '_' + method_name
                    )

    def __load_platform_types(self, filename):
        platforms = json.loads(open(filename, 'r').read())
        for platform_name in platforms:
            platform = platforms[platform_name]
            platform_types = platform['types']
            platform_types.update(self.VULKAN_REPLACE_TYPE)

            for type in platform_types:
                self.PLATFORM_TYPES[type] = platform_types[type]

            platform_structs = platform['structs']
            if platform_structs:
                self.PLATFORM_STRUCTS += platform_structs<|MERGE_RESOLUTION|>--- conflicted
+++ resolved
@@ -642,11 +642,7 @@
 
     def is_function_ptr(self, base_type):
         """Check for function pointer type."""
-<<<<<<< HEAD
         if (base_type[:4] == 'PFN_') or (base_type[-4:] == 'Func'):
-=======
-        if base_type[:4] == 'PFN_':
->>>>>>> 286e62c0
             return True
         return False
 
@@ -1108,14 +1104,11 @@
         Generate VulkanConsumer class member function declaration.
         """
         param_decls = []
-<<<<<<< HEAD
         param_decl = self.make_aligned_param_decl(
             'const ApiCallInfo&', 'call_info', self.INDENT_SIZE,
             self.genOpts.align_func_param
         )
         param_decls.append(param_decl)
-=======
->>>>>>> 286e62c0
 
         if dx12_method:
             param_decl = self.make_aligned_param_decl(

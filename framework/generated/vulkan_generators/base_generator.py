--- conflicted
+++ resolved
@@ -66,12 +66,8 @@
 _remove_extensions = [
     "VK_KHR_video_queue", "VK_KHR_video_decode_queue",
     "VK_KHR_video_encode_queue", "VK_EXT_video_encode_h264",
-<<<<<<< HEAD
-    "VK_EXT_video_decode_h264", "VK_EXT_video_decode_h265"
-=======
     "VK_EXT_video_decode_h264", "VK_EXT_video_decode_h265",
     "VK_NVX_binary_import", "VK_HUAWEI_subpass_shading"
->>>>>>> 760a7ac3
 ]
 
 # Turn lists of names/patterns into matching regular expressions.
@@ -192,12 +188,8 @@
         default_extensions=_default_extensions,
         add_extensions=_add_extensions_pat,
         remove_extensions=_remove_extensions_pat,
-<<<<<<< HEAD
-        emit_extensions=_emit_extensions_pat
-=======
         emit_extensions=_emit_extensions_pat,
         extraVulkanHeaders=[]
->>>>>>> 760a7ac3
     ):
         GeneratorOptions.__init__(
             self,
@@ -226,10 +218,7 @@
         self.indent_func_proto = indent_func_proto
         self.align_func_param = align_func_param
         self.code_generator = True
-<<<<<<< HEAD
-=======
         self.extraVulkanHeaders = extraVulkanHeaders
->>>>>>> 760a7ac3
 
 
 class BaseGenerator(OutputGenerator):
@@ -280,8 +269,6 @@
             'objectHandle': 'objectType'
         }
     }
-<<<<<<< HEAD
-=======
 
     VULKAN_REPLACE_TYPE = {
         "VkRemoteAddressNV": {
@@ -289,7 +276,6 @@
             "replaceWith": "void*"
         }
     }
->>>>>>> 760a7ac3
 
     # These types represent pointers to non-Vulkan or non-Dx12 objects that were written as 64-bit address IDs.
     EXTERNAL_OBJECT_TYPES = ['void', 'Void']
@@ -308,13 +294,10 @@
         'VkInstance', 'VkPhysicalDevice', 'VkDevice', 'VkQueue',
         'VkCommandBuffer'
     ]
-<<<<<<< HEAD
-=======
 
     DUPLICATE_HANDLE_TYPES = [
         'VkDescriptorUpdateTemplateKHR', 'VkSamplerYcbcrConversionKHR'
     ]
->>>>>>> 760a7ac3
 
     # Default C++ code indentation size.
     INDENT_SIZE = 4
@@ -336,11 +319,8 @@
         self.flags_types = dict(
         )  # Map of flags types to base flag type (VkFlags or VkFlags64)
         self.enum_names = set()  # Set of Vulkan enumeration typenames
-<<<<<<< HEAD
-=======
         self.enumAliases = dict()  # Map of enum names to aliases
         self.enumEnumerants = dict()  # Map of enum names to enumerants
->>>>>>> 760a7ac3
 
         # Type processing options
         self.process_cmds = process_cmds  # Populate the feature_cmd_params map
@@ -391,18 +371,12 @@
         # Multiple inclusion protection & C++ wrappers.
         if (gen_opts.protect_file and self.genOpts.filename):
             header_sym = 'GFXRECON_' + re.sub(
-<<<<<<< HEAD
-                r'\.h', '_h', os.path.basename(self.genOpts.filename)
-=======
                 '\.h', '_H', os.path.basename(self.genOpts.filename)
->>>>>>> 760a7ac3
             ).upper()
             write('#ifndef ', header_sym, file=self.outFile)
             write('#define ', header_sym, file=self.outFile)
             self.newline()
 
-<<<<<<< HEAD
-=======
     def includeVulkanHeaders(self, gen_opts):
         """Write Vulkan header include statements
         """
@@ -411,7 +385,6 @@
             header_include_path = re.sub(r'\\', '/', extra_vulkan_header)
             write(f'#include "{header_include_path}"', file=self.outFile)
 
->>>>>>> 760a7ac3
     def endFile(self):
         """Method override."""
         # Finish C++ wrapper and multiple inclusion protection
@@ -509,8 +482,6 @@
         """
         OutputGenerator.genGroup(self, groupinfo, group_name, alias)
         self.enum_names.add(group_name)
-<<<<<<< HEAD
-=======
         if not alias:
             enumerants = dict()
             for elem in groupinfo.elem:
@@ -522,7 +493,6 @@
             self.enumEnumerants[group_name] = enumerants
         else:
             self.enumAliases[group_name] = alias
->>>>>>> 760a7ac3
 
     def genEnum(self, enuminfo, name, alias):
         """Method override.
@@ -660,12 +630,9 @@
             return True
         return False
 
-<<<<<<< HEAD
-=======
     def is_union(self, value):
         return False
 
->>>>>>> 760a7ac3
     def is_flags(self, base_type):
         """Check for flags (bitmask) type."""
         if base_type in self.flags_types:
@@ -815,10 +782,7 @@
                 else:
                     # If a pre-existing result was not found, check the XML registry for the struct
                     has_handles = False
-<<<<<<< HEAD
-=======
                     hasHandlePtrs = False
->>>>>>> 760a7ac3
                     type_info = self.registry.lookupElementInfo(
                         struct_name, self.registry.typedict
                     )
@@ -842,21 +806,15 @@
                                     ):
                                         self.extension_structs_with_handle_ptrs[
                                             struct_name] = True
-<<<<<<< HEAD
-=======
                                         hasHandlePtrs = True
->>>>>>> 760a7ac3
                                     else:
                                         self.extension_structs_with_handle_ptrs[
                                             struct_name] = False
 
                     if has_handles:
                         found_handles = True
-<<<<<<< HEAD
-=======
                         if hasHandlePtrs:
                             found_handle_ptrs = True
->>>>>>> 760a7ac3
                     else:
                         self.extension_structs_with_handles[struct_name
                                                             ] = False
@@ -1082,14 +1040,10 @@
             count = value.pointer_count
 
             if self.is_struct(type_name):
-<<<<<<< HEAD
-                if value.array_dimension and value.array_dimension == 1:
-=======
                 if (
                     self.is_dx12_class() and
                     (value.array_dimension and value.array_dimension == 1)
                 ) or (not self.is_dx12_class() and count > 1):
->>>>>>> 760a7ac3
                     type_name = 'StructPointerDecoder<Decoded_{}*>'.format(
                         type_name
                     )
@@ -1170,14 +1124,6 @@
                     rtn_type1, 'return_value', self.INDENT_SIZE,
                     self.genOpts.align_func_param
                 )
-<<<<<<< HEAD
-            elif self.is_dx12_class():
-                param_decl = self.make_aligned_param_decl(
-                    return_type, 'return_value', self.INDENT_SIZE,
-                    self.genOpts.align_func_param
-                )
-=======
->>>>>>> 760a7ac3
             else:
                 param_decl = self.make_aligned_param_decl(
                     return_type, 'returnValue', self.INDENT_SIZE,
@@ -1249,11 +1195,7 @@
 
         return length_expr
 
-<<<<<<< HEAD
-    def make_array2_d_length_expression(self, value, values, prefix=''):
-=======
     def make_array2d_length_expression(self, value, values, prefix=''):
->>>>>>> 760a7ac3
         length_exprs = value.array_length.split(',')
         if len(length_exprs) == value.pointer_count:
             # All dimensions are provided in the xml
@@ -1286,7 +1228,6 @@
                 handle_type_name += self.get_generic_struct_handle_type_value(
                     name, value.name
                 )
-<<<<<<< HEAD
             else:
                 handle_type_name += self.get_generic_cmd_handle_type_value(
                     name, value.name
@@ -1296,17 +1237,6 @@
                     arg_name, handle_type_name
                 )
             else:
-=======
-            else:
-                handle_type_name += self.get_generic_cmd_handle_type_value(
-                    name, value.name
-                )
-            if self.is_dx12_class():
-                arg_name = 'GetDx12WrappedId({}, {})'.format(
-                    arg_name, handle_type_name
-                )
-            else:
->>>>>>> 760a7ac3
                 arg_name = 'GetWrappedId({}, {})'.format(
                     arg_name, handle_type_name
                 )
@@ -1339,13 +1269,7 @@
             if value.pointer_count > 1:
                 method_call += 'Array{}D'.format(value.pointer_count)
                 args.extend(
-<<<<<<< HEAD
-                    self.make_array2_d_length_expression(
-                        value, values, prefix
-                    )
-=======
                     self.make_array2d_length_expression(value, values, prefix)
->>>>>>> 760a7ac3
                 )
             elif ',' in value.array_length:
                 method_call += '{}DMatrix'.format(
@@ -1364,7 +1288,6 @@
                 method_call += 'Ptr' * value.pointer_count
             else:
                 method_call += 'Value'
-<<<<<<< HEAD
 
         if self.is_output_parameter(value) and omit_output_param:
             args.append(omit_output_param)
@@ -1374,17 +1297,6 @@
     def is_dx12_class(self):
         return True if ('Dx12' in self.__class__.__name__) else False
 
-=======
-
-        if self.is_output_parameter(value) and omit_output_param:
-            args.append(omit_output_param)
-
-        return '{}({})'.format(method_call, ', '.join(args))
-
-    def is_dx12_class(self):
-        return True if ('Dx12' in self.__class__.__name__) else False
-
->>>>>>> 760a7ac3
     def __get_feature_protect(self, interface):
         """Return appropriate feature protect string from 'platform' tag on feature.
         From Vulkan-ValidationLayers common_codegen.py.
@@ -1398,11 +1310,7 @@
             'mir': 'VK_USE_PLATFORM_MIR_KHR',
             'vi': 'VK_USE_PLATFORM_VI_NN',
             'wayland': 'VK_USE_PLATFORM_WAYLAND_KHR',
-<<<<<<< HEAD
-            'win32': 'VK_USE_PLATFORM_WIN32__k_h_r',
-=======
             'win32': 'VK_USE_PLATFORM_WIN32_KHR',
->>>>>>> 760a7ac3
             'xcb': 'VK_USE_PLATFORM_XCB_KHR',
             'xlib': 'VK_USE_PLATFORM_XLIB_KHR',
             'xlib_xrandr': 'VK_USE_PLATFORM_XLIB_XRANDR_EXT',

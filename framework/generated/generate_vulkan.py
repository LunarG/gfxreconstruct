#!/usr/bin/env python3
#
# Copyright (c) 2018 Valve Corporation
# Copyright (c) 2018 LunarG, Inc.
#
# Permission is hereby granted, free of charge, to any person obtaining a copy
# of this software and associated documentation files (the "Software"), to
# deal in the Software without restriction, including without limitation the
# rights to use, copy, modify, merge, publish, distribute, sublicense, and/or
# sell copies of the Software, and to permit persons to whom the Software is
# furnished to do so, subject to the following conditions:
#
# The above copyright notice and this permission notice shall be included in
# all copies or substantial portions of the Software.
#
# THE SOFTWARE IS PROVIDED "AS IS", WITHOUT WARRANTY OF ANY KIND, EXPRESS OR
# IMPLIED, INCLUDING BUT NOT LIMITED TO THE WARRANTIES OF MERCHANTABILITY,
# FITNESS FOR A PARTICULAR PURPOSE AND NONINFRINGEMENT. IN NO EVENT SHALL THE
# AUTHORS OR COPYRIGHT HOLDERS BE LIABLE FOR ANY CLAIM, DAMAGES OR OTHER
# LIABILITY, WHETHER IN AN ACTION OF CONTRACT, TORT OR OTHERWISE, ARISING
# FROM, OUT OF OR IN CONNECTION WITH THE SOFTWARE OR THE USE OR OTHER DEALINGS
# IN THE SOFTWARE.
'''Generate GFXR Vulkan framework source code
'''

import argparse
import os
import sys
import subprocess

<<<<<<< HEAD
# Relative path from code generators to directory containing the Vulkan XML Registry.
registry_path = '../../external/Vulkan-Headers/registry'
vk_headers_path = '../../external/Vulkan-Headers'

# Relative path to vulkan code generators for trace encode/decode.
generator_path = './vulkan_generators'
=======
SCRIPT_DIR = os.path.abspath(os.path.dirname(__file__))
KHRONOS_REGISTRY_DIR = os.path.normpath(
    os.path.join(
        SCRIPT_DIR, '..', '..', 'external', 'Vulkan-Headers', 'registry'
    )
)
BASE_GENERATOR_DIR = os.path.join(SCRIPT_DIR, 'base_generators')
GENERATOR_DIR = os.path.join(SCRIPT_DIR, 'vulkan_generators')
VK_HEADERS_DIR = os.path.join(
    SCRIPT_DIR, '..', '..', 'external', 'Vulkan-Headers'
)
>>>>>>> 760a7ac3

base_generator_path = './base_generators'

# File names to provide to the Vulkan XML Registry generator script.
generate_targets = [
    'generated_encode_pnext_struct.cpp', 'generated_vulkan_struct_encoders.h',
    'generated_vulkan_struct_encoders.cpp',
    'generated_vulkan_struct_handle_wrappers.h',
    'generated_vulkan_struct_handle_wrappers.cpp',
    'generated_vulkan_api_call_encoders.h',
    'generated_vulkan_api_call_encoders.cpp',
    'generated_vulkan_command_buffer_util.h',
    'generated_vulkan_command_buffer_util.cpp',
    'generated_vulkan_dispatch_table.h', 'generated_layer_func_table.h',
    'generated_vulkan_struct_decoders.h',
    'generated_vulkan_struct_decoders.cpp',
    'generated_vulkan_struct_decoders_forward.h', 'generated_vulkan_decoder.h',
    'generated_vulkan_decoder.cpp', 'generated_decode_pnext_struct.cpp',
    'generated_vulkan_consumer.h', 'generated_vulkan_ascii_consumer.h',
    'generated_vulkan_ascii_consumer.cpp',
    'generated_vulkan_replay_consumer.h',
    'generated_vulkan_replay_consumer.cpp',
    'generated_vulkan_referenced_resource_consumer.h',
    'generated_vulkan_referenced_resource_consumer.cpp',
    'generated_vulkan_struct_handle_mappers.h',
    'generated_vulkan_struct_handle_mappers.cpp',
    'generated_vulkan_feature_util.cpp', 'generated_vulkan_enum_to_string.h',
    'generated_vulkan_enum_to_string.cpp',
    'generated_vulkan_pnext_to_string.cpp',
    'generated_vulkan_struct_to_string.h',
    'generated_vulkan_struct_to_string.cpp',
    'generated_vulkan_object_info_table_base2.h',
    'generated_vulkan_state_table.h'
]

if __name__ == '__main__':
<<<<<<< HEAD
    current_dir = os.path.dirname(os.path.abspath(sys.argv[0]))
    generator_dir = os.path.normpath(os.path.join(current_dir, generator_path))
    registry_dir = os.path.normpath(os.path.join(current_dir, registry_path))
    vk_headers_dir = os.path.normpath(os.path.join(current_dir, vk_headers_path))

    base_generator_dir = os.path.normpath(
        os.path.join(current_dir, base_generator_path)
    )

    sys.path.append(base_generator_dir)

    sys.path.append(generator_dir)
    sys.path.append(registry_dir)
    sys.path.append(vk_headers_dir)

    env = os.environ
    env['PYTHONPATH'] = os.pathsep.join(sys.path)

    for target in generate_targets:
        print('Generating', target)
        subprocess.call(
            [
                sys.executable,
                os.path.join(generator_dir, 'gencode.py'), '-o', current_dir,
                '-configs', generator_dir, '-registry',
                os.path.join(registry_dir, 'vk.xml'), target
            ],
            shell=False,
            env=env
=======
    arg_parser = argparse.ArgumentParser(description=__doc__)
    arg_parser.add_argument(
        '--registry-dir',
        dest='registry_dir',
        default=None,
        help='\n'.join(
            [
                'Path to a directory that holds the Vulkan registry file (vk.xml) used to generate Vulkan source.',
                'If this option is not provide the registry from the external Khronos Vulkan headers sub module will be used.'
            ]
        )
    )
    arg_parser.add_argument(
        '--headers-dir',
        dest='headers_dir',
        default=None,
        help='\n'.join(
            [
                'Path to a directory that holds additional Vulkan header files required to build.',
                'These header files are included directly after the Vulkan header in all generated files.',
                'All .h file under the given directory are assumed to be Vulkan headers.'
            ]
        )
    )
    args = arg_parser.parse_args()
    registry_dir = KHRONOS_REGISTRY_DIR
    if args.registry_dir is not None:
        registry_dir = os.path.abspath(args.registry_dir)
    registry_path = os.path.join(registry_dir, 'vk.xml')
    if not os.path.isfile(registry_path):
        raise Exception(f'Error: {registry_path} does not exist')
    BASE_GENERATOR_DIR = os.path.normpath(
        os.path.join(SCRIPT_DIR, BASE_GENERATOR_DIR)
    )
    env = os.environ.copy()
    if not 'PYTHONPATH' in env:
        env['PYTHONPATH'] = ''
    env['PYTHONPATH'] = os.pathsep.join(
        [
            KHRONOS_REGISTRY_DIR,
            BASE_GENERATOR_DIR,
            GENERATOR_DIR,
            VK_HEADERS_DIR,
        ]
    )
    for target in generate_targets:
        print('Generating', target)
        gencode_args = [
            sys.executable,
            os.path.join(GENERATOR_DIR, 'gencode.py'),
            '-o',
            SCRIPT_DIR,
            '-configs',
            GENERATOR_DIR,
            '-registry',
            registry_path,
        ]
        if args.headers_dir is not None:
            if not os.path.isdir(args.headers_dir):
                raise Exception(
                    'Error: extra headers dir', args.headers_dir,
                    'is not a directory'
                )
            gencode_args.extend(
                ['-headers-dir',
                 os.path.abspath(args.headers_dir)]
            )
        gencode_args.append(target)
        subprocess.call(
            gencode_args,
            shell=False,
            env=env,
            cwd=SCRIPT_DIR,
>>>>>>> 760a7ac3
        )<|MERGE_RESOLUTION|>--- conflicted
+++ resolved
@@ -28,14 +28,6 @@
 import sys
 import subprocess
 
-<<<<<<< HEAD
-# Relative path from code generators to directory containing the Vulkan XML Registry.
-registry_path = '../../external/Vulkan-Headers/registry'
-vk_headers_path = '../../external/Vulkan-Headers'
-
-# Relative path to vulkan code generators for trace encode/decode.
-generator_path = './vulkan_generators'
-=======
 SCRIPT_DIR = os.path.abspath(os.path.dirname(__file__))
 KHRONOS_REGISTRY_DIR = os.path.normpath(
     os.path.join(
@@ -47,7 +39,6 @@
 VK_HEADERS_DIR = os.path.join(
     SCRIPT_DIR, '..', '..', 'external', 'Vulkan-Headers'
 )
->>>>>>> 760a7ac3
 
 base_generator_path = './base_generators'
 
@@ -84,37 +75,6 @@
 ]
 
 if __name__ == '__main__':
-<<<<<<< HEAD
-    current_dir = os.path.dirname(os.path.abspath(sys.argv[0]))
-    generator_dir = os.path.normpath(os.path.join(current_dir, generator_path))
-    registry_dir = os.path.normpath(os.path.join(current_dir, registry_path))
-    vk_headers_dir = os.path.normpath(os.path.join(current_dir, vk_headers_path))
-
-    base_generator_dir = os.path.normpath(
-        os.path.join(current_dir, base_generator_path)
-    )
-
-    sys.path.append(base_generator_dir)
-
-    sys.path.append(generator_dir)
-    sys.path.append(registry_dir)
-    sys.path.append(vk_headers_dir)
-
-    env = os.environ
-    env['PYTHONPATH'] = os.pathsep.join(sys.path)
-
-    for target in generate_targets:
-        print('Generating', target)
-        subprocess.call(
-            [
-                sys.executable,
-                os.path.join(generator_dir, 'gencode.py'), '-o', current_dir,
-                '-configs', generator_dir, '-registry',
-                os.path.join(registry_dir, 'vk.xml'), target
-            ],
-            shell=False,
-            env=env
-=======
     arg_parser = argparse.ArgumentParser(description=__doc__)
     arg_parser.add_argument(
         '--registry-dir',
@@ -188,5 +148,4 @@
             shell=False,
             env=env,
             cwd=SCRIPT_DIR,
->>>>>>> 760a7ac3
         )
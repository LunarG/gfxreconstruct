###############################################################################
# Copyright (c) 2018-2023 LunarG, Inc.
# Copyright (c) 2019-2020 Advanced Micro Devices, Inc.
# All rights reserved
#
# Permission is hereby granted, free of charge, to any person obtaining a copy
# of this software and associated documentation files (the "Software"), to
# deal in the Software without restriction, including without limitation the
# rights to use, copy, modify, merge, publish, distribute, sublicense, and/or
# sell copies of the Software, and to permit persons to whom the Software is
# furnished to do so, subject to the following conditions:
#
# The above copyright notice and this permission notice shall be included in
# all copies or substantial portions of the Software.
#
# THE SOFTWARE IS PROVIDED "AS IS", WITHOUT WARRANTY OF ANY KIND, EXPRESS OR
# IMPLIED, INCLUDING BUT NOT LIMITED TO THE WARRANTIES OF MERCHANTABILITY,
# FITNESS FOR A PARTICULAR PURPOSE AND NONINFRINGEMENT. IN NO EVENT SHALL THE
# AUTHORS OR COPYRIGHT HOLDERS BE LIABLE FOR ANY CLAIM, DAMAGES OR OTHER
# LIABILITY, WHETHER IN AN ACTION OF CONTRACT, TORT OR OTHERWISE, ARISING
# FROM, OUT OF OR IN CONNECTION WITH THE SOFTWARE OR THE USE OR OTHER DEALINGS
# IN THE SOFTWARE.
#
# Author: LunarG Team
# Author: AMD Developer Tools Team
# Description: CMake script for framework util target
###############################################################################
cmake_minimum_required(VERSION 3.16.3)
project(GFXReconstruct LANGUAGES CXX)

set_property(GLOBAL PROPERTY TEST_SCRIPT ${CMAKE_ROOT})

include(GNUInstallDirs)

set(CMAKE_CXX_STANDARD 17)
set(CXX_STANDARD_REQUIRED ON)
set(CMAKE_POSITION_INDEPENDENT_CODE ON)
set(CMAKE_MODULE_PATH "${CMAKE_SOURCE_DIR}/cmake" "${CMAKE_SOURCE_DIR}/external/cmake-modules")

# Version info
set(GFXRECONSTRUCT_PROJECT_VERSION_MAJOR 1)
set(GFXRECONSTRUCT_PROJECT_VERSION_MINOR 0)
set(GFXRECONSTRUCT_PROJECT_VERSION_PATCH 5)

set(GFXRECON_PROJECT_VERSION_SHA1 "unknown-build-source")


option(BUILD_STATIC "Build static binaries for HPC clusters (will not build the tracer library)" OFF)

if (NOT DEFINED HEADLESS)
    set(HEADLESS TRUE)
endif()

include(GetGitRevisionDescription)
get_git_head_revision(GIT_REFSPEC GIT_SHA1)
git_get_exact_tag(GIT_TAG)
set(GIT_BRANCH "")

if (GIT_REFSPEC)
    string(REGEX REPLACE ".*/(.+)$" "\\1" GIT_BRANCH ${GIT_REFSPEC})
    string(COMPARE EQUAL ${GIT_BRANCH} "master" GIT_IS_MASTER)
    string(REGEX MATCH "^vulkan-sdk-[0-9]+\.[0-9]+\.[0-9]+$" GIT_IS_SDK ${GIT_BRANCH})

    if (GIT_IS_MASTER OR GIT_IS_SDK)
        if (GIT_TAG)
            set(GIT_BRANCH ${GIT_TAG})
        else()
            set(GIT_BRANCH "")
        endif()
        if(NOT DEFINED GFXRECON_PROJECT_VERSION_DESIGNATION)
            set(GFXRECON_PROJECT_VERSION_DESIGNATION "")
        endif()
    elseif(NOT DEFINED GFXRECON_PROJECT_VERSION_DESIGNATION)
        set(GFXRECON_PROJECT_VERSION_DESIGNATION "-dev")
    endif()
elseif(GIT_TAG)
    string(REGEX MATCH "^v[0-9]+\.[0-9]+\.[0-9]+$" GIT_IS_VERSION_RELEASE_TAG ${GIT_TAG})
    if (GIT_IS_VERSION_RELEASE_TAG)
        set(GIT_BRANCH ${GIT_TAG})
        set(GFXRECON_PROJECT_VERSION_DESIGNATION "")
    endif()
elseif(NOT DEFINED GFXRECON_PROJECT_VERSION_DESIGNATION)
    set(GFXRECON_PROJECT_VERSION_DESIGNATION "-unknown")
endif()

if (GIT_SHA1)
    string(SUBSTRING ${GIT_SHA1} 0 7 GFXRECON_PROJECT_VERSION_SHA1)

    if (GIT_BRANCH)
        string(CONCAT GFXRECON_PROJECT_VERSION_SHA1 ${GIT_BRANCH} ":" ${GFXRECON_PROJECT_VERSION_SHA1})
    endif()

    git_local_changes(GIT_LOCAL_STATE)
    string(COMPARE EQUAL ${GIT_LOCAL_STATE} "DIRTY" GIT_DIRTY)
    if (GIT_DIRTY)
        string(CONCAT GFXRECON_PROJECT_VERSION_SHA1 ${GFXRECON_PROJECT_VERSION_SHA1} "*")
    endif()
endif()

# Adds all the configure time information into project_version_temp.h.in
configure_file("${CMAKE_SOURCE_DIR}/project_version.h.in" "${CMAKE_BINARY_DIR}/project_version_temp.h.in")

# Generate a "project_version_$<CONFIG>.h" for the current config - necessary to determine the current build configuration
file(GENERATE OUTPUT "${CMAKE_BINARY_DIR}/project_version_$<CONFIG>.h" INPUT "${CMAKE_BINARY_DIR}/project_version_temp.h.in")

# Since project_version_$<CONFIG>.h differs per build, set a compiler definition that files can use to include it
add_definitions(-DPROJECT_VERSION_HEADER_FILE="project_version_$<CONFIG>.h")

option(BUILD_WERROR "Build with warnings as errors" ON)

# Code checks
include("CodeStyle")
include("Lint")
include("Test")
include("FindVulkanVersion")

# Apply misc build directives to the given target
macro(common_build_directives TARGET)
    target_code_style_build_directives(${TARGET})
    target_lint_build_directives(${TARGET})
    add_target_to_test_package(${TARGET})
endmacro()

option(GFXRECON_ENABLE_RELEASE_ASSERTS "Enable release builds to output failed conditions caught by GFXRECON_ASSERT macro." OFF)
if(${GFXRECON_ENABLE_RELEASE_ASSERTS})
    add_definitions(-DGFXRECON_ENABLE_RELEASE_ASSERTS)
endif()

option(GFXRECON_TOCPP_SUPPORT "Build ToCpp export tool as part of GFXReconstruct builds." TRUE)

if(MSVC)

    # The host toolchain architecture (i.e. are the compiler and other tools compiled to ARM/Intel 32bit/64bit binaries):
    message(STATUS "CMAKE_VS_PLATFORM_TOOLSET_HOST_ARCHITECTURE: " ${CMAKE_VS_PLATFORM_TOOLSET_HOST_ARCHITECTURE})
    # The platform name (architecture), we want to build our project for:
    # e.g. passed through the commandline -A option: cmake -G "Visual Studio 17 2022" -A ARM64
    message(STATUS "CMAKE_GENERATOR_PLATFORM: " ${CMAKE_GENERATOR_PLATFORM})

    message(STATUS "CMAKE_VS_WINDOWS_TARGET_PLATFORM_VERSION: " ${CMAKE_VS_WINDOWS_TARGET_PLATFORM_VERSION})

    set(GFXR_ARM_WINDOWS_BUILD FALSE)
    if(CMAKE_GENERATOR_PLATFORM STREQUAL "ARM64")
        set(GFXR_ARM_WINDOWS_BUILD TRUE)
    endif()

    # Default to using the precompiled LZ4 and ZLIB binaries for VisualStudio builds.
    set (PRECOMPILED_ARCH "64")
    if(CMAKE_SIZEOF_VOID_P EQUAL 4)
        set (PRECOMPILED_ARCH "32")
    endif(CMAKE_SIZEOF_VOID_P EQUAL 4)

    if(GFXR_ARM_WINDOWS_BUILD)
        set (PRECOMPILED_ARCH "64-arm")
    endif()

    set(CMAKE_PREFIX_PATH
        ${CMAKE_PREFIX_PATH}
       "${CMAKE_SOURCE_DIR}/external/precompiled/win${PRECOMPILED_ARCH}"
       "${CMAKE_SOURCE_DIR}/external/precompiled/win${PRECOMPILED_ARCH}")

    # Enable LARGEADDRESSAWARE to increase memory address space for 32-bit executables
    set(CMAKE_EXE_LINKER_FLAGS "${CMAKE_EXE_LINKER_FLAGS} /LARGEADDRESSAWARE")

    # Add option to enable/disable D3D12 support.
    option(D3D12_SUPPORT "Build with Direct3D 12 support enabled" ON)

    # Add option to enable/disable launcher and interceptor.
    option(BUILD_LAUNCHER_AND_INTERCEPTOR "Build launcher and interceptor" OFF)

<<<<<<< HEAD
    # Add option to enable/disable D3D12 gfxrecon-convert support.
    option(CONVERT_EXPERIMENTAL_D3D12 "Build with convert DX12 enabled" OFF)
	
    # Enable STL locks to work after building capture libs with certain versions of VS
    add_definitions(-D_DISABLE_CONSTEXPR_MUTEX_CONSTRUCTOR)

=======
>>>>>>> 3a079824
    if(${D3D12_SUPPORT})
        add_definitions(-DD3D12_SUPPORT)

        # Check Windows SDK version and print warning if there is a mismatch.
        set(EXPECTED_WIN_SDK_VER "10.0.20348.0")
        if (NOT ${CMAKE_VS_WINDOWS_TARGET_PLATFORM_VERSION} STREQUAL ${EXPECTED_WIN_SDK_VER})
            message(WARNING
                "D3D12 support is authored against Windows SDK ${EXPECTED_WIN_SDK_VER}. Windows SDK version "
                "${CMAKE_VS_WINDOWS_TARGET_PLATFORM_VERSION} may not be compatible. If you encounter build errors, "
                "set D3D12_SUPPORT=OFF or configure the build with the recommended Windows SDK version. See BUILD.md "
                "for more information.")
        endif()

    else()
        set(BUILD_LAUNCHER_AND_INTERCEPTOR OFF)
    endif()


    if(${BUILD_LAUNCHER_AND_INTERCEPTOR})
        add_definitions(-DBUILD_LAUNCHER_AND_INTERCEPTOR)
    endif()

    # Add option to enable/disable AGS support.
    option(GFXRECON_AGS_SUPPORT "Build with AGS support enabled. Ignored if D3D12_SUPPORT=OFF." ON)

    if (${D3D12_SUPPORT})
        if (${GFXRECON_AGS_SUPPORT})
            if (CMAKE_SIZEOF_VOID_P EQUAL 8)
                find_package(AGS)
                if (TARGET AGS::AGS)
                    add_definitions(-DGFXRECON_AGS_SUPPORT)

                    # The value for option GFXRECON_AGS_SUPPORT gets cached so use a non-cached variable
                    # to determine the final result.
                    set(GFXRECON_AGS_SUPPORT_FINAL ON)
                endif() # TARGET AGS::AGS
            endif() # CMAKE_SIZEOF_VOID_P EQUAL 8
        endif() # GFXRECON_AGS_SUPPORT
    endif() # D3D12_SUPPORT


else(MSVC)
    # Turn off D3D12 support for non MSVC builds.
    set(D3D12_SUPPORT OFF)
    set(BUILD_LAUNCHER_AND_INTERCEPTOR OFF)
    if(CMAKE_SYSTEM_PROCESSOR STREQUAL "aarch64")
        set(CMAKE_PREFIX_PATH
            ${CMAKE_PREFIX_PATH}
        "${CMAKE_SOURCE_DIR}/external/precompiled/linux/lib/arm64-v8a")
    elseif(CMAKE_SYSTEM_PROCESSOR STREQUAL "arm")
        set(CMAKE_PREFIX_PATH
            ${CMAKE_PREFIX_PATH}
        "${CMAKE_SOURCE_DIR}/external/precompiled/linux/lib/arm")
    endif()
endif(MSVC)

if(APPLE)
    add_link_options(-Wl,-dead_strip -Wl,-dead_strip_dylibs)
    set(CMAKE_PREFIX_PATH
        "${CMAKE_SOURCE_DIR}/external/precompiled/macos"
        ${CMAKE_PREFIX_PATH})
endif()

# GFXReconstruct provided find modules
if(WIN32)
find_package(Detours)
endif() # WIN32

option(LZ4_OPTIONAL "Allow building without LZ4-compression" OFF)
find_package(LZ4)

if(NOT LZ4_FOUND)
    if(LZ4_OPTIONAL)
        message(STATUS "LZ4 library not found, but declared optional. LZ4 support is disabled.")
    else()
        message(FATAL_ERROR "LZ4 library not found. Please install LZ4 or allow building without it by setting LZ4_OPTIONAL to ON.")
    endif()# LZ4_OPTIONAL
endif()# NOT LZ4_FOUND

find_package(ZSTD)

if(MSVC)
find_package(jsoncpp)
endif() # MSVC

if(UNIX AND NOT APPLE)
    option(BUILD_WSI_XCB_SUPPORT "Build XCB WSI support" ON)
    option(BUILD_WSI_WAYLAND_SUPPORT "Build Wayland WSI support" ON)
    option(BUILD_WSI_DISPLAY_SUPPORT "Build direct-to-display swapchain support" ON)

    if(BUILD_WSI_XCB_SUPPORT)
        find_package(XCB)
    endif()

    if(BUILD_WSI_WAYLAND_SUPPORT)
        find_package(WAYLAND)
    endif()
endif(UNIX AND NOT APPLE)

# CMake provided find modules
if(BUILD_STATIC)
    find_library(ZLIB NAMES libz.a REQUIRED PATH_SUFFIXES lib lib/x86_64-linux-gnu lib64)
else()
    find_package(ZLIB)
endif()
if(UNIX AND NOT APPLE)
    option(BUILD_WSI_XLIB_SUPPORT "Build Xlib WSI support" ON)
    if(BUILD_WSI_XLIB_SUPPORT)
        find_package(X11)
    endif()
endif(UNIX AND NOT APPLE)

add_library(windows_specific INTERFACE)

target_compile_definitions(windows_specific INTERFACE
    WIN32_LEAN_AND_MEAN
    NOMINMAX
    VK_USE_PLATFORM_WIN32_KHR
    $<$<BOOL:${HEADLESS}>:VK_USE_PLATFORM_HEADLESS>
    $<$<BOOL:${BUILD_LAUNCHER_AND_INTERCEPTOR}>:"GFXR_INTERCEPTOR_PATH=\"$<TARGET_FILE:gfxrecon_interceptor>\"">
    $<$<BOOL:${D3D12_SUPPORT}>:"GFXR_D3D12_CAPTURE_PATH=\"$<TARGET_FILE:d3d12_capture>\"">
    $<$<BOOL:${D3D12_SUPPORT}>:"GFXR_D3D12_PATH=\"$<TARGET_FILE:d3d12>\"">
    $<$<BOOL:${D3D12_SUPPORT}>:"GFXR_DXGI_PATH=\"$<TARGET_FILE:dxgi>\"">)


add_library(linux_specific INTERFACE)
target_compile_definitions(linux_specific INTERFACE _FILE_OFFSET_BITS=64 PAGE_GUARD_ENABLE_UCONTEXT_WRITE_DETECTION
    $<$<BOOL:${X11_FOUND}>:VK_USE_PLATFORM_XLIB_KHR>
    $<$<BOOL:${X11_Xrandr_FOUND}>:VK_USE_PLATFORM_XLIB_XRANDR_EXT>
    $<$<BOOL:${XCB_FOUND}>:VK_USE_PLATFORM_XCB_KHR>
    $<$<BOOL:${WAYLAND_FOUND}>:VK_USE_PLATFORM_WAYLAND_KHR>
    $<$<BOOL:${BUILD_WSI_DISPLAY_SUPPORT}>:VK_USE_PLATFORM_DISPLAY_KHR>
    $<$<BOOL:${HEADLESS}>:VK_USE_PLATFORM_HEADLESS>)

add_library(macos_specific INTERFACE)
target_compile_definitions(macos_specific INTERFACE
    VK_USE_PLATFORM_METAL_EXT
    $<$<BOOL:${HEADLESS}>:VK_USE_PLATFORM_HEADLESS>)

add_library(platform_specific INTERFACE)
target_link_libraries(platform_specific INTERFACE
    $<$<BOOL:${WIN32}>:windows_specific>
    $<$<BOOL:${APPLE}>:macos_specific>
    $<$<NOT:$<OR:$<BOOL:${WIN32}>,$<BOOL:${APPLE}>>>:linux_specific>)

if(BUILD_WERROR)
    if(MSVC)
        target_compile_options(platform_specific INTERFACE /WX)
    else()
        target_compile_options(platform_specific INTERFACE -Werror)
    endif()
endif()

add_library(vulkan_registry INTERFACE)
target_include_directories(vulkan_registry INTERFACE ${CMAKE_SOURCE_DIR}/external/Vulkan-Headers/include)
target_compile_definitions(vulkan_registry INTERFACE VK_NO_PROTOTYPES VK_ENABLE_BETA_EXTENSIONS)

add_library(spirv_registry INTERFACE)
target_include_directories(spirv_registry INTERFACE ${CMAKE_SOURCE_DIR}/external/SPIRV-Headers/include)

add_library(vulkan_memory_allocator INTERFACE)
target_compile_options(vulkan_memory_allocator INTERFACE
    $<$<OR:$<CXX_COMPILER_ID:Clang>,$<CXX_COMPILER_ID:AppleClang>>:
        -Wno-nullability-completeness>
)
target_include_directories(vulkan_memory_allocator INTERFACE ${CMAKE_SOURCE_DIR}/external/VulkanMemoryAllocator/include)

# SPIRV-Reflect included as submodule -> libspirv-reflect-static.a
set(SPIRV_REFLECT_EXAMPLES OFF)
set(SPIRV_REFLECT_EXECUTABLE OFF)
set(SPIRV_REFLECT_STATIC_LIB ON)
set(CMAKE_POLICY_DEFAULT_CMP0077 NEW)
add_subdirectory(external/SPIRV-Reflect EXCLUDE_FROM_ALL)

if (${RUN_TESTS})
    add_library(catch2 INTERFACE)
    target_include_directories(catch2 INTERFACE external)
endif()

add_subdirectory(external/nlohmann)
add_subdirectory(framework)
if(NOT BUILD_STATIC)
    add_subdirectory(layer)
endif()
add_subdirectory(tools)

if (${RUN_TESTS})
    add_test_package_file(${CMAKE_CURRENT_LIST_DIR}/scripts/build.py)
    add_test_package_file(${CMAKE_CURRENT_LIST_DIR}/scripts/test.py)
    generate_test_package(gfx_reconstruct_test)
endif()

add_subdirectory(scripts)<|MERGE_RESOLUTION|>--- conflicted
+++ resolved
@@ -167,15 +167,12 @@
     # Add option to enable/disable launcher and interceptor.
     option(BUILD_LAUNCHER_AND_INTERCEPTOR "Build launcher and interceptor" OFF)
 
-<<<<<<< HEAD
     # Add option to enable/disable D3D12 gfxrecon-convert support.
     option(CONVERT_EXPERIMENTAL_D3D12 "Build with convert DX12 enabled" OFF)
 	
     # Enable STL locks to work after building capture libs with certain versions of VS
     add_definitions(-D_DISABLE_CONSTEXPR_MUTEX_CONSTRUCTOR)
 
-=======
->>>>>>> 3a079824
     if(${D3D12_SUPPORT})
         add_definitions(-DD3D12_SUPPORT)
 

<!-- markdownlint-disable MD033 -->
<!-- markdownlint-disable MD041 -->

<p align="left"><img src="https://vulkan.lunarg.com/img/NewLunarGLogoBlack.png" alt="LunarG" width=263 height=113 /></p>

[![Creative Commons][1]][2]

[1]: https://i.creativecommons.org/l/by-nd/4.0/88x31.png "Creative Commons License"
[2]: https://creativecommons.org/licenses/by-nd/4.0/

Copyright &copy; 2022-2023 LunarG, Inc.

Copyright &copy; 2022-2023 Advanced Micro Devices, Inc. All rights reserved.

# GFXReconstruct API Capture and Replay - D3D12

***This document describes the GFXReconstruct software for capturing and
replaying D3D12 API calls on Windows Desktop systems.***

If you are looking for capturing/replaying on a different platform, please refer
to one of these other documents:
 * [GfxReconstruct for Android Vulkan](./USAGE_android.md)
 * [GfxReconstruct for Desktop Vulkan](./USAGE_desktop_Vulkan.md)


## Index

1. [Capturing API calls](#capturing-api-calls)
    1. [Enabling D3D12 Capture](#enabling-d3d12-capture)
    2. [Capture Options](#capture-options)
    3. [Capture Files](#capture-files)
2. [Replaying API Calls](#replaying-api-calls)
    1. [Command Line Arguments](#command-line-arguments)
    2. [Keyboard Controls](#keyboard-controls)
    3. [Capturing Replay (Recapture)](#capturing-replay-recapture)
3. [Other Capture File Processing Tools](#other-capture-file-processing-tools)
    1. [Capture File Info](#capture-file-info)
    2. [Capture File Compression](#capture-file-compression)
    3. [Capture File Optimizer](#capture-file-optimizer)
    4. [Renaming Scripts](#renaming-scripts)
4. [AMD GPU Services Support](#ags-support)
    1. [How to Capture AGS](#how-to-capture-ags)
    2. [How to Process AGS Capture Files](#how-to-process-ags-capture-files)




## Capturing API calls

The GFXRconstruct capture process leans on a DLL substitution mechanism to intercept D3D12 API calls. When an application loads the D3D12 or DXGI runtimes, it loads the GFXReconstruct capture libraries instead, which provides a means of API call interception. From that point on, GFXReconstruct is able record D3D12 API calls to a capture file and also forward them to the real runtimes.

### Enabling D3D12 Capture

First, these components must be identified:

- The path to the application executable
- The GFXReconstruct capture libraries:
  - `d3d12.dll`
  - `dxgi.dll`
  - `d3d12_capture.dll`

These capture libraries must be placed beside the application executable. For example, if we have the following application:

```bash
C:\AppPath\d3d12_app.exe
```

We must populate its folder as follows:

```bash
C:\AppPath\d3d12_app.exe
C:\AppPath\d3d12.dll
C:\AppPath\dxgi.dll
C:\AppPath\d3d12_capture.dll
```

It is important to remove these capture libraries once capture is complete. Otherwise, subsequent runs of the application will also be captured.

If there is a specialized need to have the GFXReconstruct capture libraries call into a custom D3D12/DXGI runtime, then the custom runtime must be named either `d3d12_ms.dll` or `dxgi_ms.dll`. It must also be placed beside the application executable.

### Capture Options

Capture-time settings may be changed by setting `GFXRECON_*` environment variables.

If no options are set, GFXReconstruct will apply default settings and always record from the first frame up until application termination.

The following example demonstrates how to use the Windows Command Prompt to set the log level to "warning" and then launch the application. Running these commands will produce a .gfxr capture file in the current working directory.

```bat
set GFXRECON_LOG_LEVEL=warning
C:\AppPath\d3d12_app.exe
```

Note that some applications are started using a launcher (i.e. gaming services/platforms). In this case, GFXReconstruct's capture options should also be set in a Windows Command Prompt, and the launcher needs to be started from that **same** prompt. Then any child applications that are started by that launcher will inherit GFXReconstruct's capture options which were set in the prompt.

##### Supported Options

Options with the BOOL type accept the following values:

* A case-insensitive string value 'true' or a non-zero integer value indicate true.
* A case-insensitive string value 'false' or a zero integer value indicate false.

The capture layer will generate a warning message for unrecognized or invalid option values.

Option | Environment Variable | Type | Description
------| ------------- |------|-------------
Capture File Name | GFXRECON_CAPTURE_FILE | STRING | Path to use when creating the capture file.  Default is: `gfxrecon_capture.gfxr`
Capture Specific Frames | GFXRECON_CAPTURE_FRAMES | STRING | Specify one or more comma-separated frame ranges to capture.  Each range will be written to its own file.  A frame range can be specified as a single value, to specify a single frame to capture, or as two hyphenated values, to specify the first and last frame to capture.  Frame ranges should be specified in ascending order and cannot overlap. Note that frame numbering is 1-based (i.e. the first frame is frame 1). Example: `200,301-305` will create two capture files, one containing a single frame and one containing five frames.  Default is: Empty string (all frames are captured).
Quit after capturing frame ranges | GFXRECON_QUIT_AFTER_CAPTURE_FRAMES | BOOL | Setting it to `true` will force the application to terminate once all frame ranges specified by `GFXRECON_CAPTURE_FRAMES` have been captured. Default is: `false`
Hotkey Capture Trigger | GFXRECON_CAPTURE_TRIGGER | STRING | Specify a hotkey (any one of F1-F12, TAB, CONTROL) that will be used to start/stop capture.  Example: `F3` will set the capture trigger to F3 hotkey. One capture file will be generated for each pair of start/stop hotkey presses. Default is: Empty string (hotkey capture trigger is disabled).
Hotkey Capture Trigger Frames | GFXRECON_CAPTURE_TRIGGER_FRAMES | STRING | Specify a limit on the number of frames to be captured via hotkey.  Example: `1` will capture exactly one frame when the trigger key is pressed. Default is: Empty string (no limit)
Capture Specific GPU Queue Submits | GFXRECON_CAPTURE_QUEUE_SUBMITS | STRING | Specify one or more comma-separated GPU queue submit call ranges to capture.  Queue submit calls are `vkQueueSubmit` for Vulkan and `ID3D12CommandQueue::ExecuteCommandLists` for DX12. Queue submit ranges work as described above in `GFXRECON_CAPTURE_FRAMES` but on GPU queue submit calls instead of frames.  Default is: Empty string (all queue submits are captured).
Capture File Compression Type | GFXRECON_CAPTURE_COMPRESSION_TYPE | STRING | Compression format to use with the capture file.  Valid values are: `LZ4`, `ZLIB`, `ZSTD`, and `NONE`. Default is: `LZ4`
Capture File Timestamp | GFXRECON_CAPTURE_FILE_TIMESTAMP | BOOL | Add a timestamp to the capture file as described by [Timestamps](#timestamps).  Default is: `true`
Capture File Flush After Write | GFXRECON_CAPTURE_FILE_FLUSH | BOOL | Flush output stream after each packet is written to the capture file.  Default is: `false`
Log Level | GFXRECON_LOG_LEVEL | STRING | Specify the highest level message to log.  Options are: `debug`, `info`, `warning`, `error`, and `fatal`.  The specified level and all levels listed after it will be enabled for logging.  For example, choosing the `warning` level will also enable the `error` and `fatal` levels. Default is: `info`
Log Output to Console | GFXRECON_LOG_OUTPUT_TO_CONSOLE | BOOL | Log messages will be written to stdout. Default is: `true`
Log File | GFXRECON_LOG_FILE | STRING | When set, log messages will be written to a file at the specified path. Default is: Empty string (file logging disabled).
Log Detailed | GFXRECON_LOG_DETAILED | BOOL | Include name and line number from the file responsible for the log message. Default is: `false`
Log Allow Indents | GFXRECON_LOG_ALLOW_INDENTS | BOOL | Apply additional indentation formatting to log messages. Default is: `false`
Log Break on Error | GFXRECON_LOG_BREAK_ON_ERROR | BOOL | Trigger a debug break when logging an error. Default is: `false`
Log File Create New | GFXRECON_LOG_FILE_CREATE_NEW | BOOL | Specifies that log file initialization should overwrite an existing file when true, or append to an existing file when false. Default is: `true`
Log File Flush After Write | GFXRECON_LOG_FILE_FLUSH_AFTER_WRITE | BOOL | Flush the log file to disk after each write when true. Default is: `false`
Log File Keep Open | GFXRECON_LOG_FILE_KEEP_OPEN | BOOL | Keep the log file open between log messages when true, or close and reopen the log file for each message when false. Default is: `true`
Log Output to Debug Console | GFXRECON_LOG_OUTPUT_TO_OS_DEBUG_STRING | BOOL | Windows only option.  Log messages will be written to the Debug Console with `OutputDebugStringA`. Default is: `false`
Memory Tracking Mode | GFXRECON_MEMORY_TRACKING_MODE | STRING | Specifies the memory tracking mode to use for detecting modifications to mapped memory objects. Available options are: `page_guard` and `unassisted`. Default is `page_guard`, which tracks modifications to individual memory pages. Tracking modifications requires allocating shadow memory for all mapped memory.`unassisted` writes the full content of mapped memory to the capture file. It is very inefficient and may be unusable with real-world applications that map large amounts of memory. 
Page Guard Copy on Map | GFXRECON_PAGE_GUARD_COPY_ON_MAP | BOOL | When the `page_guard` memory tracking mode is enabled, copies the content of the mapped memory to the shadow memory immediately after the memory is mapped. Default is: `true`
Page Guard Separate Read Tracking | GFXRECON_PAGE_GUARD_SEPARATE_READ | BOOL | When the `page_guard` memory tracking mode is enabled, copies the content of pages accessed for read from mapped memory to shadow memory on each read. Can overwrite unprocessed shadow memory content when an application is reading from and writing to the same page. Default is: `true`
Page Guard External Memory | GFXRECON_PAGE_GUARD_EXTERNAL_MEMORY | BOOL | When the `page_guard` memory tracking mode is enabled, use the WriteWatch mechanism to eliminate the need for shadow memory allocations. For each memory allocation from a host visible memory type, the capture layer will create an allocation from system memory, which it can monitor for write access. Only available on Windows. Default is `true` for D3D12. 
Page Guard Persistent Memory | GFXRECON_PAGE_GUARD_PERSISTENT_MEMORY | BOOL | When the `page_guard` memory tracking mode is enabled, this option changes the way that the shadow memory used to detect modifications to mapped memory is allocated. The default behavior is to allocate and copy the mapped memory range on map and free the allocation on unmap. When this option is enabled, an allocation with a size equal to that of the object being mapped is made once on the first map and is not freed until the object is destroyed.  This option is intended to be used with applications that frequently map and unmap large memory ranges, to avoid frequent allocation and copy operations that can have a negative impact on performance.  This option is ignored when GFXRECON_PAGE_GUARD_EXTERNAL_MEMORY is enabled. Default is `false`
Enable Debug Layer | GFXRECON_DEBUG_LAYER | BOOL | Direct3D 12 only option. Enable the Direct3D debug layer for Direct3D 12 application captures. Default is `false`
 Debug Device Lost                 | GFXRECON_DEBUG_DEVICE_LOST             | BOOL   | Direct3D 12 only option. Enables automatic injection of breadcrumbs into command buffers and page fault reporting.                  Used to debug device removed problems. 
 Disable DXR Support               | GFXRECON_DISABLE_DXR                   | BOOL   | Direct3D 12 only option. Override the result of `CheckFeatureSupport` to report the `RaytracingTier` as `D3D12_RAYTRACING_TIER_NOT_SUPPORTED`. Default is `false` 
Acceleration Struct Size Padding | GFXRECON_ACCEL_STRUCT_PADDING | UINT | Direct3D 12 only option. Increase the required acceleration structure size that is reported to the application by calls to `GetRaytracingAccelerationStructurePrebuildInfo`. This can enable replay in environments with increased acceleration structure size requirements. The value should be specified as a percent of size increase. For example, a value of `5` would increase the reported acceleration structure sizes by `5%`. Default is `0` 
Force Command Serialization | GFXRECON_FORCE_COMMAND_SERIALIZATION | BOOL | Sets exclusive locks(unique_lock) for every ApiCall. It can avoid external multi-thread to cause captured issue.
Enable Experimental RV Search | GFXRECON_RV_ANNOTATION_EXPERIMENTAL | BOOL | Direct3D 12 only option. Experimental feature to help enable replay of certain DXR/ExecuteIndirect workloads. RV annotation is a capture mode which attempts to detect when applications write Resource Values (RVs) to memory. Conceptually, RVs represent different types of GPU pointers that applications write as resource data. This capture mode writes GFXR-specific identifier values into unoccupied bits of application-facing RVs and then searches for the identifier values when the application performs a memory write. This allows GFXR to better track RV locations and eventually produce an RV-optimized capture file that may be replayed. Enabling this feature introduces performance overhead during capture, and may result in unstable capture and/or replay.
Use random RV annotation | GFXRECON_RV_ANNOTATION_RAND | BOOL | Option for GFXRECON_RV_ANNOTATION_EXPERIMENTAL. By default, the 2-byte identifier values are hard-coded. This option generates random identifier values used for annotating GPUVAs and GPU descriptors. Use this if capture-time crashes are observed.
Specify GPU VA RV annotation | GFXRECON_RV_ANNOTATION_GPUVA | STRING | Option for GFXRECON_RV_ANNOTATION_EXPERIMENTAL. By default, the 2-byte identifier values are hard-coded. This option forces a specific identifier value to be used for annotating GPUVAs. The value should be specified as a 2-byte hexadecimal string, e.g., "0xAB12" or "ab12".
Specify GPU descriptor handle RV annotation | GFXRECON_RV_ANNOTATION_DESCRIPTOR | STRING | Option for GFXRECON_RV_ANNOTATION_EXPERIMENTAL. By default, the 2-byte identifier values are hard-coded. This option forces a specific identifier value to be used for annotating GPU descriptors. The value should be specified as a 2-byte hexadecimal string, e.g., "0xAB12" or "ab12".


### Capture Files

When a capture is created depends on the type of capture is being taken. If taking a full capture (all frames) then the capture file gets created when an export in `dxgi.dll` or `d3d12.dll` is called. If taking a trimmed capture (subset of frames), the capture file gets created on the starting condition (trigger hotkey or frame number).

#### Specifying Capture File Location

The capture file's save location can be specified by setting the`GFXRECON_CAPTURE_FILE` environment variable, described above in the [Layer Options](#layer-options) section.

#### Timestamps

When capture file timestamps are enabled, a timestamp with an ISO 8601-based
format will be added to the name of every file created by the layer. The timestamp is generated when the capture file is created and is added to the base filename specified through the `GFXRECON_CAPTURE_FILE` environment variable. Timestamps have
the form:

```text
_yyyymmddThhmmss
```

where the lower-case letters stand for: Year, Month, Day, Hours, Minutes, Seconds.  The `T` is a designator that separates the date and time components. Time is reported for the local timezone and is specified with the 24-hour format.

The following example shows a timestamp that was added to a file that was originally named `gfxrecon_capture.gfxr` and was created at 2:35 PM on November 25, 2018:  `gfxrecon_capture_20181125T143527.gfxr`

### Trimmed Captures

Trimmed captures are created when GFXR is configured to start capturing at some later
time in execution.

To create a trimmed capture one of the trimming options can be used.
For example on desktop there is the `GFXRECON_CAPTURE_FRAMES` environment variable,
which specifies the frame ranges to capture, each range generating a separate
trimmed capture file. There's also the `GFXRECON_CAPTURE_TRIGGER` environment
variable. Each time the hot key is pressed a new trimmed capture is started/stopped.

An existing capture file can be trimmed by replaying the capture with the capture layer
enabled and a trimming frame range or trimming hot key enabled. (However, replay for
some content may be fast enough using the hot key may be difficult.) Here's an example
command-line that replays an existing capture with the capture layer enabled and
configured to capture only from frame 100 through frame 200 into a new capture file:

`gfxrecon-capture.py -f 100-200 gfxrecon-replay gfxrecon-example-capture.gfxr``

## Replaying API Calls

The GFXReconstruct Replay tool, `gfxrecon-replay`, can be used to replay files captured with or generated by other GFXReconstruct components. 

GFXReconstruct leverages the Agility SDK runtime in order to replay. This means that GFXReconstruct's D3D12 support inherits the same Windows OS version requirements that are imposed by the Agility SDK. Please see the official Agility SDK documentation for the most up-to-date requirements.

A folder named `D3D12` that contains the required Agility SDK runtime must exist in the same folder as `gfxrecon-replay.exe`. When building GFXReconstruct, the `D3D12` folder will be created in the `gfxrecon-replay` output build folder. If `gfxrecon-replay.exe` is copied to another folder, the `D3D12` folder must be copied along with it.

### Command Line Arguments

The `gfxrecon-replay` tool accepts the following command line arguments:

```text
gfxrecon-replay.exe - A tool to replay GFXReconstruct capture files.

Usage:
  gfxrecon-replay.exe   [-h | --help] [--version] [--gpu <index>]
                        [--pause-frame <N>] [--paused] [--sync] [--screenshot-all]
                        [--screenshots <N1(-N2),...>] [--screenshot-format <format>]
                        [--screenshot-dir <dir>] [--screenshot-prefix <file-prefix>]
                        [--screenshot-scale SCALE] [--screenshot-size WIDTHxHEIGHT]
                        [--sfa | --skip-failed-allocations] [--replace-shaders <dir>]
                        [--opcd | --omit-pipeline-cache-data] [--wsi <platform>]
                        [--use-cached-psos] [--surface-index <N>]
                        [--remove-unsupported] [--validate]
                        [--onhb | --omit-null-hardware-buffers]
                        [-m <mode> | --memory-translation <mode>]
                        [--fw <width,height> | --force-windowed <width,height>]
                        [--fwo <x,y> | --force-windowed-origin <x,y>]
                        [--log-level <level>] [--log-file <file>] [--log-debugview]
                        [--batching-memory-usage <pct>]

Required arguments:
  <file>                Path to the capture file to replay.

Optional arguments:
  -h                    Print usage information and exit (same as --help).
  --version             Print version information and exit.
  --log-level <level>   Specify highest level message to log. Options are:
                        debug, info, warning, error, and fatal. Default is info.
  --log-file <file>     Write log messages to a file at the specified path.
                        Default is: Empty string (file logging disabled).
  --log-debugview       Log messages with OutputDebugStringA.
  --pause-frame <N>     Pause after replaying frame number N.
  --paused              Pause after replaying the first frame (same
                        as --pause-frame 1).
  --screenshot-all
                        Generate screenshots for all frames.  When this
                        option is specified, --screenshots is ignored.
  --screenshots <N1[-N2][,...]>
                        Generate screenshots for the specified frames.
                        Target frames are specified as a comma separated
                        list of frame ranges.  A frame range can be specified
                        as a single value, to specify a single frame, or as
                        two hyphenated values, to specify the first and last
                        frames to process.  Frame ranges should be specified in
                        ascending order and cannot overlap.  Note that frame
                        numbering is 1-based (i.e. the first frame is frame 1).
                        Example: 200,301-305 will generate six screenshots.
  --screenshot-format <format>
                        Image file format to use for screenshot generation.
                        Available formats are:
                            bmp         Bitmap file format.  This is the default format.
                            png         Portable Network Graphics file format.
  --screenshot-dir <dir>
                        Directory to write screenshots.  Default is the current
                        working directory.
  --screenshot-prefix <file-prefix>
                        Prefix to apply to the screenshot file name.  Default is
                        "screenshot", producing file names similar to
                        "screenshot_frame_8049.bmp".
  --screenshot-scale SCALE
                        Specify a decimal factor which will determine screenshot
                        sizes. The factor will be multiplied with the swapchain
                        images dimension to determine the screenshot dimensions.
                        Default is 1.0.
  --screenshot-size WIDTHxHEIGHT
                        Specify desired screenshot dimensions. Leaving this
                        unspecified screenshots will use the swapchain images
                        dimensions. If --screenshot-scale is also specified then
                        this option is ignored.
  --validate            Enables the Khronos Vulkan validation layer when replaying a
                        Vulkan capture or the Direct3D debug layer when replaying a
                        Direct3D 12 capture.
  --gpu <index>         Use the specified device for replay, where index
                        is the zero-based index to the array of physical devices
                        returned by vkEnumeratePhysicalDevices or IDXGIFactory1::EnumAdapters1.
                        Replay may fail if the specified device is not compatible with the
                        original capture devices.

<<<<<<< HEAD
=======
Windows-only:
  --api <api>           Use the specified API for replay
                        Available values are:
                            vulkan      Replay with the Vulkan API enabled.
                            d3d12       Replay with the Direct3D API enabled.
                            all         Replay with both the Vulkan and Direct3D 12 APIs
                                        enabled. This is the default.
  --fwo <x,y>           Force windowed mode if not already, and allow setting of a custom window location.
                        (Same as --force-windowed-origin)

>>>>>>> 3e960525
Vulkan-only:
  --sfa                 Skip vkAllocateMemory, vkAllocateCommandBuffers, and
                        vkAllocateDescriptorSets calls that failed during
                        capture (same as --skip-failed-allocations).
  --replace-shaders <dir> Replace the shader code in each CreateShaderModule
                        with the contents of the file <dir>/sh<handle_id> if found, where
                        <handle_id> is the handle id of the CreateShaderModule call.
                        See gfxrecon-extract.
  --opcd                Omit pipeline cache data from calls to
                        vkCreatePipelineCache and skip calls to
                        vkGetPipelineCacheData (same as
                        --omit-pipeline-cache-data).
  --wsi <platform>      Force replay to use the specified wsi platform.
                        Available platforms are: auto,win32,headless
  --surface-index <N>   Restrict rendering to the Nth surface object created.
                        Used with captures that include multiple surfaces.  Default
                        is -1 (render to all surfaces).
  --sync                Synchronize after each queue submission with vkQueueWaitIdle.
  --remove-unsupported  Remove unsupported extensions and features from instance
                        and device creation parameters.
  -m <mode>             Enable memory translation for replay on GPUs with memory
                        types that are not compatible with the capture GPU's
                        memory types.  Available modes are:
                            none        No memory translation is performed.  This
                                        is the default behavior.
                            remap       Attempt to map capture memory types to
                                        compatible replay memory types, without
                                        altering memory allocation behavior.
                            realign     Adjust memory allocation sizes and
                                        resource binding offsets based on
                                        replay memory properties.
                            rebind      Change memory allocation behavior based
                                        on resource usage and replay memory
                                        properties.  Resources may be bound
                                        to different allocations with different
                                        offsets.  Uses VMA to manage allocations
                                        and suballocations.

D3D12-only:
  --use-cached-psos            Permit using cached PSOs when creating graphics or compute pipelines.
                               Using cached PSOs may reduce PSO creation time but may result in replay errors.
  --debug-device-lost          Enables automatic injection of breadcrumbs into command buffers
                               and page fault reporting.
                               Used to debug Direct3D 12 device removed problems.
  --fw <width,height>          Setup windowed and override resolution.
                               (Same as --force-windowed)
  --create-dummy-allocations   Enables creation of dummy heaps and resources
                               for replay validation.
  --dx12-override-object-names Generates unique names for all ID3D12Objects and
                               assigns each object the generated name.
                               This is intended to assist replay debugging.
  --batching-memory-usage <pct>
                               Limits the max amount of additional memory that can be used to batch
                               resource data uploads during trim state load. Batching resource data
                               uploads may reduce the number of GPU submissions required to load the
                               trim state. <pct> is applied to the total available physical system memory
                               and to the application's GPU memory budget. This only limits memory use
                               for batching and does not guarantee overall max memory usage.
                               Acceptable values range from 0 to 100 (default: 80). 0 means no batching,
                               100 means use all available system and GPU memory.
```



### Keyboard Controls

The `gfxrecon-replay` tool supports the following key controls:

Key(s) | Action
-------|-------
Space, p | Toggle pause/play.
Right arrow, n | Advance to the next frame when paused.



### Capturing Replay (Recapture)

`gfxrecon-replay` can be run with GFXReconstruct capture enabled. The process to capture the output of `gfxrecon-replay` is the same as capturing any other application as described in [Capturing API calls](#capturing-api-calls). This process is referred to as "recapture".

When recapturing DXR or EI enabled captures, those captures must first be optimized using [DXR Optimization](#dxr-optimization).



## Other Capture File Processing Tools

### Capture File Info

The `gfxrecon-info` tool prints statistics for a GFXReconstruct capture file. 

This includes:

- API-agnostic information about the capture file
- Executable name of the captured application
- Capture-time adapter/GPU information
- Capture-time driver information
- Swapchain dimensions (resolution)
- Whether it contains DXR workloads and has been optimized

```text
gfxrecon-info.exe - Print statistics for a GFXReconstruct capture file.

Usage:
  gfxrecon-info.exe [-h | --help] [--version] [--exe-info-only] <file>

Required arguments:
  <file>                The GFXReconstruct capture file to be processed.

Optional arguments:
  -h                    Print usage information and exit (same as --help).
  --version             Print version information and exit.
  --exe-info-only       Quickly exit after extracting captured application's executable name
```

### Capture File Compression

The `gfxrecon-compress` tool compresses or decompresses GFXReconstruct capture files. It can also be used to change the compression format used in a capture file.

```text
gfxrecon-compress.exe - A tool to compress/decompress GFXReconstruct capture files.

Usage:
  gfxrecon-compress.exe [-h | --help] [--version] <input_file> <output_file> <compression_format>

Required arguments:
  <input_file>          Path to the input file to process.
  <output_file>         Path to the output file to generate.
  <compression_format>  Compression format to apply to the output file.
                        Options are:
                          LZ4  - Use LZ4 compression.
                          ZLIB - Use zlib compression.
                          NONE - Remove compression.

Optional arguments:
  -h                    Print usage information and exit (same as --help).
  --version             Print version information and exit.
```

### Capture File Optimizer

The `gfxrecon-optimize` tool produces new capture files with improved replay performance.

Before attempting to optimize a capture file, please ensure it is able to replay first.

Like `gfxrecon-replay`, `gfxrecon-optimize` also requires the `D3D12` folder to exist beside it. As mentioned previously, this folder is where GFXReconstruct references the Agility SDK runtime.

There are two optimizations implemented for D3D12:

#### DXR Optimization

In order to replay DXR workloads, GFXReconstruct needs to ensure that GPUVAs are valid before submission time. This can be a challenge because GPUVAs recorded at capture-time cannot be reused verbatim at replay-time. Therefore GFXReconstruct replay needs to employ sophisticated GPUVA tracking mechanisms with the ultimate goal of patching resources with valid replay-time GPUVAs, before each submission. This is undesirable from a replay performance standpoint, but the optimizer tool can be used to remove this overhead. 

The first pass of this optimization replays the capture, to gather information about how the application filled in DXR buffers with which GPUVAs. The second pass of this optimization takes this information and creates a new GFXReconstruct capture with DXR resources populated with correct GPUVAs, without the need to patch them before submit time.

It is strongly recommended that this optimization is executed after capturing any application with a DXR workload. It needs to only be ran **once** per capture, and **must** be done so on a machine that can successfully replay the original capture. The resulting optimized capture can be then replayed using `gfxrecon-replay`

#### Redundant PSO Removal

Many applications create thousands of pipeline state objects (PSOs) during load time, which get set as GPU state at some point later in time. However, this does not mean a GFXReconstruct capture will be long enough to actually use all PSOs that were created. It is therefore redundant for GFXR to replay time-consuming creation of thousands of PSOs, which will never actually get referenced in the capture. 

The first pass of this optimization scans a capture, and gathers information about which PSOs were referenced or not. The second pass uses this information to construct a new capture file that excludes creation of PSOs which were never used to set GPU state. This results in huge time savings during replay load time for many applications.

It is strongly recommended that this optimization is executed after capturing any application. It needs to only be ran **once** per capture, and can be done so on **any** system. The resulting optimized capture can then be replayed using `gfxrecon-replay`

```text
gfxrecon-optimize.exe - Produce new captures with enhanced performance characteristics
                        For Vulkan, the optimizer will remove unused buffer and image initialization data (for trimmed captures)
                        For D3D12, the optimizer will improve DXR replay performance and remove unused PSOs (for all captures)

Usage:
  gfxrecon-optimize.exe [-h | --help] [--version] [--d3d12-pso-removal] [--dxr] [--gpu <index>] <input-file> <output-file>

Required arguments:
  <input-file>          The path to input GFXReconstruct capture file to be processed.
  <output-file>         The path to output GFXReconstruct capture file to be created.

Optional arguments:
  -h                    Print usage information and exit (same as --help).
  --version             Print version information and exit.
  --d3d12-pso-removal   D3D12-only: Remove creation of unreferenced PSOs.
  --dxr                 D3D12-only: Optimize for DXR replay.
  --gpu <index>         D3D12-only: Use the specified device for the optimizer replay, where index is the zero-based index to the array 
                        of physical devices returned by vkEnumeratePhysicalDevices or the optimizer replay may fail if the specified 
                        device is not compatible with the IDXGIFactory1::EnumAdapters1. The optimizer replay may fail if the specified 
                        device is not compatible with the original capture devices.

Note: running without optional arguments will instruct the optimizer to detect API and run all available optimizations.
```

### Renaming Scripts

In order to obtain application-matching playback, it is sometimes necessary to rename `gfxrecon-replay.exe` to match the captured application's executable name. This is because driver behavior can sometimes change depending on the executable name of the running application. Renaming is not always required, but it is an added measure towards functional replay. The two following utility scripts are bundled, which extract the application name from the capture file and make the renaming task automatic. Renaming can also be done manually, since the application executable name can be extracted using the `gfxrecon-info` tool.

#### gfxrecon-replay-renamed.py

This script can be used to replay capture files. It performs automatic renaming and execution of `gfxrecon-replay.exe`

```text
gfxrecon-replay-renamed.py - Helper script to perform automatic renaming of gfxrecon-replay.exe prior to playback.

Usage:
  gfxrecon-replay-renamed.py <file> [optional_replayer_args]

Required arguments:
  <file>                     Path to the capture file to replay.

Optional arguments:
  [optional_replayer_args]   All optional arguments exposed by gfxrecon-replay.exe
```

#### gfxrecon-optimize-renamed.py

This script can be used to optimize capture files. It performs automatic renaming and execution of `gfxrecon-optimize.exe`

The optimizer is a candidate for renaming since the DXR portion of it runs a replay of the capture.

```text
gfxrecon-optimize-renamed.py - Helper script to perform automatic renaming of gfxrecon-optimize.exe prior to optimization.

Usage:
  gfxrecon-optimize-renamed.py <input-file> <output-file> [--dxr] [--d3d12-pso-removal]

Required arguments:
  <input-file>          The path to input GFXReconstruct capture file to be processed.
  <output-file>         The path to output GFXReconstruct capture file to be created.

Optional arguments:
  --d3d12-pso-removal   D3D12-only: Remove creation of unreferenced PSOs.
  --dxr                 D3D12-only: Optimize for DXR replay.
  --gpu <index>         D3D12-only: Use the specified device for the optimizer replay, where index is the zero-based index to the array 
                        of physical devices returned by vkEnumeratePhysicalDevices or The optimizer replay may fail if the specified 
                        device is not compatible with the IDXGIFactory1::EnumAdapters1. The optimizer replay may fail if the specified 
                        device is not compatible with the original capture devices.

Note: running without optional arguments will instruct the optimizer to detect API and run all available optimizations.
```



## AMD GPU Services Support

Some applications adopt vendor-specific libraries to leverage GPU capabilities not exposed by graphics APIs. For example, the AMD GPU Services (AGS) library is commonly loaded by applications that have implemented features specific to AMD.

The GFXReconstruct capture process for AGS also leans on DLL substitution for interception. When an application loads amd_ags_x64.dll, it loads a proxy version provided by GFXReconstruct instead. From that point on, GFXReconstruct can record AGS function calls, process them, and call into the real AGS runtime.

This is supported for AGS version 6.0.1.


### How to Capture AGS

The process is the same as normal, with the addition that we must also perform some AGS DLL renaming. There are two versions of the AGS DLL:
- The official one, which comes bundled with the application (`amd_ags_x64.dll`)
- The proxy one, which comes bundled with GFXReconstruct (`amd_ags_x64_capture.dll`)

Steps:
1.	Identify the app executable.
2.	Identify the official AGS DLL that came bundled with the application, which usually lives beside its executable.
3.	Verify the AGS version that was shipped with the application. This can be done by inspecting its file properties. If the version is 6.0.1, then AGS calls made by this application can be captured.
4.	Rename the official AGS DLL to `amd_ags_x64_orig.dll`.
5.	Copy the GFXReconstruct capture libraries, plus the proxy AGS DLL, beside the application executable.
6.	Rename the proxy AGS DLL to `amd_ags_x64.dll`.
7.	At this point, the file structure should look like this:
```bash
    C:\AppPath\d3d12_app.exe
    C:\AppPath\d3d12.dll
    C:\AppPath\dxgi.dll
    C:\AppPath\d3d12_capture.dll
    C:\AppPath\amd_ags_x64.dll
    C:\AppPath\amd_ags_x64_orig.dll
```
8.	Resume standard full/trim capture procedures, and obtain a capture file.
9.	When finished, make sure to remove the GFXReconstruct capture libraries, and restore the official AGS DLL bundled with the application.

### How to Process AGS Files

Both gfxrecon-replay and gfxrecon-optimize are able to read and process capture files that contain with AGS calls. From a user point of view, their usage remains unchanged. The only additional requirement is that the official AGS DLL must live in the same directory as gfxrecon-replay and gfxrecon-optimize. This is because both tools need to find and reference the official AGS DLL in order to issue AGS calls.



<|MERGE_RESOLUTION|>--- conflicted
+++ resolved
@@ -270,19 +270,10 @@
                         Replay may fail if the specified device is not compatible with the
                         original capture devices.
 
-<<<<<<< HEAD
-=======
 Windows-only:
-  --api <api>           Use the specified API for replay
-                        Available values are:
-                            vulkan      Replay with the Vulkan API enabled.
-                            d3d12       Replay with the Direct3D API enabled.
-                            all         Replay with both the Vulkan and Direct3D 12 APIs
-                                        enabled. This is the default.
   --fwo <x,y>           Force windowed mode if not already, and allow setting of a custom window location.
                         (Same as --force-windowed-origin)
 
->>>>>>> 3e960525
 Vulkan-only:
   --sfa                 Skip vkAllocateMemory, vkAllocateCommandBuffers, and
                         vkAllocateDescriptorSets calls that failed during

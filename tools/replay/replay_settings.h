--- conflicted
+++ resolved
@@ -31,7 +31,6 @@
 #ifndef GFXRECON_REPLAY_SETTINGS_H
 #define GFXRECON_REPLAY_SETTINGS_H
 
-<<<<<<< HEAD
 struct Arguments
 {
     static const char kApplicationName[];
@@ -45,6 +44,10 @@
     static const char kSkipFailedAllocationLongOption[];
     static const char kOmitPipelineCacheDataShortOption[];
     static const char kOmitPipelineCacheDataLongOption[];
+    static const char kWsiArgument[];
+    static const char kMemoryPortabilityShortOption[];
+    static const char kMemoryPortabilityLongOption[];
+    static const char kShaderReplaceArgument[];
 
     static const char kIPAddArgument[];
     static const char kPortArgument[];
@@ -55,28 +58,6 @@
     static const char kOptions[];
     static const char kArguments[];
 };
-
-static uint32_t kWindowWidth  = 320;
-static uint32_t kWindowHeight = 240;
-=======
-const char kApplicationName[] = "GFXReconstruct Replay";
-const char kCaptureLayer[]    = "VK_LAYER_LUNARG_gfxreconstruct";
-
-const char kVersionOption[]                    = "--version";
-const char kOverrideGpuArgument[]              = "--gpu";
-const char kPausedOption[]                     = "--paused";
-const char kPauseFrameArgument[]               = "--pause-frame";
-const char kSkipFailedAllocationShortOption[]  = "--sfa";
-const char kSkipFailedAllocationLongOption[]   = "--skip-failed-allocations";
-const char kOmitPipelineCacheDataShortOption[] = "--opcd";
-const char kOmitPipelineCacheDataLongOption[]  = "--omit-pipeline-cache-data";
-const char kWsiArgument[]                      = "--wsi";
-const char kMemoryPortabilityShortOption[]     = "-m";
-const char kMemoryPortabilityLongOption[]      = "--memory-translation";
-const char kShaderReplaceArgument[]            = "--replace-shaders";
-
-const char kOptions[]   = "--version,--paused,--sfa|--skip-failed-allocations,--opcd|--omit-pipeline-cache-data";
-const char kArguments[] = "--gpu,--pause-frame,--wsi,-m|--memory-translation,--replace-shaders";
 
 enum class WsiPlatform
 {
@@ -91,10 +72,11 @@
 const char kWsiPlatformXcb[]     = "xcb";
 const char kWsiPlatformWayland[] = "wayland";
 
-const char kMemoryTranslationNone[]   = "none";
-const char kMemoryTranslationRemap[]  = "remap";
-const char kMemoryTranslationRebind[] = "rebind";
->>>>>>> 42c1693b
+const char      kMemoryTranslationNone[]   = "none";
+const char      kMemoryTranslationRemap[]  = "remap";
+const char      kMemoryTranslationRebind[] = "rebind";
+static uint32_t kWindowWidth               = 320;
+static uint32_t kWindowHeight              = 240;
 
 static void CheckActiveLayers(const char* env_var)
 {
@@ -109,7 +91,23 @@
     }
 }
 
-<<<<<<< HEAD
+static gfxrecon::decode::VulkanResourceAllocator* CreateDefaultAllocator()
+{
+    return new gfxrecon::decode::VulkanDefaultAllocator(
+        "Try replay with the '-m remap' or '-m rebind' options to enable memory translation.");
+}
+
+static gfxrecon::decode::VulkanResourceAllocator* CreateRemapAllocator()
+{
+    return new gfxrecon::decode::VulkanRemapAllocator(
+        "Try replay with the '-m rebind' option to enable advanced memory translation.");
+}
+
+static gfxrecon::decode::VulkanResourceAllocator* CreateRebindAllocator()
+{
+    return new gfxrecon::decode::VulkanRebindAllocator();
+}
+
 static char* GetIpAddress(const gfxrecon::util::ArgumentParser& arg_parser)
 {
     std::string value = arg_parser.GetArgumentValue(Arguments::kIPAddArgument);
@@ -160,23 +158,6 @@
     }
 
     return win_height;
-=======
-static gfxrecon::decode::VulkanResourceAllocator* CreateDefaultAllocator()
-{
-    return new gfxrecon::decode::VulkanDefaultAllocator(
-        "Try replay with the '-m remap' or '-m rebind' options to enable memory translation.");
-}
-
-static gfxrecon::decode::VulkanResourceAllocator* CreateRemapAllocator()
-{
-    return new gfxrecon::decode::VulkanRemapAllocator(
-        "Try replay with the '-m rebind' option to enable advanced memory translation.");
-}
-
-static gfxrecon::decode::VulkanResourceAllocator* CreateRebindAllocator()
-{
-    return new gfxrecon::decode::VulkanRebindAllocator();
->>>>>>> 42c1693b
 }
 
 static uint32_t GetPauseFrame(const gfxrecon::util::ArgumentParser& arg_parser)
@@ -199,7 +180,7 @@
 static WsiPlatform GetWsiPlatform(const gfxrecon::util::ArgumentParser& arg_parser)
 {
     WsiPlatform wsi_platform = WsiPlatform::kAuto;
-    std::string value        = arg_parser.GetArgumentValue(kWsiArgument);
+    std::string value        = arg_parser.GetArgumentValue(Arguments::kWsiArgument);
 
     if (!value.empty())
     {
@@ -240,7 +221,7 @@
     return wsi_platform;
 }
 
-const std::string GetWsiArgString()
+static const std::string GetWsiArgString()
 {
     std::string wsi_args = kWsiPlatformAuto;
 #if defined(VK_USE_PLATFORM_WIN32_KHR)
@@ -261,8 +242,8 @@
 static gfxrecon::decode::CreateResourceAllocator
 GetCreateResourceAllocatorFunc(const gfxrecon::util::ArgumentParser& arg_parser)
 {
-    gfxrecon::decode::CreateResourceAllocator func  = CreateDefaultAllocator;
-    std::string                               value = arg_parser.GetArgumentValue(kMemoryPortabilityShortOption);
+    gfxrecon::decode::CreateResourceAllocator func = CreateDefaultAllocator;
+    std::string value = arg_parser.GetArgumentValue(Arguments::kMemoryPortabilityShortOption);
 
     if (!value.empty())
     {
@@ -306,7 +287,7 @@
     }
 
     replay_options.create_resource_allocator = GetCreateResourceAllocatorFunc(arg_parser);
-    replay_options.replace_dir               = arg_parser.GetArgumentValue(kShaderReplaceArgument);
+    replay_options.replace_dir               = arg_parser.GetArgumentValue(Arguments::kShaderReplaceArgument);
 
     return replay_options;
 }

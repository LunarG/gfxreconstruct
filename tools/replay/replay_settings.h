--- conflicted
+++ resolved
@@ -20,710 +20,18 @@
 ** DEALINGS IN THE SOFTWARE.
 */
 
-<<<<<<< HEAD
-#include "project_version.h"
-
-#include "decode/file_processor.h"
-#include "decode/vulkan_default_allocator.h"
-#include "decode/vulkan_realign_allocator.h"
-#include "decode/vulkan_rebind_allocator.h"
-#include "decode/vulkan_remap_allocator.h"
-#include "decode/vulkan_replay_options.h"
-#include "decode/vulkan_resource_tracking_consumer.h"
-#include "decode/vulkan_tracked_object_info_table.h"
-#include "generated/generated_vulkan_decoder.h"
-#include "util/argument_parser.h"
-#include "util/logging.h"
-#include "util/platform.h"
-
-#include "vulkan/vulkan_core.h"
-
-#include <cstdlib>
-#include <limits>
-#include <sstream>
-#include <string>
-#include <vector>
-#include <utility>
-=======
 #include "../tool_settings.h"
->>>>>>> 387bfdea
 
 #ifndef GFXRECON_REPLAY_SETTINGS_H
 #define GFXRECON_REPLAY_SETTINGS_H
 
-<<<<<<< HEAD
-const char kApplicationName[] = "GFXReconstruct Replay";
-const char kCaptureLayer[]    = "VK_LAYER_LUNARG_gfxreconstruct";
-
-const char kHelpShortOption[]                  = "-h";
-const char kHelpLongOption[]                   = "--help";
-const char kVersionOption[]                    = "--version";
-const char kLogLevelArgument[]                 = "--log-level";
-const char kLogFileArgument[]                  = "--log-file";
-const char kLogDebugView[]                     = "--log-debugview";
-const char kNoDebugPopup[]                     = "--no-debug-popup";
-const char kOverrideGpuArgument[]              = "--gpu";
-const char kPausedOption[]                     = "--paused";
-const char kPauseFrameArgument[]               = "--pause-frame";
-const char kSkipFailedAllocationShortOption[]  = "--sfa";
-const char kSkipFailedAllocationLongOption[]   = "--skip-failed-allocations";
-const char kOmitPipelineCacheDataShortOption[] = "--opcd";
-const char kOmitPipelineCacheDataLongOption[]  = "--omit-pipeline-cache-data";
-const char kWsiArgument[]                      = "--wsi";
-const char kSurfaceIndexArgument[]             = "--surface-index";
-const char kMemoryPortabilityShortOption[]     = "-m";
-const char kMemoryPortabilityLongOption[]      = "--memory-translation";
-const char kSyncOption[]                       = "--sync";
-const char kRemoveUnsupportedOption[]          = "--remove-unsupported";
-const char kShaderReplaceArgument[]            = "--replace-shaders";
-const char kScreenshotAllOption[]              = "--screenshot-all";
-const char kScreenshotRangeArgument[]          = "--screenshots";
-const char kScreenshotFormatArgument[]         = "--screenshot-format";
-const char kScreenshotDirArgument[]            = "--screenshot-dir";
-const char kScreenshotFilePrefixArgument[]     = "--screenshot-prefix";
-const char kMeasurementRangeArgument[]         = "--measurement-frame-range";
-const char kQuitAfterMeasurementRangeOption[]  = "--quit-after-measurement-range";
-const char kFlushMeasurementRangeOption[]      = "--flush-measurement-range";
-
-const char kOptions[] = "-h|--help,--version,--log-debugview,--no-debug-popup,--paused,--sync,--sfa|--skip-failed-"
-                        "allocations,--opcd|--omit-pipeline-cache-data,--remove-unsupported,--screenshot-all,"
-                        "--qamr|--quit-after-measurement-range,--fmr|--flush-measurement-range";
-const char kArguments[] = "--log-level,--log-file,--gpu,--pause-frame,--wsi,--surface-index,-m|--memory-translation,--"
-                          "replace-shaders,--screenshots,--screenshot-format,--screenshot-dir,--screenshot-prefix,"
-                          "--mfr|--measurement-frame-range";
-
-enum class WsiPlatform
-{
-    kAuto,
-    kWin32,
-    kXlib,
-    kXcb,
-    kWayland,
-    kHeadless
-};
-
-const char kWsiPlatformAuto[]     = "auto";
-const char kWsiPlatformWin32[]    = "win32";
-const char kWsiPlatformXlib[]     = "xlib";
-const char kWsiPlatformXcb[]      = "xcb";
-const char kWsiPlatformWayland[]  = "wayland";
-const char kWsiPlatformHeadless[] = "headless";
-
-const char kMemoryTranslationNone[]    = "none";
-const char kMemoryTranslationRemap[]   = "remap";
-const char kMemoryTranslationRealign[] = "realign";
-const char kMemoryTranslationRebind[]  = "rebind";
-
-const char kScreenshotFormatBmp[] = "bmp";
-
-#if defined(__ANDROID__)
-const char kDefaultScreenshotDir[] = "/sdcard";
-#else
-const char kDefaultScreenshotDir[] = "";
-#endif
-
-static void ProcessDisableDebugPopup(const gfxrecon::util::ArgumentParser& arg_parser)
-{
-#if defined(WIN32) && defined(_DEBUG)
-    if (arg_parser.IsOptionSet(kNoDebugPopup))
-    {
-        _set_abort_behavior(0, _WRITE_ABORT_MSG | _CALL_REPORTFAULT);
-    }
-#endif
-}
-
-static void CheckActiveLayers(const std::string& list)
-{
-    if (!list.empty())
-    {
-        // Check for the presence of the layer name in the list of active layers.
-        size_t start = list.find(kCaptureLayer);
-
-        if (start != std::string::npos)
-        {
-            size_t end         = start + gfxrecon::util::platform::StringLength(kCaptureLayer);
-            bool   match_start = false;
-            bool   match_end   = false;
-
-            // For an exact match, the start of the layer name is either at the start of the list or comes after a path
-            // separator.
-            if ((start == 0) || ((list[start - 1] == ';') || (list[start - 1] == ':')))
-            {
-                match_start = true;
-            }
-
-            // For an exact match, the end of the layer name is either at the end of the list or comes before a path
-            // separator.
-            if ((list.length() == end) || ((list[end] == ';') || (list[end] == ':')))
-            {
-                match_end = true;
-            }
-
-            if (match_start && match_end)
-            {
-                GFXRECON_LOG_WARNING("Replay tool has detected that the capture layer is enabled");
-            }
-        }
-    }
-}
-
-static gfxrecon::decode::VulkanResourceAllocator* CreateDefaultAllocator()
-{
-    return new gfxrecon::decode::VulkanDefaultAllocator(
-        "Try replay with the '-m remap' or '-m rebind' options to enable memory translation.");
-}
-
-static gfxrecon::decode::VulkanResourceAllocator* CreateRemapAllocator()
-{
-    return new gfxrecon::decode::VulkanRemapAllocator(
-        "Try replay with the '-m rebind' option to enable advanced memory translation.");
-}
-
-static gfxrecon::decode::VulkanResourceAllocator* CreateRebindAllocator()
-{
-    return new gfxrecon::decode::VulkanRebindAllocator();
-}
-
-static gfxrecon::decode::CreateResourceAllocator
-InitRealignAllocatorCreateFunc(const std::string&                              filename,
-                               const gfxrecon::decode::ReplayOptions&          replay_options,
-                               gfxrecon::decode::VulkanTrackedObjectInfoTable* tracked_object_info_table)
-{
-    // Enable first pass of replay to generate resource tracking information.
-    GFXRECON_WRITE_CONSOLE("First pass of replay resource tracking for realign memory portability mode. This may take "
-                           "some time. Please wait...");
-
-    gfxrecon::decode::FileProcessor file_processor_resource_tracking;
-    gfxrecon::decode::VulkanDecoder decoder;
-
-    auto resource_tracking_consumer =
-        new gfxrecon::decode::VulkanResourceTrackingConsumer(replay_options, tracked_object_info_table);
-
-    if (file_processor_resource_tracking.Initialize(filename))
-    {
-        decoder.AddConsumer(resource_tracking_consumer);
-        file_processor_resource_tracking.AddDecoder(&decoder);
-        file_processor_resource_tracking.ProcessAllFrames();
-        file_processor_resource_tracking.RemoveDecoder(&decoder);
-        decoder.RemoveConsumer(resource_tracking_consumer);
-    }
-
-    // Sort the bound resources according to the binding offsets.
-    resource_tracking_consumer->SortMemoriesBoundResourcesByOffset();
-
-    // calculate the replay binding offset of the bound resources and replay memory allocation size
-    resource_tracking_consumer->CalculateReplayBindingOffsetAndMemoryAllocationSize();
-
-    GFXRECON_WRITE_CONSOLE("First pass of replay resource tracking done.");
-
-    return [tracked_object_info_table]() -> gfxrecon::decode::VulkanResourceAllocator* {
-        return new gfxrecon::decode::VulkanRealignAllocator(
-            tracked_object_info_table, "Try replay with the '-m rebind' option to enable advanced memory translation.");
-    };
-}
-
-static uint32_t GetPauseFrame(const gfxrecon::util::ArgumentParser& arg_parser)
-{
-    uint32_t    pause_frame = 0;
-    const auto& value       = arg_parser.GetArgumentValue(kPauseFrameArgument);
-
-    if (arg_parser.IsOptionSet(kPausedOption))
-    {
-        pause_frame = 1;
-    }
-    else if (!value.empty())
-    {
-        pause_frame = std::stoi(value);
-    }
-
-    return pause_frame;
-}
-
-static WsiPlatform GetWsiPlatform(const gfxrecon::util::ArgumentParser& arg_parser)
-{
-    WsiPlatform wsi_platform = WsiPlatform::kAuto;
-    const auto& value        = arg_parser.GetArgumentValue(kWsiArgument);
-
-    if (!value.empty())
-    {
-        if (gfxrecon::util::platform::StringCompareNoCase(kWsiPlatformAuto, value.c_str()) == 0)
-        {
-            wsi_platform = WsiPlatform::kAuto;
-        }
-        else if (gfxrecon::util::platform::StringCompareNoCase(kWsiPlatformWin32, value.c_str()) == 0)
-        {
-#if defined(VK_USE_PLATFORM_WIN32_KHR)
-            wsi_platform = WsiPlatform::kWin32;
-#else
-            GFXRECON_LOG_WARNING("Ignoring wsi option \"%s\", which is not enabled on this system", value.c_str());
-#endif
-        }
-        else if (gfxrecon::util::platform::StringCompareNoCase(kWsiPlatformXlib, value.c_str()) == 0)
-        {
-#if defined(VK_USE_PLATFORM_XLIB_KHR)
-            wsi_platform = WsiPlatform::kXlib;
-#else
-            GFXRECON_LOG_WARNING("Ignoring wsi option %s, which is not enabled on this system", value.c_str());
-#endif
-        }
-        else if (gfxrecon::util::platform::StringCompareNoCase(kWsiPlatformXcb, value.c_str()) == 0)
-        {
-#if defined(VK_USE_PLATFORM_XCB_KHR)
-            wsi_platform = WsiPlatform::kXcb;
-#else
-            GFXRECON_LOG_WARNING("Ignoring wsi option \"%s\", which is not enabled on this system", value.c_str());
-#endif
-        }
-        else if (gfxrecon::util::platform::StringCompareNoCase(kWsiPlatformWayland, value.c_str()) == 0)
-        {
-#if defined(VK_USE_PLATFORM_WAYLAND_KHR)
-            wsi_platform = WsiPlatform::kWayland;
-#else
-            GFXRECON_LOG_WARNING("Ignoring wsi option \"%s\", which is not enabled on this system", value.c_str());
-#endif
-        }
-        else if (gfxrecon::util::platform::StringCompareNoCase(kWsiPlatformHeadless, value.c_str()) == 0)
-        {
-#if defined(VK_USE_PLATFORM_HEADLESS)
-            wsi_platform = WsiPlatform::kHeadless;
-#else
-            GFXRECON_LOG_WARNING("Ignoring wsi option \"%s\", which is not enabled on this system", value.c_str());
-#endif
-        }
-        else
-        {
-            GFXRECON_LOG_WARNING("Ignoring unrecognized wsi option \"%s\"", value.c_str());
-        }
-    }
-
-    return wsi_platform;
-}
-
-static std::string GetWsiArgString()
-{
-    std::string wsi_args = kWsiPlatformAuto;
-#if defined(VK_USE_PLATFORM_WIN32_KHR)
-    wsi_args += ',';
-    wsi_args += kWsiPlatformWin32;
-#endif
-#if defined(VK_USE_PLATFORM_XLIB_KHR)
-    wsi_args += ',';
-    wsi_args += kWsiPlatformXlib;
-#endif
-#if defined(VK_USE_PLATFORM_XCB_KHR)
-    wsi_args += ',';
-    wsi_args += kWsiPlatformXcb;
-#endif
-#if defined(VK_USE_PLATFORM_WAYLAND_KHR)
-    wsi_args += ',';
-    wsi_args += kWsiPlatformWayland;
-#endif
-#if defined(VK_USE_PLATFORM_HEADLESS)
-    wsi_args += ',';
-    wsi_args += kWsiPlatformHeadless;
-#endif
-    return wsi_args;
-}
-
-// Modifies settings parameter with values set via command line
-static void GetLogSettings(const gfxrecon::util::ArgumentParser& arg_parser,
-                           gfxrecon::util::Log::Settings&        log_settings)
-{
-    // Parse log level
-    gfxrecon::util::Log::Severity log_level;
-    const std::string&            value_string = arg_parser.GetArgumentValue(kLogLevelArgument);
-    if (value_string.empty() || !gfxrecon::util::Log::StringToSeverity(value_string, log_level))
-    {
-        log_level = gfxrecon::decode::kDefaultLogLevel;
-        if (!value_string.empty())
-        {
-            GFXRECON_LOG_WARNING("Ignoring unrecognized log level option value \"%s\"", value_string.c_str());
-        }
-    }
-
-    // Update settings
-    log_settings.min_severity              = log_level;
-    log_settings.file_name                 = arg_parser.GetArgumentValue(kLogFileArgument);
-    log_settings.output_to_os_debug_string = arg_parser.IsOptionSet(kLogDebugView);
-}
-
-static gfxrecon::decode::ScreenshotFormat GetScreenshotFormat(const gfxrecon::util::ArgumentParser& arg_parser)
-{
-    gfxrecon::decode::ScreenshotFormat format = gfxrecon::decode::ScreenshotFormat::kBmp;
-    const auto&                        value  = arg_parser.GetArgumentValue(kScreenshotFormatArgument);
-
-    if (!value.empty())
-    {
-        if (gfxrecon::util::platform::StringCompareNoCase(kScreenshotFormatBmp, value.c_str()) == 0)
-        {
-            format = gfxrecon::decode::ScreenshotFormat::kBmp;
-        }
-        else
-        {
-            GFXRECON_LOG_WARNING("Ignoring unrecognized screenshot format option \"%s\"", value.c_str());
-        }
-    }
-
-    return format;
-}
-
-static std::string GetScreenshotDir(const gfxrecon::util::ArgumentParser& arg_parser)
-{
-    const auto& value = arg_parser.GetArgumentValue(kScreenshotDirArgument);
-
-    if (!value.empty())
-    {
-        return value;
-    }
-
-    return kDefaultScreenshotDir;
-}
-
-static std::vector<gfxrecon::decode::ScreenshotRange>
-GetScreenshotRanges(const gfxrecon::util::ArgumentParser& arg_parser)
-{
-    std::vector<gfxrecon::decode::ScreenshotRange> ranges;
-
-    if (arg_parser.IsOptionSet(kScreenshotAllOption))
-    {
-        gfxrecon::decode::ScreenshotRange screenshot_range;
-        screenshot_range.first = 1;
-        screenshot_range.last  = std::numeric_limits<uint32_t>::max();
-        ranges.emplace_back(std::move(screenshot_range));
-    }
-    else
-    {
-        const auto& value = arg_parser.GetArgumentValue(kScreenshotRangeArgument);
-        if (!value.empty())
-        {
-            std::istringstream value_input;
-            value_input.str(value);
-
-            for (std::string range; std::getline(value_input, range, ',');)
-            {
-                if (range.empty() || (std::count(range.begin(), range.end(), '-') > 1))
-                {
-                    GFXRECON_LOG_WARNING("Ignoring invalid screenshot frame range \"%s\"", range.c_str());
-                    continue;
-                }
-
-                // Remove whitespace.
-                range.erase(std::remove_if(range.begin(), range.end(), ::isspace), range.end());
-
-                // Split string on '-' delimiter.
-                bool                     invalid = false;
-                std::vector<std::string> values;
-                std::istringstream       range_input;
-                range_input.str(range);
-
-                for (std::string value; std::getline(range_input, value, '-');)
-                {
-                    if (value.empty())
-                    {
-                        break;
-                    }
-
-                    // Check that the value string only contains numbers.
-                    size_t count = std::count_if(value.begin(), value.end(), ::isdigit);
-                    if (count == value.length())
-                    {
-                        values.push_back(value);
-                    }
-                    else
-                    {
-                        GFXRECON_LOG_WARNING(
-                            "Ignoring invalid screenshot frame range \"%s\", which contains non-numeric values",
-                            range.c_str());
-                        invalid = true;
-                        break;
-                    }
-                }
-
-                if (!invalid)
-                {
-                    gfxrecon::decode::ScreenshotRange screenshot_range;
-
-                    if (values.size() == 1)
-                    {
-                        if (std::count(range.begin(), range.end(), '-') == 0)
-                        {
-                            screenshot_range.first = std::stoi(values[0]);
-                            screenshot_range.last  = screenshot_range.first;
-                        }
-                        else
-                        {
-                            GFXRECON_LOG_WARNING("Ignoring invalid screenshot frame range \"%s\"", range.c_str());
-                            continue;
-                        }
-                    }
-                    else if (values.size() == 2)
-                    {
-                        screenshot_range.first = std::stoi(values[0]);
-                        screenshot_range.last  = std::stoi(values[1]);
-                        if (screenshot_range.first > screenshot_range.last)
-                        {
-                            GFXRECON_LOG_WARNING("Ignoring invalid screenshot frame range \"%s\", where first frame is "
-                                                 "greater than last frame",
-                                                 range.c_str());
-                            continue;
-                        }
-                    }
-                    else
-                    {
-                        GFXRECON_LOG_WARNING("Ignoring invalid screenshot frame range \"%s\"", range.c_str());
-                        continue;
-                    }
-
-                    // Check for invalid start frame of 0.
-                    if (screenshot_range.first == 0)
-                    {
-                        GFXRECON_LOG_WARNING(
-                            "Ignoring invalid screenshot frame range \"%s\", with first frame equal to zero",
-                            range.c_str());
-                        continue;
-                    }
-
-                    uint32_t next_allowed = 0;
-
-                    // Check that first frame is outside the bounds of the previous range.
-                    if (!ranges.empty())
-                    {
-                        // The number of the frame after the last frame of the last range.
-                        next_allowed = ranges.back().last + 1;
-                    }
-
-                    if (screenshot_range.first >= next_allowed)
-                    {
-                        ranges.emplace_back(std::move(screenshot_range));
-                    }
-                    else
-                    {
-                        const auto& back = ranges.back();
-                        GFXRECON_LOG_WARNING("Ignoring invalid screenshot frame range \"%s\", "
-                                             "where start frame precedes the end of the previous range \"%u-%u\"",
-                                             range.c_str(),
-                                             back.first,
-                                             back.last);
-                    }
-                }
-            }
-        }
-    }
-
-    return ranges;
-}
-
-static std::pair<uint32_t, uint32_t> GetMeasurementFrameRange(const gfxrecon::util::ArgumentParser& arg_parser)
-{
-    std::pair<uint32_t, uint32_t> measurement_frame_range(1, std::numeric_limits<uint32_t>::max());
-
-    const auto& value = arg_parser.GetArgumentValue(kMeasurementRangeArgument);
-    if (!value.empty())
-    {
-        std::string range = value;
-
-        if (std::count(range.begin(), range.end(), '-') != 1)
-        {
-            GFXRECON_LOG_WARNING(
-                "Ignoring invalid measurement frame range \"%s\". Must have format: <start_frame>-<end_frame>",
-                range.c_str());
-            return measurement_frame_range;
-        }
-
-        // Remove whitespace.
-        range.erase(std::remove_if(range.begin(), range.end(), ::isspace), range.end());
-
-        // Split string on '-' delimiter.
-        bool                     invalid = false;
-        std::vector<std::string> values;
-        std::istringstream       range_input;
-        range_input.str(range);
-
-        for (std::string token; std::getline(range_input, token, '-');)
-        {
-            if (token.empty())
-            {
-                break;
-            }
-
-            // Check that the range string only contains numbers.
-            size_t count = std::count_if(token.begin(), token.end(), ::isdigit);
-            if (count == token.length())
-            {
-                values.push_back(token);
-            }
-            else
-            {
-                GFXRECON_LOG_WARNING(
-                    "Ignoring invalid measurement frame range \"%s\", which contains non-numeric values",
-                    range.c_str());
-                invalid = true;
-                break;
-            }
-        }
-
-        if (values.size() < 2)
-        {
-            GFXRECON_LOG_WARNING("Ignoring invalid measurement frame range \"%s\", does not have two values.",
-                                 range.c_str());
-
-            invalid = true;
-        }
-
-        if (!invalid)
-        {
-            uint32_t start_frame = std::stoi(values[0]);
-            uint32_t end_frame   = std::stoi(values[1]);
-
-            if (start_frame >= end_frame)
-            {
-                GFXRECON_LOG_WARNING("Ignoring invalid measurement frame range \"%s\", where first frame is "
-                                     "greater than or equal to the last frame",
-                                     range.c_str());
-
-                return measurement_frame_range;
-            }
-
-            measurement_frame_range.first  = start_frame;
-            measurement_frame_range.second = end_frame;
-        }
-        else
-        {
-            GFXRECON_LOG_WARNING("Ignoring invalid measurement frame range \"%s\".", range.c_str());
-        }
-    }
-
-    return measurement_frame_range;
-}
-
-static gfxrecon::decode::CreateResourceAllocator
-GetCreateResourceAllocatorFunc(const gfxrecon::util::ArgumentParser&           arg_parser,
-                               const std::string&                              filename,
-                               const gfxrecon::decode::ReplayOptions&          replay_options,
-                               gfxrecon::decode::VulkanTrackedObjectInfoTable* tracked_object_info_table)
-{
-    gfxrecon::decode::CreateResourceAllocator func  = CreateDefaultAllocator;
-    const auto&                               value = arg_parser.GetArgumentValue(kMemoryPortabilityShortOption);
-
-    if (!value.empty())
-    {
-        if (gfxrecon::util::platform::StringCompareNoCase(kMemoryTranslationRebind, value.c_str()) == 0)
-        {
-            func = CreateRebindAllocator;
-        }
-        else if (gfxrecon::util::platform::StringCompareNoCase(kMemoryTranslationRemap, value.c_str()) == 0)
-        {
-            func = CreateRemapAllocator;
-        }
-        else if (gfxrecon::util::platform::StringCompareNoCase(kMemoryTranslationRealign, value.c_str()) == 0)
-        {
-            func = InitRealignAllocatorCreateFunc(filename, replay_options, tracked_object_info_table);
-        }
-        else if (gfxrecon::util::platform::StringCompareNoCase(kMemoryTranslationNone, value.c_str()) != 0)
-        {
-            GFXRECON_LOG_WARNING("Ignoring unrecognized memory translation option \"%s\"", value.c_str());
-        }
-    }
-
-    return func;
-}
-
-static gfxrecon::decode::ReplayOptions
-GetReplayOptions(const gfxrecon::util::ArgumentParser&           arg_parser,
-                 const std::string&                              filename,
-                 gfxrecon::decode::VulkanTrackedObjectInfoTable* tracked_object_info_table)
-{
-    gfxrecon::decode::ReplayOptions replay_options;
-    const auto&                     override_gpu = arg_parser.GetArgumentValue(kOverrideGpuArgument);
-
-    if (!override_gpu.empty())
-    {
-        replay_options.override_gpu_index = std::stoi(override_gpu);
-    }
-
-    if (arg_parser.IsOptionSet(kSyncOption))
-    {
-        replay_options.sync_queue_submissions = true;
-    }
-
-    if (arg_parser.IsOptionSet(kRemoveUnsupportedOption))
-    {
-        replay_options.remove_unsupported_features = true;
-    }
-
-    if (arg_parser.IsOptionSet(kQuitAfterMeasurementRangeOption))
-    {
-        replay_options.quit_after_measurement_frame_range = true;
-    }
-
-    if (arg_parser.IsOptionSet(kFlushMeasurementRangeOption))
-    {
-        replay_options.flush_measurement_frame_range = true;
-    }
-
-    if (arg_parser.IsOptionSet(kSkipFailedAllocationLongOption) ||
-        arg_parser.IsOptionSet(kSkipFailedAllocationShortOption))
-    {
-        replay_options.skip_failed_allocations = true;
-    }
-
-    if (arg_parser.IsOptionSet(kOmitPipelineCacheDataLongOption) ||
-        arg_parser.IsOptionSet(kOmitPipelineCacheDataShortOption))
-    {
-        replay_options.omit_pipeline_cache_data = true;
-    }
-
-    replay_options.replace_dir = arg_parser.GetArgumentValue(kShaderReplaceArgument);
-    replay_options.create_resource_allocator =
-        GetCreateResourceAllocatorFunc(arg_parser, filename, replay_options, tracked_object_info_table);
-
-    replay_options.screenshot_ranges      = GetScreenshotRanges(arg_parser);
-    replay_options.screenshot_format      = GetScreenshotFormat(arg_parser);
-    replay_options.screenshot_dir         = GetScreenshotDir(arg_parser);
-    replay_options.screenshot_file_prefix = arg_parser.GetArgumentValue(kScreenshotFilePrefixArgument);
-
-    std::string surface_index = arg_parser.GetArgumentValue(kSurfaceIndexArgument);
-    if (!surface_index.empty())
-    {
-        replay_options.surface_index = std::stoi(surface_index);
-    }
-
-    return replay_options;
-}
-
-static bool CheckOptionPrintVersion(const char* exe_name, const gfxrecon::util::ArgumentParser& arg_parser)
-{
-    if (arg_parser.IsOptionSet(kVersionOption))
-    {
-        std::string app_name     = exe_name;
-        size_t      dir_location = app_name.find_last_of("/\\");
-
-        if (dir_location >= 0)
-        {
-            app_name.replace(0, dir_location + 1, "");
-        }
-
-        GFXRECON_WRITE_CONSOLE("%s version info:", app_name.c_str());
-        GFXRECON_WRITE_CONSOLE("  GFXReconstruct Version %s", GFXRECON_PROJECT_VERSION_STRING);
-        GFXRECON_WRITE_CONSOLE("  Vulkan Header Version %u.%u.%u",
-                               VK_VERSION_MAJOR(VK_HEADER_VERSION_COMPLETE),
-                               VK_VERSION_MINOR(VK_HEADER_VERSION_COMPLETE),
-                               VK_VERSION_PATCH(VK_HEADER_VERSION_COMPLETE));
-
-        return true;
-    }
-
-    return false;
-}
-=======
 const char kOptions[] =
     "-h|--help,--version,--log-debugview,--no-debug-popup,--paused,--sync,--sfa|--skip-failed-allocations,--"
     "opcd|--omit-pipeline-cache-data,--remove-unsupported,--validate,--debug-device-lost,--create-dummy-allocations,--"
-    "screenshot-all,--dcp,--discard-cached-psos";
+    "screenshot-all,--dcp,--discard-cached-psos,--qamr|--quit-after-measurement-range,--fmr|--flush-measurement-range";
 const char kArguments[] = "--log-level,--log-file,--gpu,--pause-frame,--wsi,--surface-index,-m|--memory-translation,--"
                           "replace-shaders,--screenshots,--denied-messages,--allowed-messages,--screenshot-format,--"
-                          "screenshot-dir,--screenshot-prefix";
->>>>>>> 387bfdea
+                          "screenshot-dir,--screenshot-prefix,--mfr|--measurement-frame-range";
 
 static void PrintUsage(const char* exe_name)
 {

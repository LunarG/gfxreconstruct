--- conflicted
+++ resolved
@@ -187,36 +187,7 @@
             }
 #endif
 
-<<<<<<< HEAD
             if (!application)
-=======
-            gfxrecon::graphics::FpsInfo                    fps_info;
-            gfxrecon::decode::VulkanTrackedObjectInfoTable tracked_object_info_table;
-            gfxrecon::decode::VulkanReplayConsumer         replay_consumer(
-                application, GetVulkanReplayOptions(arg_parser, filename, &tracked_object_info_table));
-            gfxrecon::decode::VulkanDecoder decoder;
-
-            replay_consumer.SetFatalErrorHandler([](const char* message) { throw std::runtime_error(message); });
-            replay_consumer.SetFpsInfo(&fps_info);
-
-            decoder.AddConsumer(&replay_consumer);
-            file_processor.AddDecoder(&decoder);
-            application->SetPauseFrame(GetPauseFrame(arg_parser));
-
-            // Warn if the capture layer is active.
-            CheckActiveLayers(gfxrecon::util::platform::GetEnv(kLayerEnvVar));
-
-            fps_info.Begin();
-
-            application->Run();
-
-            if ((file_processor.GetCurrentFrameNumber() > 0) &&
-                (file_processor.GetErrorState() == gfxrecon::decode::FileProcessor::kErrorNone))
-            {
-                fps_info.EndAndLog(file_processor.GetCurrentFrameNumber());
-            }
-            else if (file_processor.GetErrorState() != gfxrecon::decode::FileProcessor::kErrorNone)
->>>>>>> 286e62c0
             {
                 GFXRECON_WRITE_CONSOLE(
                     "Failed to initialize platform specific window system management.\nEnsure that the appropriate "

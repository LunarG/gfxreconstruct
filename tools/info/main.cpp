/*
** Copyright (c) 2020 LunarG, Inc.
**
** Permission is hereby granted, free of charge, to any person obtaining a
** copy of this software and associated documentation files (the "Software"),
** to deal in the Software without restriction, including without limitation
** the rights to use, copy, modify, merge, publish, distribute, sublicense,
** and/or sell copies of the Software, and to permit persons to whom the
** Software is furnished to do so, subject to the following conditions:
**
** The above copyright notice and this permission notice shall be included in
** all copies or substantial portions of the Software.
**
** THE SOFTWARE IS PROVIDED "AS IS", WITHOUT WARRANTY OF ANY KIND, EXPRESS OR
** IMPLIED, INCLUDING BUT NOT LIMITED TO THE WARRANTIES OF MERCHANTABILITY,
** FITNESS FOR A PARTICULAR PURPOSE AND NONINFRINGEMENT. IN NO EVENT SHALL THE
** AUTHORS OR COPYRIGHT HOLDERS BE LIABLE FOR ANY CLAIM, DAMAGES OR OTHER
** LIABILITY, WHETHER IN AN ACTION OF CONTRACT, TORT OR OTHERWISE, ARISING
** FROM, OUT OF OR IN CONNECTION WITH THE SOFTWARE OR THE USE OR OTHER
** DEALINGS IN THE SOFTWARE.
*/

#include "project_version.h"

#include "decode/decode_api_detection.h"
#include "decode/stat_consumer.h"
#include "decode/stat_consumer_base.h"
#include "decode/stat_decoder_base.h"
#include "decode/file_processor.h"
#include "format/format.h"
#include "format/format_util.h"
#include "generated/generated_vulkan_consumer.h"
#include "generated/generated_vulkan_decoder.h"
#include "decode/exe_info_consumer.h"
#include "decode/exe_info_decoder_base.h"
#include "decode/driver_info_consumer.h"
#include "decode/driver_info_decoder_base.h"
#include "decode/vulkan_detection_consumer.h"
#include "decode/vulkan_stats_consumer.h"
#if defined(WIN32)
#include "decode/dx12_stats_consumer.h"
#include "generated/generated_dx12_decoder.h"
#include "decode/dx12_detection_consumer.h"
#include "graphics/dx12_util.h"
#endif
#include "util/argument_parser.h"
#include "util/logging.h"
#include "util/to_string.h"

#include "vulkan/vulkan.h"

#include <cassert>
#include <cstdlib>
#include <limits>
#include <set>
#include <string>
#include <unordered_map>

const char kHelpShortOption[]   = "-h";
const char kHelpLongOption[]    = "--help";
const char kVersionOption[]     = "--version";
const char kNoDebugPopup[]      = "--no-debug-popup";
const char kExeInfoOnlyOption[] = "--exe-info-only";
const char kEnumGpuIndices[]    = "--enum-gpu-indices";

const char kOptions[] = "-h|--help,--version,--no-debug-popup,--exe-info-only,--enum-gpu-indices";

const char kUnrecognizedFormatString[] = "<unrecognized-format>";

struct ApiAgnosticStats
{
    gfxrecon::format::CompressionType      compression_type;
    uint32_t                               trim_start_frame;
    uint32_t                               frame_count;
    gfxrecon::decode::FileProcessor::Error error_state;
};

std::string AdapterTypeToString(gfxrecon::format::AdapterType type)
{
    switch (type)
    {
        case gfxrecon::format::AdapterType::kUnknownAdapter:
            return "Unknown type (DXGI 1.0)";
        case gfxrecon::format::AdapterType::kSoftwareAdapter:
            return "Software";
        case gfxrecon::format::AdapterType::kHardwareAdapter:
            return "Hardware";
        default:
            return "Unknown";
    }
}

static void PrintUsage(const char* exe_name)
{
    std::string app_name     = exe_name;
    size_t      dir_location = app_name.find_last_of("/\\");
    if (dir_location >= 0)
    {
        app_name.replace(0, dir_location + 1, "");
    }
    GFXRECON_WRITE_CONSOLE("\n%s - Print statistics for a GFXReconstruct capture file.\n", app_name.c_str());
    GFXRECON_WRITE_CONSOLE("Usage:");
    GFXRECON_WRITE_CONSOLE("  %s [-h | --help] [--version] [--exe-info-only] <file>\n", app_name.c_str());
    GFXRECON_WRITE_CONSOLE("Required arguments:");
    GFXRECON_WRITE_CONSOLE("  <file>\t\tThe GFXReconstruct capture file to be processed.");
    GFXRECON_WRITE_CONSOLE("\nOptional arguments:");
    GFXRECON_WRITE_CONSOLE("  -h\t\t\tPrint usage information and exit (same as --help).");
    GFXRECON_WRITE_CONSOLE("  --version\t\tPrint version information and exit.");
    GFXRECON_WRITE_CONSOLE("  --exe-info-only\tQuickly exit after extracting captured application's executable name");
#if defined(WIN32) && defined(_DEBUG)
    GFXRECON_WRITE_CONSOLE("  --no-debug-popup\tDisable the 'Abort, Retry, Ignore' message box");
    GFXRECON_WRITE_CONSOLE("        \t\tdisplayed when abort() is called (Windows debug only).");
#endif
#if defined(WIN32)
    GFXRECON_WRITE_CONSOLE("  --enum-gpu-indices\tPrint GPU indices and exit");
#endif
}

static bool CheckOptionPrintUsage(const char* exe_name, const gfxrecon::util::ArgumentParser& arg_parser)
{
    if (arg_parser.IsOptionSet(kHelpShortOption) || arg_parser.IsOptionSet(kHelpLongOption))
    {
        PrintUsage(exe_name);
        return true;
    }

    return false;
}

static bool CheckOptionPrintVersion(const char* exe_name, const gfxrecon::util::ArgumentParser& arg_parser)
{
    if (arg_parser.IsOptionSet(kVersionOption))
    {
        std::string app_name     = exe_name;
        size_t      dir_location = app_name.find_last_of("/\\");

        if (dir_location >= 0)
        {
            app_name.replace(0, dir_location + 1, "");
        }

        GFXRECON_WRITE_CONSOLE("%s version info:", app_name.c_str());
        GFXRECON_WRITE_CONSOLE("  GFXReconstruct Version %s", GFXRECON_PROJECT_VERSION_STRING);
        GFXRECON_WRITE_CONSOLE("  Vulkan Header Version %u.%u.%u",
                               VK_VERSION_MAJOR(VK_HEADER_VERSION_COMPLETE),
                               VK_VERSION_MINOR(VK_HEADER_VERSION_COMPLETE),
                               VK_VERSION_PATCH(VK_HEADER_VERSION_COMPLETE));

        return true;
    }

    return false;
}

static std::string GetVersionString(uint32_t api_version)
{
    uint32_t major = api_version >> 22;
    uint32_t minor = (api_version >> 12) & 0x3ff;
    uint32_t patch = api_version & 0xfff;

    return std::to_string(major) + "." + std::to_string(minor) + "." + std::to_string(patch);
}

void GatherApiAgnosticStats(ApiAgnosticStats&                api_agnostic_stats,
                            gfxrecon::decode::FileProcessor& file_processor,
                            gfxrecon::decode::StatConsumer&  stat_consumer)
{
    api_agnostic_stats.error_state = file_processor.GetErrorState();

    // File options.
    gfxrecon::format::CompressionType compression_type = gfxrecon::format::CompressionType::kNone;

    auto file_options = file_processor.GetFileOptions();
    for (const auto& option : file_options)
    {
        if (option.key == gfxrecon::format::FileOption::kCompressionType)
        {
            compression_type = static_cast<gfxrecon::format::CompressionType>(option.value);
        }
    }
    api_agnostic_stats.compression_type = compression_type;
    api_agnostic_stats.trim_start_frame = stat_consumer.GetTrimmedStartFrame();
    api_agnostic_stats.frame_count      = file_processor.GetCurrentFrameNumber();
}


void PrintDriverInfo(const gfxrecon::decode::DriverInfoConsumer& driver_info_consumer)
{
    GFXRECON_WRITE_CONSOLE("");
    GFXRECON_WRITE_CONSOLE("Driver info:");
    GFXRECON_WRITE_CONSOLE("\t%s", driver_info_consumer.GetDriverDesc());
}

void PrintExeInfo(const gfxrecon::decode::ExeInfoConsumer& exe_info_consumer)
{
    GFXRECON_WRITE_CONSOLE("Exe info:");
    GFXRECON_WRITE_CONSOLE("\tApplication exe name: %s", exe_info_consumer.GetAppExeName().c_str());

    auto exe_version = exe_info_consumer.GetAppVersion();
    GFXRECON_WRITE_CONSOLE(
        "\tApplication version: %d.%d.%d.%d", exe_version[0], exe_version[1], exe_version[2], exe_version[3]);
    GFXRECON_WRITE_CONSOLE("\tApplication Company name: %s", exe_info_consumer.GetCompanyName());

    // we are combining file description and product name and presenting both only if they are not same
    std::string app_data = exe_info_consumer.GetFileDescription();
    if (strcmp(exe_info_consumer.GetProductName(), "N/A") != 0)
    {
        if (strcmp(exe_info_consumer.GetProductName(), exe_info_consumer.GetFileDescription()) != 0)
        {
            app_data += " // ";
            app_data += exe_info_consumer.GetProductName();
        }
    }
    GFXRECON_WRITE_CONSOLE("\tProduct name: %s", app_data.c_str());
}

void PrintVulkanStats(const gfxrecon::decode::VulkanStatsConsumer& vulkan_stats_consumer,
                      const ApiAgnosticStats&                      api_agnostic_stats)
{
    if (api_agnostic_stats.error_state == gfxrecon::decode::FileProcessor::kErrorNone)
    {
        GFXRECON_WRITE_CONSOLE("File info:");

        // Compression type.
        std::string compression_type_name =
            gfxrecon::format::GetCompressionTypeName(api_agnostic_stats.compression_type);
        if (!compression_type_name.empty())
        {
            GFXRECON_WRITE_CONSOLE("\tCompression format: %s", compression_type_name.c_str());
        }
        else
        {
            GFXRECON_WRITE_CONSOLE("\tCompression format: %s", kUnrecognizedFormatString);
        }

        if (api_agnostic_stats.trim_start_frame == 0)
        {
            // Not a trimmed file.
            GFXRECON_WRITE_CONSOLE("\tTotal frames: %u", api_agnostic_stats.frame_count);
        }
        else
        {
            // Include the frame range for trimmed files.
            GFXRECON_WRITE_CONSOLE("\tTotal frames: %u (trimmed frame range %u-%u)",
                                   api_agnostic_stats.frame_count,
                                   api_agnostic_stats.trim_start_frame,
                                   api_agnostic_stats.trim_start_frame + api_agnostic_stats.frame_count - 1);
        }

        GFXRECON_WRITE_CONSOLE("\nApplication info:");

        uint32_t api_version = vulkan_stats_consumer.GetApiVersion();

        GFXRECON_WRITE_CONSOLE("\tApplication name: %s", vulkan_stats_consumer.GetAppName().c_str());
        GFXRECON_WRITE_CONSOLE("\tApplication version: %u", vulkan_stats_consumer.GetAppVersion());
        GFXRECON_WRITE_CONSOLE("\tEngine name: %s", vulkan_stats_consumer.GetEngineName().c_str());
        GFXRECON_WRITE_CONSOLE("\tEngine version: %u", vulkan_stats_consumer.GetEngineVersion());
        GFXRECON_WRITE_CONSOLE("\tTarget API version: %u (%s)", api_version, GetVersionString(api_version).c_str());
        // Properties for physical devices used to create logical devices.
        std::vector<const VkPhysicalDeviceProperties*> used_device_properties;
        auto                                           used_devices = vulkan_stats_consumer.GetInstantiatedDevices();
        for (auto entry : used_devices)
        {
            auto properties = vulkan_stats_consumer.GetDeviceProperties(entry);
            if (properties != nullptr)
            {
                used_device_properties.push_back(properties);
            }
        }
        // Don't print anything if no queries were made for VkPhysicalDeviceProperties.
        if (!used_device_properties.empty())
        {
            for (auto entry : used_device_properties)
            {
                GFXRECON_WRITE_CONSOLE("\nPhysical device info:");
                GFXRECON_WRITE_CONSOLE("\tDevice name: %s", entry->deviceName);
                GFXRECON_WRITE_CONSOLE("\tDevice ID: 0x%x", entry->deviceID);
                GFXRECON_WRITE_CONSOLE("\tVendor ID: 0x%x", entry->vendorID);
                GFXRECON_WRITE_CONSOLE("\tDriver version: %u (0x%x)", entry->driverVersion, entry->driverVersion);
                GFXRECON_WRITE_CONSOLE(
                    "\tAPI version: %u (%s)", entry->apiVersion, GetVersionString(entry->apiVersion).c_str());
            }
        }
        GFXRECON_WRITE_CONSOLE("\nDevice memory allocation info:");
        GFXRECON_WRITE_CONSOLE("\tTotal allocations: %" PRIu64, vulkan_stats_consumer.GetAllocationCount());
        GFXRECON_WRITE_CONSOLE("\tMin allocation size: %" PRIu64, vulkan_stats_consumer.GetMinAllocationSize());
        GFXRECON_WRITE_CONSOLE("\tMax allocation size: %" PRIu64, vulkan_stats_consumer.GetMaxAllocationSize());
        GFXRECON_WRITE_CONSOLE("\nPipeline info:");
        GFXRECON_WRITE_CONSOLE("\tTotal graphics pipelines: %" PRIu64,
                               vulkan_stats_consumer.GetGraphicsPipelineCount());
        GFXRECON_WRITE_CONSOLE("\tTotal compute pipelines: %" PRIu64, vulkan_stats_consumer.GetComputePipelineCount());

        // TODO: This is the number of recorded draw calls, which will not reflect the number of draw calls executed
        // when recorded once to a command buffer that is submitted/replayed more than once.
        // GFXRECON_WRITE_CONSOLE("\nDraw/dispatch call info:");
        // GFXRECON_WRITE_CONSOLE("\tTotal draw calls: %" PRIu64, vulkan_stats_consumer.GetDrawCount());
        // GFXRECON_WRITE_CONSOLE("\tTotal dispatch calls: %" PRIu64, vulkan_stats_consumer.GetDispatchCount());
    }
    else if (api_agnostic_stats.error_state != gfxrecon::decode::FileProcessor::kErrorNone)
    {
        GFXRECON_WRITE_CONSOLE("A failure has occurred during file processing");
        gfxrecon::util::Log::Release();
        exit(-1);
    }
    else
    {
        GFXRECON_WRITE_CONSOLE("File did not contain any frames");
    }
}

void GatherVulkanStats(const std::string& input_filename, const gfxrecon::decode::ExeInfoConsumer& exe_info_consumer)
{
    gfxrecon::decode::FileProcessor file_processor;

    if (file_processor.Initialize(input_filename))
    {
        gfxrecon::decode::VulkanStatsConsumer vulkan_stats_consumer;
        gfxrecon::decode::StatDecoderBase     stat_decoder;
        gfxrecon::decode::StatConsumer        stat_consumer;
        gfxrecon::decode::VulkanDecoder       vulkan_decoder;

        stat_decoder.AddConsumer(&stat_consumer);
        file_processor.AddDecoder(&stat_decoder);
        vulkan_decoder.AddConsumer(&vulkan_stats_consumer);
        file_processor.AddDecoder(&vulkan_decoder);

        file_processor.ProcessAllFrames();
        if (file_processor.GetErrorState() == gfxrecon::decode::FileProcessor::kErrorNone)
        {
            ApiAgnosticStats api_agnostic_stats = {};
            GatherApiAgnosticStats(api_agnostic_stats, file_processor, stat_consumer);

            PrintExeInfo(exe_info_consumer);
            PrintVulkanStats(vulkan_stats_consumer, api_agnostic_stats);
        }
        else
        {
            GFXRECON_WRITE_CONSOLE("Encountered error while reading capture. Stats unavailable.");
        }
    }
}

#if defined(WIN32)
void PrintD3D12Stats(gfxrecon::decode::Dx12StatsConsumer&  dx12_consumer,
                     const ApiAgnosticStats&               api_agnostic_stats,
                     gfxrecon::decode::DriverInfoConsumer& driver_info_consumer)
{

    if (api_agnostic_stats.error_state == gfxrecon::decode::FileProcessor::kErrorNone)
    {
        GFXRECON_WRITE_CONSOLE("");
        GFXRECON_WRITE_CONSOLE("File info:");

        // Compression type.
        std::string compression_type_name =
            gfxrecon::format::GetCompressionTypeName(api_agnostic_stats.compression_type);
        if (!compression_type_name.empty())
        {
            GFXRECON_WRITE_CONSOLE("\tCompression format: %s", compression_type_name.c_str());
        }
        else
        {
            GFXRECON_WRITE_CONSOLE("\tCompression format: %s", kUnrecognizedFormatString);
        }

        if (api_agnostic_stats.trim_start_frame == 0)
        {
            // Not a trimmed file.
            GFXRECON_WRITE_CONSOLE("\tTotal frames: %u", api_agnostic_stats.frame_count);
        }
        else
        {
            GFXRECON_WRITE_CONSOLE("\tBlank frames: %u", dx12_consumer.GetDummyFrameCount());
            GFXRECON_WRITE_CONSOLE("\tCaptured frames: %u", api_agnostic_stats.frame_count);
            GFXRECON_WRITE_CONSOLE("\tTotal frames: %u", dx12_consumer.GetDummyFrameCount() + api_agnostic_stats.frame_count);

            GFXRECON_WRITE_CONSOLE("\tApplication frame range: %u-%u",                
                api_agnostic_stats.trim_start_frame,
                api_agnostic_stats.trim_start_frame + api_agnostic_stats.frame_count - 1);
        }

        PrintDriverInfo(driver_info_consumer);

        GFXRECON_WRITE_CONSOLE("D3D12 adapter info:");

        const std::vector<gfxrecon::format::DxgiAdapterDesc> adapters = dx12_consumer.GetAdapters();

        if (adapters.empty() == false)
        {
            for (const auto& adapter : adapters)
            {
                GFXRECON_WRITE_CONSOLE("\tDescription: %s",
                                       gfxrecon::util::WCharArrayToString(adapter.Description).c_str());
                GFXRECON_WRITE_CONSOLE("\tVendor ID: 0x%x", adapter.VendorId);
                GFXRECON_WRITE_CONSOLE("\tDevice ID: 0x%x", adapter.DeviceId);
                GFXRECON_WRITE_CONSOLE("\tSubsys ID: 0x%x", adapter.SubSysId);
                GFXRECON_WRITE_CONSOLE("\tRevision: %u", adapter.Revision);
                GFXRECON_WRITE_CONSOLE("\tDedicated Video Memory: %" PRIu64, adapter.DedicatedVideoMemory);
                GFXRECON_WRITE_CONSOLE("\tDedicated System Memory: %" PRIu64, adapter.DedicatedSystemMemory);
                GFXRECON_WRITE_CONSOLE("\tShared System Memory: %" PRIu64, adapter.SharedSystemMemory);
                GFXRECON_WRITE_CONSOLE("\tLUID LowPart: 0x%x", adapter.LuidLowPart);
                GFXRECON_WRITE_CONSOLE("\tLUID HighPart: 0x%x", adapter.LuidHighPart);

                std::string type = AdapterTypeToString(adapter.type);
                GFXRECON_WRITE_CONSOLE("\tAdapter type: %s", type.c_str());
                GFXRECON_WRITE_CONSOLE("");
            }
        }
        else
        {
            GFXRECON_WRITE_CONSOLE("\tAdapter info not available.");
            GFXRECON_WRITE_CONSOLE("");
        }

        GFXRECON_WRITE_CONSOLE("D3D12 swapchain info:");

        if (dx12_consumer.FoundSwapchainInfo())
        {
            GFXRECON_WRITE_CONSOLE("\tDimensions: %s", dx12_consumer.GetSwapchainDimensions().c_str());
        }
        else
        {
            GFXRECON_WRITE_CONSOLE("\tDimensions not available.");
        }

        GFXRECON_WRITE_CONSOLE("");

        if (dx12_consumer.ContainsDxrWorkload())
        {
            GFXRECON_WRITE_CONSOLE("D3D12 DXR workload: yes");

            GFXRECON_WRITE_CONSOLE("");

            if (dx12_consumer.ContainsDXROptFillMem())
            {
                GFXRECON_WRITE_CONSOLE("D3D12 DXR optimized: yes");
            }
            else
            {
                GFXRECON_WRITE_CONSOLE("D3D12 DXR optimized: no");
            }
        }
        else
        {
            GFXRECON_WRITE_CONSOLE("D3D12 DXR workload: no");
        }
    }
    else if (api_agnostic_stats.error_state != gfxrecon::decode::FileProcessor::kErrorNone)
    {
        GFXRECON_WRITE_CONSOLE("A failure has occurred during file processing");
        gfxrecon::util::Log::Release();
        exit(-1);
    }
    else
    {
        GFXRECON_WRITE_CONSOLE("File did not contain any frames");
    }
}

static bool CheckOptionEnumGpuIndices(const char* exe_name, const gfxrecon::util::ArgumentParser& arg_parser)
{
    if (arg_parser.IsOptionSet(kEnumGpuIndices))
    {
        IDXGIFactory1* factory1 = nullptr;

        HRESULT result = CreateDXGIFactory1(IID_IDXGIFactory1, reinterpret_cast<void**>(&factory1));

        if (SUCCEEDED(result))
        {
            gfxrecon::graphics::dx12::ActiveAdapterMap adapters{};
            gfxrecon::graphics::dx12::TrackAdapters(result, reinterpret_cast<void**>(&factory1), adapters);

            GFXRECON_WRITE_CONSOLE("GPU index\tGPU name");
            for (size_t index = 0; index < adapters.size(); ++index)
            {
                for (auto adapter : adapters)
                {
                    if (index == adapter.second.adapter_idx)
                    {
                        std::string replay_adapter_str =
                            gfxrecon::util::WCharArrayToString(adapter.second.internal_desc.Description);

                        GFXRECON_WRITE_CONSOLE("%-9x\t%s", adapter.second.adapter_idx, replay_adapter_str.c_str());
                        adapter.second.adapter->Release();
                        break;
                    }
                }
            }
            factory1->Release();
        }
        else
        {
            GFXRECON_LOG_ERROR("Failed to enumerate GPU indices");
        }

        return true;
    }

    return false;
}
#endif

void GatherD3D12Stats(const std::string& input_filename, const gfxrecon::decode::ExeInfoConsumer& exe_info_consumer)
{
#if defined(WIN32)
    gfxrecon::decode::FileProcessor file_processor;

    if (file_processor.Initialize(input_filename))
    {
        gfxrecon::decode::DriverInfoConsumer    driver_info_consumer;
        gfxrecon::decode::DriverInfoDecoderBase driver_info_decoder;
        driver_info_decoder.AddConsumer(&driver_info_consumer);
        file_processor.AddDecoder(&driver_info_decoder);

        gfxrecon::decode::Dx12StatsConsumer dx12_consumer;
        gfxrecon::decode::StatDecoderBase   stat_decoder;
        gfxrecon::decode::StatConsumer      stat_consumer;
        gfxrecon::decode::Dx12Decoder       dx12_decoder;

        stat_decoder.AddConsumer(&stat_consumer);
        file_processor.AddDecoder(&stat_decoder);
        dx12_decoder.AddConsumer(&dx12_consumer);
        file_processor.AddDecoder(&dx12_decoder);

        file_processor.ProcessAllFrames();
        if (file_processor.GetErrorState() == gfxrecon::decode::FileProcessor::kErrorNone)
        {
            ApiAgnosticStats api_agnostic_stats = {};
            GatherApiAgnosticStats(api_agnostic_stats, file_processor, stat_consumer);

            PrintExeInfo(exe_info_consumer);
            PrintD3D12Stats(dx12_consumer, api_agnostic_stats, driver_info_consumer);
        }
        else
        {
            GFXRECON_WRITE_CONSOLE("Encountered error while reading capture. Stats unavailable.");
        }
    }
#endif
}

void GatherExeInfo(const std::string& input_filename, gfxrecon::decode::ExeInfoConsumer& exe_info_consumer)
{
    gfxrecon::decode::FileProcessor file_processor;
    if (file_processor.Initialize(input_filename))
    {
        gfxrecon::decode::ExeInfoDecoderBase exe_info_decoder;
        exe_info_decoder.AddConsumer(&exe_info_consumer);
        file_processor.AddDecoder(&exe_info_decoder);
        file_processor.ProcessAllFrames();
    }
}

int main(int argc, const char** argv)
{
    gfxrecon::util::Log::Init();

    gfxrecon::util::ArgumentParser arg_parser(argc, argv, kOptions, "");

    if (CheckOptionPrintUsage(argv[0], arg_parser) || CheckOptionPrintVersion(argv[0], arg_parser))
    {
        gfxrecon::util::Log::Release();
        exit(0);
    }
#if defined(WIN32)
    else if (CheckOptionEnumGpuIndices(argv[0], arg_parser))
    {
        gfxrecon::util::Log::Release();
        exit(0);
    }
#endif
    else if (arg_parser.IsInvalid() || (arg_parser.GetPositionalArgumentsCount() != 1))
    {
        PrintUsage(argv[0]);
        gfxrecon::util::Log::Release();
        exit(-1);
    }
    else
    {
#if defined(WIN32) && defined(_DEBUG)
        if (arg_parser.IsOptionSet(kNoDebugPopup))
        {
            _set_abort_behavior(0, _WRITE_ABORT_MSG | _CALL_REPORTFAULT);
        }
#endif
    }

    const std::vector<std::string>&   positional_arguments = arg_parser.GetPositionalArguments();
    std::string                       input_filename       = positional_arguments[0];
    gfxrecon::decode::ExeInfoConsumer exe_info_consumer;

    bool exe_info_only = arg_parser.IsOptionSet(kExeInfoOnlyOption);
    GatherExeInfo(input_filename, exe_info_consumer);

<<<<<<< HEAD
    if (exe_info_only == false)
    {
        bool detected_d3d12  = false;
        bool detected_vulkan = false;
        if (gfxrecon::decode::DetectAPIs(input_filename, detected_d3d12, detected_vulkan))
=======
        if (file_processor.GetErrorState() == gfxrecon::decode::FileProcessor::kErrorNone)
>>>>>>> 8f52665a
        {
            if (detected_d3d12)
            {
                GatherD3D12Stats(input_filename, exe_info_consumer);
            }
            if (detected_vulkan)
            {
                GatherVulkanStats(input_filename, exe_info_consumer);
            }
<<<<<<< HEAD
=======
            else
            {
                GFXRECON_WRITE_CONSOLE("\tCompression format: %s", kUnrecognizedFormatString);
            }

            // Frame counts.
            uint32_t trim_start_frame = stats_consumer.GetTrimmedStartFrame();
            uint32_t frame_count      = file_processor.GetCurrentFrameNumber();

            if (trim_start_frame == 0)
            {
                // Not a trimmed file.
                GFXRECON_WRITE_CONSOLE("\tTotal frames: %u", frame_count);
            }
            else
            {
                // Include the frame range for trimmed files.
                GFXRECON_WRITE_CONSOLE("\tTotal frames: %u (trimmed frame range %u-%u)",
                                       frame_count,
                                       trim_start_frame,
                                       trim_start_frame + frame_count - 1);
            }

            // Application info.
            uint32_t api_version = stats_consumer.GetApiVersion();
            GFXRECON_WRITE_CONSOLE("\nApplication info:");
            GFXRECON_WRITE_CONSOLE("\tApplication name: %s", stats_consumer.GetAppName().c_str());
            GFXRECON_WRITE_CONSOLE("\tApplication version: %u", stats_consumer.GetAppVersion());
            GFXRECON_WRITE_CONSOLE("\tEngine name: %s", stats_consumer.GetEngineName().c_str());
            GFXRECON_WRITE_CONSOLE("\tEngine version: %u", stats_consumer.GetEngineVersion());
            GFXRECON_WRITE_CONSOLE("\tTarget API version: %u (%s)", api_version, GetVersionString(api_version).c_str());

            // Properties for physical devices used to create logical devices.
            std::vector<const VkPhysicalDeviceProperties*> used_device_properties;
            auto                                           used_devices = stats_consumer.GetInstantiatedDevices();
            for (auto entry : used_devices)
            {
                auto properties = stats_consumer.GetDeviceProperties(entry);
                if (properties != nullptr)
                {
                    used_device_properties.push_back(properties);
                }
            }

            // Don't print anything if no queries were made for VkPhysicalDeviceProperties.
            if (!used_device_properties.empty())
            {
                for (auto entry : used_device_properties)
                {
                    GFXRECON_WRITE_CONSOLE("\nPhysical device info:");
                    GFXRECON_WRITE_CONSOLE("\tDevice name: %s", entry->deviceName);
                    GFXRECON_WRITE_CONSOLE("\tDevice ID: 0x%x", entry->deviceID);
                    GFXRECON_WRITE_CONSOLE("\tVendor ID: 0x%x", entry->vendorID);
                    GFXRECON_WRITE_CONSOLE("\tDriver version: %u (0x%x)", entry->driverVersion, entry->driverVersion);
                    GFXRECON_WRITE_CONSOLE(
                        "\tAPI version: %u (%s)", entry->apiVersion, GetVersionString(entry->apiVersion).c_str());
                }
            }

            auto alocation_count = stats_consumer.GetAllocationCount();
            GFXRECON_WRITE_CONSOLE("\nDevice memory allocation info:");
            GFXRECON_WRITE_CONSOLE("\tTotal allocations: %" PRIu64, alocation_count);

            if (alocation_count > 0)
            {
                GFXRECON_WRITE_CONSOLE("\tMin allocation size: %" PRIu64, stats_consumer.GetMinAllocationSize());
                GFXRECON_WRITE_CONSOLE("\tMax allocation size: %" PRIu64, stats_consumer.GetMaxAllocationSize());
            }

            GFXRECON_WRITE_CONSOLE("\nPipeline info:");
            GFXRECON_WRITE_CONSOLE("\tTotal graphics pipelines: %" PRIu64, stats_consumer.GetGraphicsPipelineCount());
            GFXRECON_WRITE_CONSOLE("\tTotal compute pipelines: %" PRIu64, stats_consumer.GetComputePipelineCount());

            // TODO: This is the number of recorded draw calls, which will not reflect the number of draw calls executed
            // when recorded once to a command buffer that is submitted/replayed more than once.
            // GFXRECON_WRITE_CONSOLE("\nDraw/dispatch call info:");
            // GFXRECON_WRITE_CONSOLE("\tTotal draw calls: %" PRIu64, stats_consumer.GetDrawCount());
            // GFXRECON_WRITE_CONSOLE("\tTotal dispatch calls: %" PRIu64, stats_consumer.GetDispatchCount());

            if (file_processor.GetCurrentFrameNumber() == 0)
            {
                GFXRECON_WRITE_CONSOLE("\nFile did not contain any frames");
            }
        }
        else
        {
            GFXRECON_WRITE_CONSOLE("A failure has occurred during file processing");
            gfxrecon::util::Log::Release();
            exit(-1);
>>>>>>> 8f52665a
        }
    }
    else
    {
        PrintExeInfo(exe_info_consumer);
    }

    gfxrecon::util::Log::Release();
    return 0;
}<|MERGE_RESOLUTION|>--- conflicted
+++ resolved
@@ -22,30 +22,13 @@
 
 #include "project_version.h"
 
-#include "decode/decode_api_detection.h"
-#include "decode/stat_consumer.h"
-#include "decode/stat_consumer_base.h"
-#include "decode/stat_decoder_base.h"
 #include "decode/file_processor.h"
 #include "format/format.h"
 #include "format/format_util.h"
 #include "generated/generated_vulkan_consumer.h"
 #include "generated/generated_vulkan_decoder.h"
-#include "decode/exe_info_consumer.h"
-#include "decode/exe_info_decoder_base.h"
-#include "decode/driver_info_consumer.h"
-#include "decode/driver_info_decoder_base.h"
-#include "decode/vulkan_detection_consumer.h"
-#include "decode/vulkan_stats_consumer.h"
-#if defined(WIN32)
-#include "decode/dx12_stats_consumer.h"
-#include "generated/generated_dx12_decoder.h"
-#include "decode/dx12_detection_consumer.h"
-#include "graphics/dx12_util.h"
-#endif
 #include "util/argument_parser.h"
 #include "util/logging.h"
-#include "util/to_string.h"
 
 #include "vulkan/vulkan.h"
 
@@ -56,39 +39,14 @@
 #include <string>
 #include <unordered_map>
 
-const char kHelpShortOption[]   = "-h";
-const char kHelpLongOption[]    = "--help";
-const char kVersionOption[]     = "--version";
-const char kNoDebugPopup[]      = "--no-debug-popup";
-const char kExeInfoOnlyOption[] = "--exe-info-only";
-const char kEnumGpuIndices[]    = "--enum-gpu-indices";
-
-const char kOptions[] = "-h|--help,--version,--no-debug-popup,--exe-info-only,--enum-gpu-indices";
+const char kHelpShortOption[] = "-h";
+const char kHelpLongOption[]  = "--help";
+const char kVersionOption[]   = "--version";
+const char kNoDebugPopup[]    = "--no-debug-popup";
+
+const char kOptions[] = "-h|--help,--version,--no-debug-popup";
 
 const char kUnrecognizedFormatString[] = "<unrecognized-format>";
-
-struct ApiAgnosticStats
-{
-    gfxrecon::format::CompressionType      compression_type;
-    uint32_t                               trim_start_frame;
-    uint32_t                               frame_count;
-    gfxrecon::decode::FileProcessor::Error error_state;
-};
-
-std::string AdapterTypeToString(gfxrecon::format::AdapterType type)
-{
-    switch (type)
-    {
-        case gfxrecon::format::AdapterType::kUnknownAdapter:
-            return "Unknown type (DXGI 1.0)";
-        case gfxrecon::format::AdapterType::kSoftwareAdapter:
-            return "Software";
-        case gfxrecon::format::AdapterType::kHardwareAdapter:
-            return "Hardware";
-        default:
-            return "Unknown";
-    }
-}
 
 static void PrintUsage(const char* exe_name)
 {
@@ -100,19 +58,15 @@
     }
     GFXRECON_WRITE_CONSOLE("\n%s - Print statistics for a GFXReconstruct capture file.\n", app_name.c_str());
     GFXRECON_WRITE_CONSOLE("Usage:");
-    GFXRECON_WRITE_CONSOLE("  %s [-h | --help] [--version] [--exe-info-only] <file>\n", app_name.c_str());
+    GFXRECON_WRITE_CONSOLE("  %s [-h | --help] [--version] <file>\n", app_name.c_str());
     GFXRECON_WRITE_CONSOLE("Required arguments:");
     GFXRECON_WRITE_CONSOLE("  <file>\t\tThe GFXReconstruct capture file to be processed.");
     GFXRECON_WRITE_CONSOLE("\nOptional arguments:");
     GFXRECON_WRITE_CONSOLE("  -h\t\t\tPrint usage information and exit (same as --help).");
     GFXRECON_WRITE_CONSOLE("  --version\t\tPrint version information and exit.");
-    GFXRECON_WRITE_CONSOLE("  --exe-info-only\tQuickly exit after extracting captured application's executable name");
 #if defined(WIN32) && defined(_DEBUG)
     GFXRECON_WRITE_CONSOLE("  --no-debug-popup\tDisable the 'Abort, Retry, Ignore' message box");
     GFXRECON_WRITE_CONSOLE("        \t\tdisplayed when abort() is called (Windows debug only).");
-#endif
-#if defined(WIN32)
-    GFXRECON_WRITE_CONSOLE("  --enum-gpu-indices\tPrint GPU indices and exit");
 #endif
 }
 
@@ -161,395 +115,385 @@
     return std::to_string(major) + "." + std::to_string(minor) + "." + std::to_string(patch);
 }
 
-void GatherApiAgnosticStats(ApiAgnosticStats&                api_agnostic_stats,
-                            gfxrecon::decode::FileProcessor& file_processor,
-                            gfxrecon::decode::StatConsumer&  stat_consumer)
+class VulkanStatsConsumer : public gfxrecon::decode::VulkanConsumer
 {
-    api_agnostic_stats.error_state = file_processor.GetErrorState();
-
-    // File options.
-    gfxrecon::format::CompressionType compression_type = gfxrecon::format::CompressionType::kNone;
-
-    auto file_options = file_processor.GetFileOptions();
-    for (const auto& option : file_options)
-    {
-        if (option.key == gfxrecon::format::FileOption::kCompressionType)
-        {
-            compression_type = static_cast<gfxrecon::format::CompressionType>(option.value);
-        }
-    }
-    api_agnostic_stats.compression_type = compression_type;
-    api_agnostic_stats.trim_start_frame = stat_consumer.GetTrimmedStartFrame();
-    api_agnostic_stats.frame_count      = file_processor.GetCurrentFrameNumber();
-}
-
-
-void PrintDriverInfo(const gfxrecon::decode::DriverInfoConsumer& driver_info_consumer)
-{
-    GFXRECON_WRITE_CONSOLE("");
-    GFXRECON_WRITE_CONSOLE("Driver info:");
-    GFXRECON_WRITE_CONSOLE("\t%s", driver_info_consumer.GetDriverDesc());
-}
-
-void PrintExeInfo(const gfxrecon::decode::ExeInfoConsumer& exe_info_consumer)
-{
-    GFXRECON_WRITE_CONSOLE("Exe info:");
-    GFXRECON_WRITE_CONSOLE("\tApplication exe name: %s", exe_info_consumer.GetAppExeName().c_str());
-
-    auto exe_version = exe_info_consumer.GetAppVersion();
-    GFXRECON_WRITE_CONSOLE(
-        "\tApplication version: %d.%d.%d.%d", exe_version[0], exe_version[1], exe_version[2], exe_version[3]);
-    GFXRECON_WRITE_CONSOLE("\tApplication Company name: %s", exe_info_consumer.GetCompanyName());
-
-    // we are combining file description and product name and presenting both only if they are not same
-    std::string app_data = exe_info_consumer.GetFileDescription();
-    if (strcmp(exe_info_consumer.GetProductName(), "N/A") != 0)
-    {
-        if (strcmp(exe_info_consumer.GetProductName(), exe_info_consumer.GetFileDescription()) != 0)
-        {
-            app_data += " // ";
-            app_data += exe_info_consumer.GetProductName();
-        }
-    }
-    GFXRECON_WRITE_CONSOLE("\tProduct name: %s", app_data.c_str());
-}
-
-void PrintVulkanStats(const gfxrecon::decode::VulkanStatsConsumer& vulkan_stats_consumer,
-                      const ApiAgnosticStats&                      api_agnostic_stats)
-{
-    if (api_agnostic_stats.error_state == gfxrecon::decode::FileProcessor::kErrorNone)
-    {
-        GFXRECON_WRITE_CONSOLE("File info:");
-
-        // Compression type.
-        std::string compression_type_name =
-            gfxrecon::format::GetCompressionTypeName(api_agnostic_stats.compression_type);
-        if (!compression_type_name.empty())
-        {
-            GFXRECON_WRITE_CONSOLE("\tCompression format: %s", compression_type_name.c_str());
-        }
-        else
-        {
-            GFXRECON_WRITE_CONSOLE("\tCompression format: %s", kUnrecognizedFormatString);
-        }
-
-        if (api_agnostic_stats.trim_start_frame == 0)
-        {
-            // Not a trimmed file.
-            GFXRECON_WRITE_CONSOLE("\tTotal frames: %u", api_agnostic_stats.frame_count);
-        }
-        else
-        {
-            // Include the frame range for trimmed files.
-            GFXRECON_WRITE_CONSOLE("\tTotal frames: %u (trimmed frame range %u-%u)",
-                                   api_agnostic_stats.frame_count,
-                                   api_agnostic_stats.trim_start_frame,
-                                   api_agnostic_stats.trim_start_frame + api_agnostic_stats.frame_count - 1);
-        }
-
-        GFXRECON_WRITE_CONSOLE("\nApplication info:");
-
-        uint32_t api_version = vulkan_stats_consumer.GetApiVersion();
-
-        GFXRECON_WRITE_CONSOLE("\tApplication name: %s", vulkan_stats_consumer.GetAppName().c_str());
-        GFXRECON_WRITE_CONSOLE("\tApplication version: %u", vulkan_stats_consumer.GetAppVersion());
-        GFXRECON_WRITE_CONSOLE("\tEngine name: %s", vulkan_stats_consumer.GetEngineName().c_str());
-        GFXRECON_WRITE_CONSOLE("\tEngine version: %u", vulkan_stats_consumer.GetEngineVersion());
-        GFXRECON_WRITE_CONSOLE("\tTarget API version: %u (%s)", api_version, GetVersionString(api_version).c_str());
-        // Properties for physical devices used to create logical devices.
-        std::vector<const VkPhysicalDeviceProperties*> used_device_properties;
-        auto                                           used_devices = vulkan_stats_consumer.GetInstantiatedDevices();
-        for (auto entry : used_devices)
-        {
-            auto properties = vulkan_stats_consumer.GetDeviceProperties(entry);
-            if (properties != nullptr)
-            {
-                used_device_properties.push_back(properties);
-            }
-        }
-        // Don't print anything if no queries were made for VkPhysicalDeviceProperties.
-        if (!used_device_properties.empty())
-        {
-            for (auto entry : used_device_properties)
-            {
-                GFXRECON_WRITE_CONSOLE("\nPhysical device info:");
-                GFXRECON_WRITE_CONSOLE("\tDevice name: %s", entry->deviceName);
-                GFXRECON_WRITE_CONSOLE("\tDevice ID: 0x%x", entry->deviceID);
-                GFXRECON_WRITE_CONSOLE("\tVendor ID: 0x%x", entry->vendorID);
-                GFXRECON_WRITE_CONSOLE("\tDriver version: %u (0x%x)", entry->driverVersion, entry->driverVersion);
-                GFXRECON_WRITE_CONSOLE(
-                    "\tAPI version: %u (%s)", entry->apiVersion, GetVersionString(entry->apiVersion).c_str());
-            }
-        }
-        GFXRECON_WRITE_CONSOLE("\nDevice memory allocation info:");
-        GFXRECON_WRITE_CONSOLE("\tTotal allocations: %" PRIu64, vulkan_stats_consumer.GetAllocationCount());
-        GFXRECON_WRITE_CONSOLE("\tMin allocation size: %" PRIu64, vulkan_stats_consumer.GetMinAllocationSize());
-        GFXRECON_WRITE_CONSOLE("\tMax allocation size: %" PRIu64, vulkan_stats_consumer.GetMaxAllocationSize());
-        GFXRECON_WRITE_CONSOLE("\nPipeline info:");
-        GFXRECON_WRITE_CONSOLE("\tTotal graphics pipelines: %" PRIu64,
-                               vulkan_stats_consumer.GetGraphicsPipelineCount());
-        GFXRECON_WRITE_CONSOLE("\tTotal compute pipelines: %" PRIu64, vulkan_stats_consumer.GetComputePipelineCount());
-
-        // TODO: This is the number of recorded draw calls, which will not reflect the number of draw calls executed
-        // when recorded once to a command buffer that is submitted/replayed more than once.
-        // GFXRECON_WRITE_CONSOLE("\nDraw/dispatch call info:");
-        // GFXRECON_WRITE_CONSOLE("\tTotal draw calls: %" PRIu64, vulkan_stats_consumer.GetDrawCount());
-        // GFXRECON_WRITE_CONSOLE("\tTotal dispatch calls: %" PRIu64, vulkan_stats_consumer.GetDispatchCount());
-    }
-    else if (api_agnostic_stats.error_state != gfxrecon::decode::FileProcessor::kErrorNone)
-    {
-        GFXRECON_WRITE_CONSOLE("A failure has occurred during file processing");
-        gfxrecon::util::Log::Release();
-        exit(-1);
-    }
-    else
-    {
-        GFXRECON_WRITE_CONSOLE("File did not contain any frames");
-    }
-}
-
-void GatherVulkanStats(const std::string& input_filename, const gfxrecon::decode::ExeInfoConsumer& exe_info_consumer)
-{
-    gfxrecon::decode::FileProcessor file_processor;
-
-    if (file_processor.Initialize(input_filename))
-    {
-        gfxrecon::decode::VulkanStatsConsumer vulkan_stats_consumer;
-        gfxrecon::decode::StatDecoderBase     stat_decoder;
-        gfxrecon::decode::StatConsumer        stat_consumer;
-        gfxrecon::decode::VulkanDecoder       vulkan_decoder;
-
-        stat_decoder.AddConsumer(&stat_consumer);
-        file_processor.AddDecoder(&stat_decoder);
-        vulkan_decoder.AddConsumer(&vulkan_stats_consumer);
-        file_processor.AddDecoder(&vulkan_decoder);
-
-        file_processor.ProcessAllFrames();
-        if (file_processor.GetErrorState() == gfxrecon::decode::FileProcessor::kErrorNone)
-        {
-            ApiAgnosticStats api_agnostic_stats = {};
-            GatherApiAgnosticStats(api_agnostic_stats, file_processor, stat_consumer);
-
-            PrintExeInfo(exe_info_consumer);
-            PrintVulkanStats(vulkan_stats_consumer, api_agnostic_stats);
-        }
-        else
-        {
-            GFXRECON_WRITE_CONSOLE("Encountered error while reading capture. Stats unavailable.");
-        }
-    }
-}
-
-#if defined(WIN32)
-void PrintD3D12Stats(gfxrecon::decode::Dx12StatsConsumer&  dx12_consumer,
-                     const ApiAgnosticStats&               api_agnostic_stats,
-                     gfxrecon::decode::DriverInfoConsumer& driver_info_consumer)
-{
-
-    if (api_agnostic_stats.error_state == gfxrecon::decode::FileProcessor::kErrorNone)
-    {
-        GFXRECON_WRITE_CONSOLE("");
-        GFXRECON_WRITE_CONSOLE("File info:");
-
-        // Compression type.
-        std::string compression_type_name =
-            gfxrecon::format::GetCompressionTypeName(api_agnostic_stats.compression_type);
-        if (!compression_type_name.empty())
-        {
-            GFXRECON_WRITE_CONSOLE("\tCompression format: %s", compression_type_name.c_str());
-        }
-        else
-        {
-            GFXRECON_WRITE_CONSOLE("\tCompression format: %s", kUnrecognizedFormatString);
-        }
-
-        if (api_agnostic_stats.trim_start_frame == 0)
-        {
-            // Not a trimmed file.
-            GFXRECON_WRITE_CONSOLE("\tTotal frames: %u", api_agnostic_stats.frame_count);
-        }
-        else
-        {
-            GFXRECON_WRITE_CONSOLE("\tBlank frames: %u", dx12_consumer.GetDummyFrameCount());
-            GFXRECON_WRITE_CONSOLE("\tCaptured frames: %u", api_agnostic_stats.frame_count);
-            GFXRECON_WRITE_CONSOLE("\tTotal frames: %u", dx12_consumer.GetDummyFrameCount() + api_agnostic_stats.frame_count);
-
-            GFXRECON_WRITE_CONSOLE("\tApplication frame range: %u-%u",                
-                api_agnostic_stats.trim_start_frame,
-                api_agnostic_stats.trim_start_frame + api_agnostic_stats.frame_count - 1);
-        }
-
-        PrintDriverInfo(driver_info_consumer);
-
-        GFXRECON_WRITE_CONSOLE("D3D12 adapter info:");
-
-        const std::vector<gfxrecon::format::DxgiAdapterDesc> adapters = dx12_consumer.GetAdapters();
-
-        if (adapters.empty() == false)
-        {
-            for (const auto& adapter : adapters)
-            {
-                GFXRECON_WRITE_CONSOLE("\tDescription: %s",
-                                       gfxrecon::util::WCharArrayToString(adapter.Description).c_str());
-                GFXRECON_WRITE_CONSOLE("\tVendor ID: 0x%x", adapter.VendorId);
-                GFXRECON_WRITE_CONSOLE("\tDevice ID: 0x%x", adapter.DeviceId);
-                GFXRECON_WRITE_CONSOLE("\tSubsys ID: 0x%x", adapter.SubSysId);
-                GFXRECON_WRITE_CONSOLE("\tRevision: %u", adapter.Revision);
-                GFXRECON_WRITE_CONSOLE("\tDedicated Video Memory: %" PRIu64, adapter.DedicatedVideoMemory);
-                GFXRECON_WRITE_CONSOLE("\tDedicated System Memory: %" PRIu64, adapter.DedicatedSystemMemory);
-                GFXRECON_WRITE_CONSOLE("\tShared System Memory: %" PRIu64, adapter.SharedSystemMemory);
-                GFXRECON_WRITE_CONSOLE("\tLUID LowPart: 0x%x", adapter.LuidLowPart);
-                GFXRECON_WRITE_CONSOLE("\tLUID HighPart: 0x%x", adapter.LuidHighPart);
-
-                std::string type = AdapterTypeToString(adapter.type);
-                GFXRECON_WRITE_CONSOLE("\tAdapter type: %s", type.c_str());
-                GFXRECON_WRITE_CONSOLE("");
-            }
-        }
-        else
-        {
-            GFXRECON_WRITE_CONSOLE("\tAdapter info not available.");
-            GFXRECON_WRITE_CONSOLE("");
-        }
-
-        GFXRECON_WRITE_CONSOLE("D3D12 swapchain info:");
-
-        if (dx12_consumer.FoundSwapchainInfo())
-        {
-            GFXRECON_WRITE_CONSOLE("\tDimensions: %s", dx12_consumer.GetSwapchainDimensions().c_str());
-        }
-        else
-        {
-            GFXRECON_WRITE_CONSOLE("\tDimensions not available.");
-        }
-
-        GFXRECON_WRITE_CONSOLE("");
-
-        if (dx12_consumer.ContainsDxrWorkload())
-        {
-            GFXRECON_WRITE_CONSOLE("D3D12 DXR workload: yes");
-
-            GFXRECON_WRITE_CONSOLE("");
-
-            if (dx12_consumer.ContainsDXROptFillMem())
-            {
-                GFXRECON_WRITE_CONSOLE("D3D12 DXR optimized: yes");
-            }
-            else
-            {
-                GFXRECON_WRITE_CONSOLE("D3D12 DXR optimized: no");
-            }
-        }
-        else
-        {
-            GFXRECON_WRITE_CONSOLE("D3D12 DXR workload: no");
-        }
-    }
-    else if (api_agnostic_stats.error_state != gfxrecon::decode::FileProcessor::kErrorNone)
-    {
-        GFXRECON_WRITE_CONSOLE("A failure has occurred during file processing");
-        gfxrecon::util::Log::Release();
-        exit(-1);
-    }
-    else
-    {
-        GFXRECON_WRITE_CONSOLE("File did not contain any frames");
-    }
-}
-
-static bool CheckOptionEnumGpuIndices(const char* exe_name, const gfxrecon::util::ArgumentParser& arg_parser)
-{
-    if (arg_parser.IsOptionSet(kEnumGpuIndices))
-    {
-        IDXGIFactory1* factory1 = nullptr;
-
-        HRESULT result = CreateDXGIFactory1(IID_IDXGIFactory1, reinterpret_cast<void**>(&factory1));
-
-        if (SUCCEEDED(result))
-        {
-            gfxrecon::graphics::dx12::ActiveAdapterMap adapters{};
-            gfxrecon::graphics::dx12::TrackAdapters(result, reinterpret_cast<void**>(&factory1), adapters);
-
-            GFXRECON_WRITE_CONSOLE("GPU index\tGPU name");
-            for (size_t index = 0; index < adapters.size(); ++index)
-            {
-                for (auto adapter : adapters)
+  public:
+    uint32_t           GetTrimmedStartFrame() const { return trimmed_frame_; }
+    const std::string& GetAppName() const { return app_name_; }
+    uint32_t           GetAppVersion() const { return app_version_; }
+    const std::string& GetEngineName() const { return engine_name_; }
+    uint32_t           GetEngineVersion() const { return engine_version_; }
+    uint32_t           GetApiVersion() const { return api_version_; }
+    uint64_t           GetGraphicsPipelineCount() const { return graphics_pipelines_; }
+    uint64_t           GetComputePipelineCount() const { return compute_pipelines_; }
+    uint64_t           GetDrawCount() const { return draw_count_; }
+    uint64_t           GetDispatchCount() const { return dispatch_count_; }
+    uint64_t           GetAllocationCount() const { return allocation_count_; }
+    uint64_t           GetMinAllocationSize() const { return min_allocation_size_; }
+    uint64_t           GetMaxAllocationSize() const { return max_allocation_size_; }
+
+    const std::set<gfxrecon::format::HandleId>& GetInstantiatedDevices() const { return used_physical_devices_; }
+    const VkPhysicalDeviceProperties*           GetDeviceProperties(gfxrecon::format::HandleId id) const
+    {
+        auto entry = physical_device_properties_.find(id);
+        if (entry != physical_device_properties_.end())
+        {
+            return &entry->second;
+        }
+
+        return nullptr;
+    }
+
+    virtual void ProcessStateBeginMarker(uint64_t frame_number) override
+    {
+        // Theres should only be one of these in a capture file.
+        trimmed_frame_ = static_cast<uint32_t>(frame_number);
+    }
+
+    virtual void Process_vkCreateInstance(
+        const gfxrecon::decode::ApiCallInfo&                                                    call_info,
+        VkResult                                                                                returnValue,
+        gfxrecon::decode::StructPointerDecoder<gfxrecon::decode::Decoded_VkInstanceCreateInfo>* pCreateInfo,
+        gfxrecon::decode::StructPointerDecoder<gfxrecon::decode::Decoded_VkAllocationCallbacks>*,
+        gfxrecon::decode::HandlePointerDecoder<VkInstance>*) override
+    {
+        if ((pCreateInfo != nullptr) && (returnValue >= 0) && !pCreateInfo->IsNull())
+        {
+            auto create_info = pCreateInfo->GetPointer();
+            auto app_info    = create_info->pApplicationInfo;
+            if (app_info != nullptr)
+            {
+                if (app_info->pApplicationName != nullptr)
                 {
-                    if (index == adapter.second.adapter_idx)
-                    {
-                        std::string replay_adapter_str =
-                            gfxrecon::util::WCharArrayToString(adapter.second.internal_desc.Description);
-
-                        GFXRECON_WRITE_CONSOLE("%-9x\t%s", adapter.second.adapter_idx, replay_adapter_str.c_str());
-                        adapter.second.adapter->Release();
-                        break;
-                    }
+                    app_name_ = app_info->pApplicationName;
                 }
-            }
-            factory1->Release();
-        }
-        else
-        {
-            GFXRECON_LOG_ERROR("Failed to enumerate GPU indices");
-        }
-
-        return true;
-    }
-
-    return false;
-}
-#endif
-
-void GatherD3D12Stats(const std::string& input_filename, const gfxrecon::decode::ExeInfoConsumer& exe_info_consumer)
-{
-#if defined(WIN32)
-    gfxrecon::decode::FileProcessor file_processor;
-
-    if (file_processor.Initialize(input_filename))
-    {
-        gfxrecon::decode::DriverInfoConsumer    driver_info_consumer;
-        gfxrecon::decode::DriverInfoDecoderBase driver_info_decoder;
-        driver_info_decoder.AddConsumer(&driver_info_consumer);
-        file_processor.AddDecoder(&driver_info_decoder);
-
-        gfxrecon::decode::Dx12StatsConsumer dx12_consumer;
-        gfxrecon::decode::StatDecoderBase   stat_decoder;
-        gfxrecon::decode::StatConsumer      stat_consumer;
-        gfxrecon::decode::Dx12Decoder       dx12_decoder;
-
-        stat_decoder.AddConsumer(&stat_consumer);
-        file_processor.AddDecoder(&stat_decoder);
-        dx12_decoder.AddConsumer(&dx12_consumer);
-        file_processor.AddDecoder(&dx12_decoder);
-
-        file_processor.ProcessAllFrames();
-        if (file_processor.GetErrorState() == gfxrecon::decode::FileProcessor::kErrorNone)
-        {
-            ApiAgnosticStats api_agnostic_stats = {};
-            GatherApiAgnosticStats(api_agnostic_stats, file_processor, stat_consumer);
-
-            PrintExeInfo(exe_info_consumer);
-            PrintD3D12Stats(dx12_consumer, api_agnostic_stats, driver_info_consumer);
-        }
-        else
-        {
-            GFXRECON_WRITE_CONSOLE("Encountered error while reading capture. Stats unavailable.");
-        }
-    }
-#endif
-}
-
-void GatherExeInfo(const std::string& input_filename, gfxrecon::decode::ExeInfoConsumer& exe_info_consumer)
-{
-    gfxrecon::decode::FileProcessor file_processor;
-    if (file_processor.Initialize(input_filename))
-    {
-        gfxrecon::decode::ExeInfoDecoderBase exe_info_decoder;
-        exe_info_decoder.AddConsumer(&exe_info_consumer);
-        file_processor.AddDecoder(&exe_info_decoder);
-        file_processor.ProcessAllFrames();
-    }
-}
+
+                if (app_info->pEngineName != nullptr)
+                {
+                    engine_name_ = app_info->pEngineName;
+                }
+
+                app_version_    = app_info->applicationVersion;
+                engine_version_ = app_info->engineVersion;
+                api_version_    = app_info->apiVersion;
+            }
+        }
+    }
+
+    virtual void Process_vkGetPhysicalDeviceProperties(
+        const gfxrecon::decode::ApiCallInfo&                                                          call_info,
+        gfxrecon::format::HandleId                                                                    physicalDevice,
+        gfxrecon::decode::StructPointerDecoder<gfxrecon::decode::Decoded_VkPhysicalDeviceProperties>* pProperties)
+        override
+    {
+        if ((pProperties != nullptr) && !pProperties->IsNull())
+        {
+            physical_device_properties_[physicalDevice] = *pProperties->GetPointer();
+        }
+    }
+
+    virtual void Process_vkGetPhysicalDeviceProperties2(
+        const gfxrecon::decode::ApiCallInfo&                                                           call_info,
+        gfxrecon::format::HandleId                                                                     physicalDevice,
+        gfxrecon::decode::StructPointerDecoder<gfxrecon::decode::Decoded_VkPhysicalDeviceProperties2>* pProperties)
+        override
+    {
+        if ((pProperties != nullptr) && !pProperties->IsNull())
+        {
+            auto properties2                            = pProperties->GetPointer();
+            physical_device_properties_[physicalDevice] = properties2->properties;
+        }
+    }
+
+    virtual void Process_vkGetPhysicalDeviceProperties2KHR(
+        const gfxrecon::decode::ApiCallInfo&                                                           call_info,
+        gfxrecon::format::HandleId                                                                     physicalDevice,
+        gfxrecon::decode::StructPointerDecoder<gfxrecon::decode::Decoded_VkPhysicalDeviceProperties2>* pProperties)
+        override
+    {
+        if ((pProperties != nullptr) && !pProperties->IsNull())
+        {
+            auto properties2                            = pProperties->GetPointer();
+            physical_device_properties_[physicalDevice] = properties2->properties;
+        }
+    }
+
+    virtual void
+    Process_vkCreateDevice(const gfxrecon::decode::ApiCallInfo& call_info,
+                           VkResult                             returnValue,
+                           gfxrecon::format::HandleId           physicalDevice,
+                           gfxrecon::decode::StructPointerDecoder<gfxrecon::decode::Decoded_VkDeviceCreateInfo>*,
+                           gfxrecon::decode::StructPointerDecoder<gfxrecon::decode::Decoded_VkAllocationCallbacks>*,
+                           gfxrecon::decode::HandlePointerDecoder<VkDevice>*) override
+    {
+        if (returnValue >= 0)
+        {
+            used_physical_devices_.insert(physicalDevice);
+        }
+    }
+
+    virtual void Process_vkCreateGraphicsPipelines(
+        const gfxrecon::decode::ApiCallInfo& call_info,
+        VkResult                             returnValue,
+        gfxrecon::format::HandleId,
+        gfxrecon::format::HandleId,
+        uint32_t createInfoCount,
+        gfxrecon::decode::StructPointerDecoder<gfxrecon::decode::Decoded_VkGraphicsPipelineCreateInfo>*,
+        gfxrecon::decode::StructPointerDecoder<gfxrecon::decode::Decoded_VkAllocationCallbacks>*,
+        gfxrecon::decode::HandlePointerDecoder<VkPipeline>*) override
+    {
+        if (returnValue >= 0)
+        {
+            graphics_pipelines_ += createInfoCount;
+        }
+    }
+
+    virtual void Process_vkCreateComputePipelines(
+        const gfxrecon::decode::ApiCallInfo& call_info,
+        VkResult                             returnValue,
+        gfxrecon::format::HandleId,
+        gfxrecon::format::HandleId,
+        uint32_t createInfoCount,
+        gfxrecon::decode::StructPointerDecoder<gfxrecon::decode::Decoded_VkComputePipelineCreateInfo>*,
+        gfxrecon::decode::StructPointerDecoder<gfxrecon::decode::Decoded_VkAllocationCallbacks>*,
+        gfxrecon::decode::HandlePointerDecoder<VkPipeline>*) override
+    {
+        if (returnValue >= 0)
+        {
+            compute_pipelines_ += createInfoCount;
+        }
+    }
+
+    virtual void Process_vkCmdDraw(const gfxrecon::decode::ApiCallInfo& call_info,
+                                   gfxrecon::format::HandleId,
+                                   uint32_t,
+                                   uint32_t,
+                                   uint32_t,
+                                   uint32_t) override
+    {
+        ++draw_count_;
+    }
+
+    virtual void Process_vkCmdDrawIndexed(const gfxrecon::decode::ApiCallInfo& call_info,
+                                          gfxrecon::format::HandleId,
+                                          uint32_t,
+                                          uint32_t,
+                                          uint32_t,
+                                          int32_t,
+                                          uint32_t) override
+    {
+        ++draw_count_;
+    }
+
+    virtual void Process_vkCmdDrawIndirect(const gfxrecon::decode::ApiCallInfo& call_info,
+                                           gfxrecon::format::HandleId,
+                                           gfxrecon::format::HandleId,
+                                           VkDeviceSize,
+                                           uint32_t,
+                                           uint32_t) override
+    {
+        ++draw_count_;
+    }
+
+    virtual void Process_vkCmdDrawIndexedIndirect(const gfxrecon::decode::ApiCallInfo& call_info,
+                                                  gfxrecon::format::HandleId,
+                                                  gfxrecon::format::HandleId,
+                                                  VkDeviceSize,
+                                                  uint32_t,
+                                                  uint32_t) override
+    {
+        ++draw_count_;
+    }
+
+    virtual void Process_vkCmdDrawIndirectCountKHR(const gfxrecon::decode::ApiCallInfo& call_info,
+                                                   gfxrecon::format::HandleId,
+                                                   gfxrecon::format::HandleId,
+                                                   VkDeviceSize,
+                                                   gfxrecon::format::HandleId,
+                                                   VkDeviceSize,
+                                                   uint32_t,
+                                                   uint32_t) override
+    {
+        ++draw_count_;
+    }
+
+    virtual void Process_vkCmdDrawIndexedIndirectCountKHR(const gfxrecon::decode::ApiCallInfo& call_info,
+                                                          gfxrecon::format::HandleId,
+                                                          gfxrecon::format::HandleId,
+                                                          VkDeviceSize,
+                                                          gfxrecon::format::HandleId,
+                                                          VkDeviceSize,
+                                                          uint32_t,
+                                                          uint32_t) override
+    {
+        ++draw_count_;
+    }
+
+    virtual void Process_vkCmdDrawIndirectByteCountEXT(const gfxrecon::decode::ApiCallInfo& call_info,
+                                                       gfxrecon::format::HandleId,
+                                                       uint32_t,
+                                                       uint32_t,
+                                                       gfxrecon::format::HandleId,
+                                                       VkDeviceSize,
+                                                       uint32_t,
+                                                       uint32_t) override
+    {
+        ++draw_count_;
+    }
+
+    virtual void Process_vkCmdDrawIndirectCountAMD(const gfxrecon::decode::ApiCallInfo& call_info,
+                                                   gfxrecon::format::HandleId,
+                                                   gfxrecon::format::HandleId,
+                                                   VkDeviceSize,
+                                                   gfxrecon::format::HandleId,
+                                                   VkDeviceSize,
+                                                   uint32_t,
+                                                   uint32_t) override
+    {
+        ++draw_count_;
+    }
+
+    virtual void Process_vkCmdDrawIndexedIndirectCountAMD(const gfxrecon::decode::ApiCallInfo& call_info,
+                                                          gfxrecon::format::HandleId,
+                                                          gfxrecon::format::HandleId,
+                                                          VkDeviceSize,
+                                                          gfxrecon::format::HandleId,
+                                                          VkDeviceSize,
+                                                          uint32_t,
+                                                          uint32_t) override
+    {
+        ++draw_count_;
+    }
+
+    virtual void Process_vkCmdDrawMeshTasksNV(const gfxrecon::decode::ApiCallInfo& call_info,
+                                              gfxrecon::format::HandleId,
+                                              uint32_t,
+                                              uint32_t) override
+    {
+        ++draw_count_;
+    }
+
+    virtual void Process_vkCmdDrawMeshTasksIndirectNV(const gfxrecon::decode::ApiCallInfo& call_info,
+                                                      gfxrecon::format::HandleId,
+                                                      gfxrecon::format::HandleId,
+                                                      VkDeviceSize,
+                                                      uint32_t,
+                                                      uint32_t) override
+    {
+        ++draw_count_;
+    }
+
+    virtual void Process_vkCmdDrawMeshTasksIndirectCountNV(const gfxrecon::decode::ApiCallInfo& call_info,
+                                                           gfxrecon::format::HandleId,
+                                                           gfxrecon::format::HandleId,
+                                                           VkDeviceSize,
+                                                           gfxrecon::format::HandleId,
+                                                           VkDeviceSize,
+                                                           uint32_t,
+                                                           uint32_t) override
+    {
+        ++draw_count_;
+    }
+
+    virtual void Process_vkCmdDispatch(const gfxrecon::decode::ApiCallInfo& call_info,
+                                       gfxrecon::format::HandleId,
+                                       uint32_t,
+                                       uint32_t,
+                                       uint32_t) override
+    {
+        ++dispatch_count_;
+    }
+
+    virtual void Process_vkCmdDispatchIndirect(const gfxrecon::decode::ApiCallInfo& call_info,
+                                               gfxrecon::format::HandleId,
+                                               gfxrecon::format::HandleId,
+                                               VkDeviceSize) override
+    {
+        ++dispatch_count_;
+    }
+
+    virtual void Process_vkCmdDispatchBase(const gfxrecon::decode::ApiCallInfo& call_info,
+                                           gfxrecon::format::HandleId,
+                                           uint32_t,
+                                           uint32_t,
+                                           uint32_t,
+                                           uint32_t,
+                                           uint32_t,
+                                           uint32_t) override
+    {
+        ++dispatch_count_;
+    }
+
+    virtual void Process_vkCmdDispatchBaseKHR(const gfxrecon::decode::ApiCallInfo& call_info,
+                                              gfxrecon::format::HandleId,
+                                              uint32_t,
+                                              uint32_t,
+                                              uint32_t,
+                                              uint32_t,
+                                              uint32_t,
+                                              uint32_t) override
+    {
+        ++dispatch_count_;
+    }
+
+    virtual void Process_vkAllocateMemory(
+        const gfxrecon::decode::ApiCallInfo& call_info,
+        VkResult                             returnValue,
+        gfxrecon::format::HandleId,
+        gfxrecon::decode::StructPointerDecoder<gfxrecon::decode::Decoded_VkMemoryAllocateInfo>* pAllocateInfo,
+        gfxrecon::decode::StructPointerDecoder<gfxrecon::decode::Decoded_VkAllocationCallbacks>*,
+        gfxrecon::decode::HandlePointerDecoder<VkDeviceMemory>*) override
+    {
+        assert(pAllocateInfo != nullptr);
+
+        if (returnValue >= 0)
+        {
+            ++allocation_count_;
+
+            if (!pAllocateInfo->IsNull())
+            {
+                auto allocate_info = pAllocateInfo->GetPointer();
+
+                if (allocate_info->allocationSize < min_allocation_size_)
+                {
+                    min_allocation_size_ = allocate_info->allocationSize;
+                }
+
+                if (allocate_info->allocationSize > max_allocation_size_)
+                {
+                    max_allocation_size_ = allocate_info->allocationSize;
+                }
+            }
+        }
+    }
+
+  private:
+    uint32_t trimmed_frame_{ 0 };
+
+    // Application info.
+    std::string app_name_;
+    uint32_t    app_version_{ 0 };
+    std::string engine_name_;
+    uint32_t    engine_version_{ 0 };
+    uint32_t    api_version_{ 0 };
+
+    // Physical device info.
+    std::set<gfxrecon::format::HandleId>                                       used_physical_devices_;
+    std::unordered_map<gfxrecon::format::HandleId, VkPhysicalDeviceProperties> physical_device_properties_;
+
+    // Total pipeline counts by type.
+    uint64_t graphics_pipelines_{ 0 };
+    uint64_t compute_pipelines_{ 0 };
+
+    // Total draw/dispatch counts.
+    uint64_t draw_count_{ 0 };
+    uint64_t dispatch_count_{ 0 };
+
+    // Memory allocation info.
+    uint64_t allocation_count_{ 0 };
+    uint64_t min_allocation_size_{ std::numeric_limits<uint64_t>::max() };
+    uint64_t max_allocation_size_{ 0 };
+};
 
 int main(int argc, const char** argv)
 {
@@ -562,13 +506,6 @@
         gfxrecon::util::Log::Release();
         exit(0);
     }
-#if defined(WIN32)
-    else if (CheckOptionEnumGpuIndices(argv[0], arg_parser))
-    {
-        gfxrecon::util::Log::Release();
-        exit(0);
-    }
-#endif
     else if (arg_parser.IsInvalid() || (arg_parser.GetPositionalArgumentsCount() != 1))
     {
         PrintUsage(argv[0]);
@@ -585,33 +522,42 @@
 #endif
     }
 
-    const std::vector<std::string>&   positional_arguments = arg_parser.GetPositionalArguments();
-    std::string                       input_filename       = positional_arguments[0];
-    gfxrecon::decode::ExeInfoConsumer exe_info_consumer;
-
-    bool exe_info_only = arg_parser.IsOptionSet(kExeInfoOnlyOption);
-    GatherExeInfo(input_filename, exe_info_consumer);
-
-<<<<<<< HEAD
-    if (exe_info_only == false)
-    {
-        bool detected_d3d12  = false;
-        bool detected_vulkan = false;
-        if (gfxrecon::decode::DetectAPIs(input_filename, detected_d3d12, detected_vulkan))
-=======
+    const std::vector<std::string>& positional_arguments = arg_parser.GetPositionalArguments();
+    std::string                     input_filename       = positional_arguments[0];
+
+    gfxrecon::decode::FileProcessor file_processor;
+    if (file_processor.Initialize(input_filename))
+    {
+        gfxrecon::decode::VulkanDecoder decoder;
+        VulkanStatsConsumer             stats_consumer;
+
+        decoder.AddConsumer(&stats_consumer);
+
+        file_processor.AddDecoder(&decoder);
+        file_processor.ProcessAllFrames();
+
         if (file_processor.GetErrorState() == gfxrecon::decode::FileProcessor::kErrorNone)
->>>>>>> 8f52665a
-        {
-            if (detected_d3d12)
-            {
-                GatherD3D12Stats(input_filename, exe_info_consumer);
-            }
-            if (detected_vulkan)
-            {
-                GatherVulkanStats(input_filename, exe_info_consumer);
-            }
-<<<<<<< HEAD
-=======
+        {
+            GFXRECON_WRITE_CONSOLE("File info:");
+
+            // File options.
+            gfxrecon::format::CompressionType compression_type = gfxrecon::format::CompressionType::kNone;
+
+            auto file_options = file_processor.GetFileOptions();
+            for (const auto& option : file_options)
+            {
+                if (option.key == gfxrecon::format::FileOption::kCompressionType)
+                {
+                    compression_type = static_cast<gfxrecon::format::CompressionType>(option.value);
+                }
+            }
+
+            // Compression type.
+            std::string compression_type_name = gfxrecon::format::GetCompressionTypeName(compression_type);
+            if (!compression_type_name.empty())
+            {
+                GFXRECON_WRITE_CONSOLE("\tCompression format: %s", compression_type_name.c_str());
+            }
             else
             {
                 GFXRECON_WRITE_CONSOLE("\tCompression format: %s", kUnrecognizedFormatString);
@@ -701,12 +647,7 @@
             GFXRECON_WRITE_CONSOLE("A failure has occurred during file processing");
             gfxrecon::util::Log::Release();
             exit(-1);
->>>>>>> 8f52665a
-        }
-    }
-    else
-    {
-        PrintExeInfo(exe_info_consumer);
+        }
     }
 
     gfxrecon::util::Log::Release();

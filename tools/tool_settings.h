/*
** Copyright (c) 2019-2020 LunarG, Inc.
** Copyright (c) 2021 Advanced Micro Devices, Inc. All rights reserved.
**
** Permission is hereby granted, free of charge, to any person obtaining a
** copy of this software and associated documentation files (the "Software"),
** to deal in the Software without restriction, including without limitation
** the rights to use, copy, modify, merge, publish, distribute, sublicense,
** and/or sell copies of the Software, and to permit persons to whom the
** Software is furnished to do so, subject to the following conditions:
**
** The above copyright notice and this permission notice shall be included in
** all copies or substantial portions of the Software.
**
** THE SOFTWARE IS PROVIDED "AS IS", WITHOUT WARRANTY OF ANY KIND, EXPRESS OR
** IMPLIED, INCLUDING BUT NOT LIMITED TO THE WARRANTIES OF MERCHANTABILITY,
** FITNESS FOR A PARTICULAR PURPOSE AND NONINFRINGEMENT. IN NO EVENT SHALL THE
** AUTHORS OR COPYRIGHT HOLDERS BE LIABLE FOR ANY CLAIM, DAMAGES OR OTHER
** LIABILITY, WHETHER IN AN ACTION OF CONTRACT, TORT OR OTHERWISE, ARISING
** FROM, OUT OF OR IN CONNECTION WITH THE SOFTWARE OR THE USE OR OTHER
** DEALINGS IN THE SOFTWARE.
*/

#include "project_version.h"

#include "decode/file_processor.h"
#include "decode/vulkan_default_allocator.h"
#include "decode/vulkan_realign_allocator.h"
#include "decode/vulkan_rebind_allocator.h"
#include "decode/vulkan_remap_allocator.h"
#include "decode/vulkan_replay_options.h"
#include "decode/vulkan_resource_tracking_consumer.h"
#include "decode/vulkan_tracked_object_info_table.h"
#include "generated/generated_vulkan_decoder.h"
#include "util/argument_parser.h"
#include "util/logging.h"
#include "util/platform.h"
#include "util/options.h"

#include "vulkan/vulkan_core.h"

#include <cstdlib>
#include <limits>
#include <sstream>
#include <string>
#include <vector>

#ifndef GFXRECON_PLATFORM_SETTINGS_H
#define GFXRECON_PLATFORM_SETTINGS_H

const char kApplicationName[] = "GFXReconstruct Replay";
const char kCaptureLayer[]    = "VK_LAYER_LUNARG_gfxreconstruct";

<<<<<<< HEAD
const char kHelpShortOption[]                  = "-h";
const char kHelpLongOption[]                   = "--help";
const char kVersionOption[]                    = "--version";
const char kLogLevelArgument[]                 = "--log-level";
const char kLogFileArgument[]                  = "--log-file";
const char kLogDebugView[]                     = "--log-debugview";
const char kNoDebugPopup[]                     = "--no-debug-popup";
const char kOverrideGpuArgument[]              = "--gpu";
const char kPausedOption[]                     = "--paused";
const char kPauseFrameArgument[]               = "--pause-frame";
const char kSkipFailedAllocationShortOption[]  = "--sfa";
const char kSkipFailedAllocationLongOption[]   = "--skip-failed-allocations";
const char kDiscardCachedPsosShortOption[]     = "--dcp";
const char kDiscardCachedPsosLongOption[]      = "--discard-cached-psos";
const char kOmitPipelineCacheDataShortOption[] = "--opcd";
const char kOmitPipelineCacheDataLongOption[]  = "--omit-pipeline-cache-data";
const char kWsiArgument[]                      = "--wsi";
const char kSurfaceIndexArgument[]             = "--surface-index";
const char kMemoryPortabilityShortOption[]     = "-m";
const char kMemoryPortabilityLongOption[]      = "--memory-translation";
const char kSyncOption[]                       = "--sync";
const char kRemoveUnsupportedOption[]          = "--remove-unsupported";
const char kValidateOption[]                   = "--validate";
const char kDebugDeviceLostOption[]            = "--debug-device-lost";
const char kCreateDummyAllocationsOption[]     = "--create-dummy-allocations";
const char kDeniedMessages[]                   = "--denied-messages";
const char kAllowedMessages[]                  = "--allowed-messages";
const char kShaderReplaceArgument[]            = "--replace-shaders";
const char kScreenshotAllOption[]              = "--screenshot-all";
const char kScreenshotRangeArgument[]          = "--screenshots";
const char kScreenshotFormatArgument[]         = "--screenshot-format";
const char kScreenshotDirArgument[]            = "--screenshot-dir";
const char kScreenshotFilePrefixArgument[]     = "--screenshot-prefix";
const char kOutput[]                           = "--output";
const char kMeasurementRangeArgument[]         = "--measurement-frame-range";
const char kQuitAfterMeasurementRangeOption[]  = "--quit-after-measurement-range";
const char kFlushMeasurementRangeOption[]      = "--flush-measurement-range";
=======
const char kHelpShortOption[]                    = "-h";
const char kHelpLongOption[]                     = "--help";
const char kVersionOption[]                      = "--version";
const char kLogLevelArgument[]                   = "--log-level";
const char kLogFileArgument[]                    = "--log-file";
const char kLogDebugView[]                       = "--log-debugview";
const char kNoDebugPopup[]                       = "--no-debug-popup";
const char kOverrideGpuArgument[]                = "--gpu";
const char kPausedOption[]                       = "--paused";
const char kPauseFrameArgument[]                 = "--pause-frame";
const char kSkipFailedAllocationShortOption[]    = "--sfa";
const char kSkipFailedAllocationLongOption[]     = "--skip-failed-allocations";
const char kDiscardCachedPsosShortOption[]       = "--dcp";
const char kDiscardCachedPsosLongOption[]        = "--discard-cached-psos";
const char kOmitPipelineCacheDataShortOption[]   = "--opcd";
const char kOmitPipelineCacheDataLongOption[]    = "--omit-pipeline-cache-data";
const char kWsiArgument[]                        = "--wsi";
const char kSurfaceIndexArgument[]               = "--surface-index";
const char kMemoryPortabilityShortOption[]       = "-m";
const char kMemoryPortabilityLongOption[]        = "--memory-translation";
const char kSyncOption[]                         = "--sync";
const char kRemoveUnsupportedOption[]            = "--remove-unsupported";
const char kValidateOption[]                     = "--validate";
const char kDebugDeviceLostOption[]              = "--debug-device-lost";
const char kCreateDummyAllocationsOption[]       = "--create-dummy-allocations";
const char kOmitNullHardwareBuffersLongOption[]  = "--omit-null-hardware-buffers";
const char kOmitNullHardwareBuffersShortOption[] = "--onhb";
const char kDeniedMessages[]                     = "--denied-messages";
const char kAllowedMessages[]                    = "--allowed-messages";
const char kShaderReplaceArgument[]              = "--replace-shaders";
const char kScreenshotAllOption[]                = "--screenshot-all";
const char kScreenshotRangeArgument[]            = "--screenshots";
const char kScreenshotFormatArgument[]           = "--screenshot-format";
const char kScreenshotDirArgument[]              = "--screenshot-dir";
const char kScreenshotFilePrefixArgument[]       = "--screenshot-prefix";
const char kOutput[]                             = "--output";
>>>>>>> 365757b4
#if defined(WIN32)
const char kApiFamilyOption[] = "--api";
#endif

enum class WsiPlatform
{
    kAuto,
    kWin32,
    kXlib,
    kXcb,
    kWayland,
    kDisplay,
    kHeadless
};

const char kWsiPlatformAuto[]     = "auto";
const char kWsiPlatformWin32[]    = "win32";
const char kWsiPlatformXlib[]     = "xlib";
const char kWsiPlatformXcb[]      = "xcb";
const char kWsiPlatformWayland[]  = "wayland";
const char kWsiPlatformDisplay[]  = "display";
const char kWsiPlatformHeadless[] = "headless";

const char kMemoryTranslationNone[]    = "none";
const char kMemoryTranslationRemap[]   = "remap";
const char kMemoryTranslationRealign[] = "realign";
const char kMemoryTranslationRebind[]  = "rebind";

#if defined(WIN32)
const char kApiFamilyVulkan[] = "vulkan";
const char kApiFamilyAll[]    = "all";
#endif

const char kScreenshotFormatBmp[] = "bmp";

#if defined(__ANDROID__)
const char kDefaultScreenshotDir[] = "/sdcard";
#else
const char kDefaultScreenshotDir[] = "";
#endif

static void ProcessDisableDebugPopup(const gfxrecon::util::ArgumentParser& arg_parser)
{
#if defined(WIN32) && defined(_DEBUG)
    if (arg_parser.IsOptionSet(kNoDebugPopup))
    {
        _set_abort_behavior(0, _WRITE_ABORT_MSG | _CALL_REPORTFAULT);
    }
#endif
}

static void CheckActiveLayers(const std::string& list)
{
    if (!list.empty())
    {
        // Check for the presence of the layer name in the list of active layers.
        size_t start = list.find(kCaptureLayer);

        if (start != std::string::npos)
        {
            size_t end         = start + gfxrecon::util::platform::StringLength(kCaptureLayer);
            bool   match_start = false;
            bool   match_end   = false;

            // For an exact match, the start of the layer name is either at the start of the list or comes after a path
            // separator.
            if ((start == 0) || ((list[start - 1] == ';') || (list[start - 1] == ':')))
            {
                match_start = true;
            }

            // For an exact match, the end of the layer name is either at the end of the list or comes before a path
            // separator.
            if ((list.length() == end) || ((list[end] == ';') || (list[end] == ':')))
            {
                match_end = true;
            }

            if (match_start && match_end)
            {
                GFXRECON_LOG_WARNING("Replay tool has detected that the capture layer is enabled");
            }
        }
    }
}

static gfxrecon::decode::VulkanResourceAllocator* CreateDefaultAllocator()
{
    return new gfxrecon::decode::VulkanDefaultAllocator(
        "Try replay with the '-m remap' or '-m rebind' options to enable memory translation.");
}

static gfxrecon::decode::VulkanResourceAllocator* CreateRemapAllocator()
{
    return new gfxrecon::decode::VulkanRemapAllocator(
        "Try replay with the '-m rebind' option to enable advanced memory translation.");
}

static gfxrecon::decode::VulkanResourceAllocator* CreateRebindAllocator()
{
    return new gfxrecon::decode::VulkanRebindAllocator();
}

static gfxrecon::decode::CreateResourceAllocator
InitRealignAllocatorCreateFunc(const std::string&                              filename,
                               const gfxrecon::decode::VulkanReplayOptions&    replay_options,
                               gfxrecon::decode::VulkanTrackedObjectInfoTable* tracked_object_info_table)
{
    // Enable first pass of replay to generate resource tracking information.
    GFXRECON_WRITE_CONSOLE("First pass of replay resource tracking for realign memory portability mode. This may take "
                           "some time. Please wait...");

    gfxrecon::decode::FileProcessor file_processor_resource_tracking;
    gfxrecon::decode::VulkanDecoder decoder;

    auto resource_tracking_consumer =
        new gfxrecon::decode::VulkanResourceTrackingConsumer(replay_options, tracked_object_info_table);

    if (file_processor_resource_tracking.Initialize(filename))
    {
        decoder.AddConsumer(resource_tracking_consumer);
        file_processor_resource_tracking.AddDecoder(&decoder);
        file_processor_resource_tracking.ProcessAllFrames();
        file_processor_resource_tracking.RemoveDecoder(&decoder);
        decoder.RemoveConsumer(resource_tracking_consumer);
    }

    // Sort the bound resources according to the binding offsets.
    resource_tracking_consumer->SortMemoriesBoundResourcesByOffset();

    // calculate the replay binding offset of the bound resources and replay memory allocation size
    resource_tracking_consumer->CalculateReplayBindingOffsetAndMemoryAllocationSize();

    GFXRECON_WRITE_CONSOLE("First pass of replay resource tracking done.");

    return [tracked_object_info_table]() -> gfxrecon::decode::VulkanResourceAllocator* {
        return new gfxrecon::decode::VulkanRealignAllocator(
            tracked_object_info_table, "Try replay with the '-m rebind' option to enable advanced memory translation.");
    };
}

static uint32_t GetPauseFrame(const gfxrecon::util::ArgumentParser& arg_parser)
{
    uint32_t    pause_frame = 0;
    const auto& value       = arg_parser.GetArgumentValue(kPauseFrameArgument);

    if (arg_parser.IsOptionSet(kPausedOption))
    {
        pause_frame = 1;
    }
    else if (!value.empty())
    {
        pause_frame = std::stoi(value);
    }

    return pause_frame;
}

static WsiPlatform GetWsiPlatform(const gfxrecon::util::ArgumentParser& arg_parser)
{
    WsiPlatform wsi_platform = WsiPlatform::kAuto;
    const auto& value        = arg_parser.GetArgumentValue(kWsiArgument);

    if (!value.empty())
    {
        if (gfxrecon::util::platform::StringCompareNoCase(kWsiPlatformAuto, value.c_str()) == 0)
        {
            wsi_platform = WsiPlatform::kAuto;
        }
        else if (gfxrecon::util::platform::StringCompareNoCase(kWsiPlatformWin32, value.c_str()) == 0)
        {
#if defined(VK_USE_PLATFORM_WIN32_KHR)
            wsi_platform = WsiPlatform::kWin32;
#else
            GFXRECON_LOG_WARNING("Ignoring wsi option \"%s\", which is not enabled on this system", value.c_str());
#endif
        }
        else if (gfxrecon::util::platform::StringCompareNoCase(kWsiPlatformXlib, value.c_str()) == 0)
        {
#if defined(VK_USE_PLATFORM_XLIB_KHR)
            wsi_platform = WsiPlatform::kXlib;
#else
            GFXRECON_LOG_WARNING("Ignoring wsi option %s, which is not enabled on this system", value.c_str());
#endif
        }
        else if (gfxrecon::util::platform::StringCompareNoCase(kWsiPlatformXcb, value.c_str()) == 0)
        {
#if defined(VK_USE_PLATFORM_XCB_KHR)
            wsi_platform = WsiPlatform::kXcb;
#else
            GFXRECON_LOG_WARNING("Ignoring wsi option \"%s\", which is not enabled on this system", value.c_str());
#endif
        }
        else if (gfxrecon::util::platform::StringCompareNoCase(kWsiPlatformWayland, value.c_str()) == 0)
        {
#if defined(VK_USE_PLATFORM_WAYLAND_KHR)
            wsi_platform = WsiPlatform::kWayland;
#else
            GFXRECON_LOG_WARNING("Ignoring wsi option \"%s\", which is not enabled on this system", value.c_str());
#endif
        }
        else if (gfxrecon::util::platform::StringCompareNoCase(kWsiPlatformDisplay, value.c_str()) == 0)
        {
#if defined(VK_USE_PLATFORM_DISPLAY_KHR)
            wsi_platform = WsiPlatform::kDisplay;
#else
            GFXRECON_LOG_WARNING("Ignoring wsi option \"%s\", which is not enabled on this system", value.c_str());
#endif
        }
        else if (gfxrecon::util::platform::StringCompareNoCase(kWsiPlatformHeadless, value.c_str()) == 0)
        {
#if defined(VK_USE_PLATFORM_HEADLESS)
            wsi_platform = WsiPlatform::kHeadless;
#else
            GFXRECON_LOG_WARNING("Ignoring wsi option \"%s\", which is not enabled on this system", value.c_str());
#endif
        }
        else
        {
            GFXRECON_LOG_WARNING("Ignoring unrecognized wsi option \"%s\"", value.c_str());
        }
    }

    return wsi_platform;
}

static std::string GetWsiExtensionName(WsiPlatform wsi_platform)
{
    switch (wsi_platform)
    {
#if defined(VK_USE_PLATFORM_WIN32_KHR)
        case WsiPlatform::kWin32:
        {
            return VK_KHR_WIN32_SURFACE_EXTENSION_NAME;
        }
#endif
#if defined(VK_USE_PLATFORM_XLIB_KHR)
        case WsiPlatform::kXlib:
        {
            return VK_KHR_XLIB_SURFACE_EXTENSION_NAME;
        }
#endif
#if defined(VK_USE_PLATFORM_XCB_KHR)
        case WsiPlatform::kXcb:
        {
            return VK_KHR_XCB_SURFACE_EXTENSION_NAME;
        }
#endif
#if defined(VK_USE_PLATFORM_WAYLAND_KHR)
        case WsiPlatform::kWayland:
        {
            return VK_KHR_WAYLAND_SURFACE_EXTENSION_NAME;
        }
#endif
#if defined(VK_USE_PLATFORM_HEADLESS)
        case WsiPlatform::kHeadless:
        {
            return VK_EXT_HEADLESS_SURFACE_EXTENSION_NAME;
        }
#endif
        default:
        {
            return std::string();
        }
    }
}

static std::string GetWsiArgString()
{
    std::string wsi_args = kWsiPlatformAuto;
#if defined(VK_USE_PLATFORM_WIN32_KHR)
    wsi_args += ',';
    wsi_args += kWsiPlatformWin32;
#endif
#if defined(VK_USE_PLATFORM_XLIB_KHR)
    wsi_args += ',';
    wsi_args += kWsiPlatformXlib;
#endif
#if defined(VK_USE_PLATFORM_XCB_KHR)
    wsi_args += ',';
    wsi_args += kWsiPlatformXcb;
#endif
#if defined(VK_USE_PLATFORM_WAYLAND_KHR)
    wsi_args += ',';
    wsi_args += kWsiPlatformWayland;
#endif
#if defined(VK_USE_PLATFORM_DISPLAY_KHR)
    wsi_args += ',';
    wsi_args += kWsiPlatformDisplay;
#endif
#if defined(VK_USE_PLATFORM_HEADLESS)
    wsi_args += ',';
    wsi_args += kWsiPlatformHeadless;
#endif
    return wsi_args;
}

// Modifies settings parameter with values set via command line
static void GetLogSettings(const gfxrecon::util::ArgumentParser& arg_parser,
                           gfxrecon::util::Log::Settings&        log_settings)
{
    // Parse log level
    gfxrecon::util::Log::Severity log_level;
    const std::string&            value_string = arg_parser.GetArgumentValue(kLogLevelArgument);
    if (value_string.empty() || !gfxrecon::util::Log::StringToSeverity(value_string, log_level))
    {
        log_level = gfxrecon::decode::kDefaultLogLevel;
        if (!value_string.empty())
        {
            GFXRECON_LOG_WARNING("Ignoring unrecognized log level option value \"%s\"", value_string.c_str());
        }
    }

    // Update settings
    log_settings.min_severity              = log_level;
    log_settings.file_name                 = arg_parser.GetArgumentValue(kLogFileArgument);
    log_settings.output_to_os_debug_string = arg_parser.IsOptionSet(kLogDebugView);
}

static gfxrecon::decode::ScreenshotFormat GetScreenshotFormat(const gfxrecon::util::ArgumentParser& arg_parser)
{
    gfxrecon::decode::ScreenshotFormat format = gfxrecon::decode::ScreenshotFormat::kBmp;
    const auto&                        value  = arg_parser.GetArgumentValue(kScreenshotFormatArgument);

    if (!value.empty())
    {
        if (gfxrecon::util::platform::StringCompareNoCase(kScreenshotFormatBmp, value.c_str()) == 0)
        {
            format = gfxrecon::decode::ScreenshotFormat::kBmp;
        }
        else
        {
            GFXRECON_LOG_WARNING("Ignoring unrecognized screenshot format option \"%s\"", value.c_str());
        }
    }

    return format;
}

static std::string GetScreenshotDir(const gfxrecon::util::ArgumentParser& arg_parser)
{
    const auto& value = arg_parser.GetArgumentValue(kScreenshotDirArgument);

    if (!value.empty())
    {
        return value;
    }

    return kDefaultScreenshotDir;
}

static std::vector<gfxrecon::decode::ScreenshotRange>
GetScreenshotRanges(const gfxrecon::util::ArgumentParser& arg_parser)
{
    std::vector<gfxrecon::decode::ScreenshotRange> ranges;

    if (arg_parser.IsOptionSet(kScreenshotAllOption))
    {
        gfxrecon::decode::ScreenshotRange screenshot_range;
        screenshot_range.first = 1;
        screenshot_range.last  = std::numeric_limits<uint32_t>::max();
        ranges.emplace_back(std::move(screenshot_range));
    }
    else
    {
        const auto& value = arg_parser.GetArgumentValue(kScreenshotRangeArgument);

        if (!value.empty())
        {
            std::vector<gfxrecon::util::FrameRange> frame_ranges = gfxrecon::util::GetFrameRanges(value);

            for (uint32_t i = 0; i < frame_ranges.size(); ++i)
            {
                gfxrecon::decode::ScreenshotRange range{};
                range.first = frame_ranges[i].first;
                range.last  = frame_ranges[i].last;
                ranges.push_back(range);
            }
        }
    }

    return ranges;
}

static bool
GetMeasurementFrameRange(const gfxrecon::util::ArgumentParser& arg_parser, uint32_t& start_frame, uint32_t& end_frame)
{
    start_frame = 1;
    end_frame   = std::numeric_limits<uint32_t>::max();

    const auto& value = arg_parser.GetArgumentValue(kMeasurementRangeArgument);
    if (!value.empty())
    {
        std::string range = value;

        if (std::count(range.begin(), range.end(), '-') != 1)
        {
            GFXRECON_LOG_WARNING(
                "Ignoring invalid measurement frame range \"%s\". Must have format: <start_frame>-<end_frame>",
                range.c_str());
            return false;
        }

        // Remove whitespace.
        range.erase(std::remove_if(range.begin(), range.end(), ::isspace), range.end());

        // Split string on '-' delimiter.
        bool                     invalid = false;
        std::vector<std::string> values;
        std::istringstream       range_input;
        range_input.str(range);

        for (std::string token; std::getline(range_input, token, '-');)
        {
            if (token.empty())
            {
                break;
            }

            // Check that the range string only contains numbers.
            size_t count = std::count_if(token.begin(), token.end(), ::isdigit);
            if (count == token.length())
            {
                values.push_back(token);
            }
            else
            {
                GFXRECON_LOG_WARNING(
                    "Ignoring invalid measurement frame range \"%s\", which contains non-numeric values",
                    range.c_str());
                invalid = true;
                break;
            }
        }

        if (values.size() < 2)
        {
            GFXRECON_LOG_WARNING("Ignoring invalid measurement frame range \"%s\", does not have two values.",
                                 range.c_str());

            invalid = true;
        }

        if (!invalid)
        {
            uint32_t start_frame_arg = std::stoi(values[0]);
            uint32_t end_frame_arg   = std::stoi(values[1]);

            if (start_frame_arg >= end_frame_arg)
            {
                GFXRECON_LOG_WARNING("Ignoring invalid measurement frame range \"%s\", where first frame is "
                                     "greater than or equal to the last frame",
                                     range.c_str());

                return false;
            }

            start_frame = start_frame_arg;
            end_frame   = end_frame_arg;
            return true;
        }
        else
        {
            GFXRECON_LOG_WARNING("Ignoring invalid measurement frame range \"%s\".", range.c_str());
        }
    }

    return false;
}
static gfxrecon::decode::CreateResourceAllocator
GetCreateResourceAllocatorFunc(const gfxrecon::util::ArgumentParser&           arg_parser,
                               const std::string&                              filename,
                               const gfxrecon::decode::VulkanReplayOptions&    replay_options,
                               gfxrecon::decode::VulkanTrackedObjectInfoTable* tracked_object_info_table)
{
    gfxrecon::decode::CreateResourceAllocator func  = CreateDefaultAllocator;
    const auto&                               value = arg_parser.GetArgumentValue(kMemoryPortabilityShortOption);

    if (!value.empty())
    {
        if (gfxrecon::util::platform::StringCompareNoCase(kMemoryTranslationRebind, value.c_str()) == 0)
        {
            func = CreateRebindAllocator;
        }
        else if (gfxrecon::util::platform::StringCompareNoCase(kMemoryTranslationRemap, value.c_str()) == 0)
        {
            func = CreateRemapAllocator;
        }
        else if (gfxrecon::util::platform::StringCompareNoCase(kMemoryTranslationRealign, value.c_str()) == 0)
        {
            func = InitRealignAllocatorCreateFunc(filename, replay_options, tracked_object_info_table);
        }
        else if (gfxrecon::util::platform::StringCompareNoCase(kMemoryTranslationNone, value.c_str()) != 0)
        {
            GFXRECON_LOG_WARNING("Ignoring unrecognized memory translation option \"%s\"", value.c_str());
        }
    }

    return func;
}

#if defined(WIN32)
static bool IsApiFamilyIdEnabled(const gfxrecon::util::ArgumentParser& arg_parser, gfxrecon::format::ApiFamilyId api)
{
    const std::string& value = arg_parser.GetArgumentValue(kApiFamilyOption);

    // If the --api argument was specified, parse the option.
    if (!value.empty())
    {
        if (gfxrecon::util::platform::StringCompareNoCase(kApiFamilyAll, value.c_str()) == 0)
        {
            return true;
        }
        else if (gfxrecon::util::platform::StringCompareNoCase(kApiFamilyVulkan, value.c_str()) == 0)
        {
            return (api == gfxrecon::format::ApiFamilyId::ApiFamily_Vulkan);
        }
        else
        {
            GFXRECON_LOG_WARNING("Ignoring unrecognized API option \"%s\"", value.c_str());
            return true;
        }
    }
    // If the --api argument was not specified, default so that all APIs are enabled.
    else
    {
        return true;
    }
}
#endif

static std::vector<int32_t> GetFilteredMsgs(const gfxrecon::util::ArgumentParser& arg_parser,
                                            const char*                           filter_messages)
{
    const auto&          value = arg_parser.GetArgumentValue(filter_messages);
    std::vector<int32_t> msgs;
    if (!value.empty())
    {
        std::vector<std::string> values;
        std::istringstream       value_input;
        value_input.str(value);

        for (std::string val; std::getline(value_input, val, ',');)
        {
            size_t count = std::count_if(val.begin(), val.end(), ::isdigit);
            if (count == val.length())
            {
                msgs.push_back(std::stoi(val));
            }
            else
            {
                GFXRECON_LOG_WARNING("Ignoring invalid filter messages\"%s\", which contains non-numeric values",
                                     val.c_str());
                break;
            }
        }
    }
    return msgs;
}

static void GetReplayOptions(gfxrecon::decode::ReplayOptions& options, const gfxrecon::util::ArgumentParser& arg_parser)
{
    if (arg_parser.IsOptionSet(kValidateOption))
    {
        options.enable_validation_layer = true;
    }

    if (arg_parser.IsOptionSet(kDebugDeviceLostOption))
    {
        options.enable_debug_device_lost = true;
    }

    if (arg_parser.IsOptionSet(kSyncOption))
    {
        options.sync_queue_submissions = true;
    }

    if (arg_parser.IsOptionSet(kCreateDummyAllocationsOption))
    {
        options.create_dummy_allocations = true;
    }

<<<<<<< HEAD
    if (arg_parser.IsOptionSet(kQuitAfterMeasurementRangeOption))
    {
        options.quit_after_measurement_frame_range = true;
    }

    if (arg_parser.IsOptionSet(kFlushMeasurementRangeOption))
    {
        options.flush_measurement_frame_range = true;
=======
    if (arg_parser.IsOptionSet(kOmitNullHardwareBuffersLongOption) ||
        arg_parser.IsOptionSet(kOmitNullHardwareBuffersShortOption))
    {
        options.omit_null_hardware_buffers = true;
>>>>>>> 365757b4
    }
}

static gfxrecon::decode::VulkanReplayOptions
GetVulkanReplayOptions(const gfxrecon::util::ArgumentParser&           arg_parser,
                       const std::string&                              filename,
                       gfxrecon::decode::VulkanTrackedObjectInfoTable* tracked_object_info_table)
{
    gfxrecon::decode::VulkanReplayOptions replay_options;
    GetReplayOptions(replay_options, arg_parser);

#if defined(WIN32)
    replay_options.enable_vulkan = IsApiFamilyIdEnabled(arg_parser, gfxrecon::format::ApiFamily_Vulkan);
#else
    replay_options.enable_vulkan = true;
#endif

    const auto& override_gpu = arg_parser.GetArgumentValue(kOverrideGpuArgument);
    if (!override_gpu.empty())
    {
        replay_options.override_gpu_index = std::stoi(override_gpu);
    }

    if (arg_parser.IsOptionSet(kRemoveUnsupportedOption))
    {
        replay_options.remove_unsupported_features = true;
    }

    if (arg_parser.IsOptionSet(kSkipFailedAllocationLongOption) ||
        arg_parser.IsOptionSet(kSkipFailedAllocationShortOption))
    {
        replay_options.skip_failed_allocations = true;
    }

    if (arg_parser.IsOptionSet(kOmitPipelineCacheDataLongOption) ||
        arg_parser.IsOptionSet(kOmitPipelineCacheDataShortOption))
    {
        replay_options.omit_pipeline_cache_data = true;
    }

    replay_options.replace_dir = arg_parser.GetArgumentValue(kShaderReplaceArgument);
    replay_options.create_resource_allocator =
        GetCreateResourceAllocatorFunc(arg_parser, filename, replay_options, tracked_object_info_table);

    replay_options.screenshot_ranges      = GetScreenshotRanges(arg_parser);
    replay_options.screenshot_format      = GetScreenshotFormat(arg_parser);
    replay_options.screenshot_dir         = GetScreenshotDir(arg_parser);
    replay_options.screenshot_file_prefix = arg_parser.GetArgumentValue(kScreenshotFilePrefixArgument);
    if (arg_parser.IsOptionSet(kQuitAfterMeasurementRangeOption))
    {
        replay_options.quit_after_measurement_frame_range = true;
    }

    if (arg_parser.IsOptionSet(kFlushMeasurementRangeOption))
    {
        replay_options.flush_measurement_frame_range = true;
    }

    std::string surface_index = arg_parser.GetArgumentValue(kSurfaceIndexArgument);
    if (!surface_index.empty())
    {
        replay_options.surface_index = std::stoi(surface_index);
    }

    return replay_options;
}

static bool CheckOptionPrintVersion(const char* exe_name, const gfxrecon::util::ArgumentParser& arg_parser)
{
    if (arg_parser.IsOptionSet(kVersionOption))
    {
        std::string app_name     = exe_name;
        size_t      dir_location = app_name.find_last_of("/\\");

        if (dir_location >= 0)
        {
            app_name.replace(0, dir_location + 1, "");
        }

        GFXRECON_WRITE_CONSOLE("%s version info:", app_name.c_str());
        GFXRECON_WRITE_CONSOLE("  GFXReconstruct Version %s", GFXRECON_PROJECT_VERSION_STRING);
        GFXRECON_WRITE_CONSOLE("  Vulkan Header Version %u.%u.%u",
                               VK_VERSION_MAJOR(VK_HEADER_VERSION_COMPLETE),
                               VK_VERSION_MINOR(VK_HEADER_VERSION_COMPLETE),
                               VK_VERSION_PATCH(VK_HEADER_VERSION_COMPLETE));

        return true;
    }

    return false;
}

static void PrintUsage(const char* exe_name);

static bool CheckOptionPrintUsage(const char* exe_name, const gfxrecon::util::ArgumentParser& arg_parser)
{
    if (arg_parser.IsOptionSet(kHelpShortOption) || arg_parser.IsOptionSet(kHelpLongOption))
    {
        PrintUsage(exe_name);
        return true;
    }

    return false;
}

#endif // GFXRECON_PLATFORM_SETTINGS_H<|MERGE_RESOLUTION|>--- conflicted
+++ resolved
@@ -51,45 +51,6 @@
 const char kApplicationName[] = "GFXReconstruct Replay";
 const char kCaptureLayer[]    = "VK_LAYER_LUNARG_gfxreconstruct";
 
-<<<<<<< HEAD
-const char kHelpShortOption[]                  = "-h";
-const char kHelpLongOption[]                   = "--help";
-const char kVersionOption[]                    = "--version";
-const char kLogLevelArgument[]                 = "--log-level";
-const char kLogFileArgument[]                  = "--log-file";
-const char kLogDebugView[]                     = "--log-debugview";
-const char kNoDebugPopup[]                     = "--no-debug-popup";
-const char kOverrideGpuArgument[]              = "--gpu";
-const char kPausedOption[]                     = "--paused";
-const char kPauseFrameArgument[]               = "--pause-frame";
-const char kSkipFailedAllocationShortOption[]  = "--sfa";
-const char kSkipFailedAllocationLongOption[]   = "--skip-failed-allocations";
-const char kDiscardCachedPsosShortOption[]     = "--dcp";
-const char kDiscardCachedPsosLongOption[]      = "--discard-cached-psos";
-const char kOmitPipelineCacheDataShortOption[] = "--opcd";
-const char kOmitPipelineCacheDataLongOption[]  = "--omit-pipeline-cache-data";
-const char kWsiArgument[]                      = "--wsi";
-const char kSurfaceIndexArgument[]             = "--surface-index";
-const char kMemoryPortabilityShortOption[]     = "-m";
-const char kMemoryPortabilityLongOption[]      = "--memory-translation";
-const char kSyncOption[]                       = "--sync";
-const char kRemoveUnsupportedOption[]          = "--remove-unsupported";
-const char kValidateOption[]                   = "--validate";
-const char kDebugDeviceLostOption[]            = "--debug-device-lost";
-const char kCreateDummyAllocationsOption[]     = "--create-dummy-allocations";
-const char kDeniedMessages[]                   = "--denied-messages";
-const char kAllowedMessages[]                  = "--allowed-messages";
-const char kShaderReplaceArgument[]            = "--replace-shaders";
-const char kScreenshotAllOption[]              = "--screenshot-all";
-const char kScreenshotRangeArgument[]          = "--screenshots";
-const char kScreenshotFormatArgument[]         = "--screenshot-format";
-const char kScreenshotDirArgument[]            = "--screenshot-dir";
-const char kScreenshotFilePrefixArgument[]     = "--screenshot-prefix";
-const char kOutput[]                           = "--output";
-const char kMeasurementRangeArgument[]         = "--measurement-frame-range";
-const char kQuitAfterMeasurementRangeOption[]  = "--quit-after-measurement-range";
-const char kFlushMeasurementRangeOption[]      = "--flush-measurement-range";
-=======
 const char kHelpShortOption[]                    = "-h";
 const char kHelpLongOption[]                     = "--help";
 const char kVersionOption[]                      = "--version";
@@ -126,7 +87,10 @@
 const char kScreenshotDirArgument[]              = "--screenshot-dir";
 const char kScreenshotFilePrefixArgument[]       = "--screenshot-prefix";
 const char kOutput[]                             = "--output";
->>>>>>> 365757b4
+const char kMeasurementRangeArgument[]           = "--measurement-frame-range";
+const char kQuitAfterMeasurementRangeOption[]    = "--quit-after-measurement-range";
+const char kFlushMeasurementRangeOption[]        = "--flush-measurement-range";
+
 #if defined(WIN32)
 const char kApiFamilyOption[] = "--api";
 #endif
@@ -709,7 +673,6 @@
         options.create_dummy_allocations = true;
     }
 
-<<<<<<< HEAD
     if (arg_parser.IsOptionSet(kQuitAfterMeasurementRangeOption))
     {
         options.quit_after_measurement_frame_range = true;
@@ -718,12 +681,12 @@
     if (arg_parser.IsOptionSet(kFlushMeasurementRangeOption))
     {
         options.flush_measurement_frame_range = true;
-=======
+    }
+  
     if (arg_parser.IsOptionSet(kOmitNullHardwareBuffersLongOption) ||
         arg_parser.IsOptionSet(kOmitNullHardwareBuffersShortOption))
     {
         options.omit_null_hardware_buffers = true;
->>>>>>> 365757b4
     }
 }
 
@@ -772,6 +735,7 @@
     replay_options.screenshot_format      = GetScreenshotFormat(arg_parser);
     replay_options.screenshot_dir         = GetScreenshotDir(arg_parser);
     replay_options.screenshot_file_prefix = arg_parser.GetArgumentValue(kScreenshotFilePrefixArgument);
+  
     if (arg_parser.IsOptionSet(kQuitAfterMeasurementRangeOption))
     {
         replay_options.quit_after_measurement_frame_range = true;

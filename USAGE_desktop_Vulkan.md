--- conflicted
+++ resolved
@@ -633,17 +633,8 @@
                                         to different allocations with different
                                         offsets.  Uses VMA to manage allocations
                                         and suballocations.
-<<<<<<< HEAD
-=======
   --fwo <x,y>           Force windowed mode if not already, and allow setting of a custom window location.
                         (Same as --force-windowed-origin)
-  --api <api>           Use the specified API for replay (Windows only).
-                        Available values are:
-                            vulkan      Replay with the Vulkan API enabled.
-                            d3d12       Replay with the Direct3D API enabled.
-                            all         Replay with both the Vulkan and Direct3D 12 APIs
-                                        enabled. This is the default.
->>>>>>> 3e960525
   --no-debug-popup      Disable the 'Abort, Retry, Ignore' message box
                         displayed when abort() is called (Windows debug only).
   --swapchain MODE      Choose a swapchain mode to replay. Available modes are:
